/*
 * Copyright (c) "Neo4j"
 * Neo4j Sweden AB [http://neo4j.com]
 *
 * This file is part of Neo4j.
 *
 * Licensed under the Apache License, Version 2.0 (the "License");
 * you may not use this file except in compliance with the License.
 * You may obtain a copy of the License at
 *
 *     http://www.apache.org/licenses/LICENSE-2.0
 *
 * Unless required by applicable law or agreed to in writing, software
 * distributed under the License is distributed on an "AS IS" BASIS,
 * WITHOUT WARRANTIES OR CONDITIONS OF ANY KIND, either express or implied.
 * See the License for the specific language governing permissions and
 * limitations under the License.
 */

// Clauses
export { Match, OptionalMatch } from "./clauses/Match";
export { Create } from "./clauses/Create";
export { Merge } from "./clauses/Merge";
export { Call } from "./clauses/Call";
export { CallProcedure } from "./clauses/CallProcedure";
export { Return } from "./clauses/Return";
export { RawCypher } from "./clauses/RawCypher";
export { With } from "./clauses/With";
export { Unwind } from "./clauses/Unwind";
export { Union } from "./clauses/Union";
export { Foreach } from "./clauses/Foreach";

export { concat } from "./clauses/utils/concat";

// Patterns
export { Pattern } from "./pattern/Pattern";

// Variables and references
export { NodeRef as Node, NamedNode } from "./references/NodeRef";
export { RelationshipRef as Relationship } from "./references/RelationshipRef";
export { Param, NamedParam } from "./references/Param";
export { NamedVariable, Variable } from "./references/Variable";
export { Literal, CypherNull as Null } from "./references/Literal";

// Expressions
export { Exists } from "./expressions/Exists";
export { Case } from "./expressions/Case";

// --Procedures
export * as db from "./procedures/db";

// --Apoc
export * as apoc from "./apoc/apoc";

// --Lists
export { ListComprehension } from "./expressions/list/ListComprehension";
export { PatternComprehension } from "./expressions/list/PatternComprehension";
export { ListExpr as List } from "./expressions/list/ListExpr";

// --Map
export { MapExpr as Map } from "./expressions/map/MapExpr";
export { MapProjection } from "./expressions/map/MapProjection";

// --Operations
export { or, and, not, xor } from "./expressions/operations/boolean";
export {
    eq,
    gt,
    gte,
    lt,
    lte,
    isNull,
    isNotNull,
    inOp as in,
    contains,
    startsWith,
    endsWith,
    matches
} from "./expressions/operations/comparison";
export { plus, minus } from "./expressions/operations/math";

// --Functions
export { CypherFunction as Function } from "./expressions/functions/CypherFunctions";

export {
    coalesce,
    point,
    distance,
    pointDistance,
    labels,
    count,
    min,
    max,
    avg,
    sum,
    randomUUID,
<<<<<<< HEAD
    id,
    elementId
} from "./expressions/functions/CypherFunction";
=======
} from "./expressions/functions/CypherFunctions";

export {
    cypherDatetime as datetime,
    cypherDate as date,
    cypherLocalTime as localtime,
    cypherLocalDatetime as localdatetime,
    cypherTime as time,
} from "./expressions/functions/TemporalFunctions";
>>>>>>> fed572e8

export * from "./expressions/functions/StringFunctions";

export * from "./expressions/functions/ListFunctions";
export { any, all, exists, single } from "./expressions/functions/PredicateFunctions";

// Types
export type { CypherResult } from "./types";
export type { PropertyRef } from "./references/PropertyRef";
export type { Clause } from "./clauses/Clause";
export type { CypherEnvironment as Environment } from "./Environment";
export type { ComparisonOp } from "./expressions/operations/comparison";
export type { BooleanOp } from "./expressions/operations/boolean";
export type { Expr, Predicate, Operation, Procedure } from "./types";
export type { ProjectionColumn } from "./clauses/sub-clauses/Projection";
export type { SetParam } from "./clauses/sub-clauses/Set";
export type { PredicateFunction } from "./expressions/functions/PredicateFunctions";
export type { Order } from "./clauses/sub-clauses/OrderBy";
export type { CompositeClause } from "./clauses/utils/concat";

// utils
// --Procedures
export * as utils from "./utils/utils";<|MERGE_RESOLUTION|>--- conflicted
+++ resolved
@@ -94,11 +94,8 @@
     avg,
     sum,
     randomUUID,
-<<<<<<< HEAD
     id,
     elementId
-} from "./expressions/functions/CypherFunction";
-=======
 } from "./expressions/functions/CypherFunctions";
 
 export {
@@ -106,9 +103,8 @@
     cypherDate as date,
     cypherLocalTime as localtime,
     cypherLocalDatetime as localdatetime,
-    cypherTime as time,
+    cypherTime as time
 } from "./expressions/functions/TemporalFunctions";
->>>>>>> fed572e8
 
 export * from "./expressions/functions/StringFunctions";
 
