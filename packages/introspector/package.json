{
    "name": "@neo4j/introspector",
    "version": "1.0.1",
    "description": "Introspect a Neo4j database model/schema",
    "keywords": [
        "neo4j",
        "graphql",
        "schema"
    ],
    "license": "Apache-2.0",
    "bugs": {
        "url": "https://github.com/neo4j/graphql/issues"
    },
    "homepage": "https://github.com/neo4j/graphql/tree/dev/packages/introspector",
    "exports": "./dist/index.js",
    "main": "./dist/index.js",
    "types": "./dist/index.d.ts",
    "files": [
        "dist/**/*.ts",
        "dist/**/*.ts.map",
        "dist/**/*.js",
        "dist/**/*.js.map"
    ],
    "scripts": {
        "clean": "cd src/ && tsc --build --clean",
        "test": "jest",
        "test:unit": "jest src",
        "test:unit:watch": "jest src --watch",
        "test:int": "jest tests/integration",
        "test:int:watch": "jest tests/integration --watch",
        "build": "tsc --build tsconfig.production.json",
        "build:clean": "yarn clean && yarn build"
    },
    "author": "Neo4j Inc.",
    "devDependencies": {
        "@neo4j/graphql": "^3.0.4",
        "@types/jest": "27.4.1",
        "@types/node": "16.11.26",
        "@types/pluralize": "0.0.29",
<<<<<<< HEAD
        "jest": "26.2.2",
        "ts-jest": "26.1.4",
        "typescript": "4.2.4"
=======
        "jest": "27.5.1",
        "ts-jest": "27.1.4",
        "typescript": "4.6.3"
>>>>>>> 16fbf2df
    },
    "dependencies": {
        "camelcase": "^6.2.0",
        "debug": "^4.3.2",
        "pluralize": "^8.0.0"
    },
    "peerDependencies": {
        "neo4j-driver": "^4.1.0"
    }
}<|MERGE_RESOLUTION|>--- conflicted
+++ resolved
@@ -37,15 +37,9 @@
         "@types/jest": "27.4.1",
         "@types/node": "16.11.26",
         "@types/pluralize": "0.0.29",
-<<<<<<< HEAD
-        "jest": "26.2.2",
-        "ts-jest": "26.1.4",
-        "typescript": "4.2.4"
-=======
         "jest": "27.5.1",
         "ts-jest": "27.1.4",
         "typescript": "4.6.3"
->>>>>>> 16fbf2df
     },
     "dependencies": {
         "camelcase": "^6.2.0",
