--- conflicted
+++ resolved
@@ -189,7 +189,6 @@
               actedIn: [ActorActedInCreateFieldInput!]
             }
 
-<<<<<<< HEAD
             type ActorRootConnection {
               edges: [ActorRootEdge!]!
               pageInfo: PageInfo!
@@ -202,11 +201,6 @@
             }
 
             \\"\\"\\"Fields to sort Actors by. The order in which sorts are applied is not guaranteed when specifying many fields in one ActorSort object.\\"\\"\\"
-=======
-            \\"\\"\\"
-            Fields to sort Actors by. The order in which sorts are applied is not guaranteed when specifying many fields in one ActorSort object.
-            \\"\\"\\"
->>>>>>> cb4a0dd2
             input ActorSort {
               name: SortDirection
             }
@@ -292,7 +286,6 @@
               sort: [MovieSort]
             }
 
-<<<<<<< HEAD
             type MovieRootConnection {
               edges: [MovieRootEdge!]!
               pageInfo: PageInfo!
@@ -305,11 +298,6 @@
             }
 
             \\"\\"\\"Fields to sort Movies by. The order in which sorts are applied is not guaranteed when specifying many fields in one MovieSort object.\\"\\"\\"
-=======
-            \\"\\"\\"
-            Fields to sort Movies by. The order in which sorts are applied is not guaranteed when specifying many fields in one MovieSort object.
-            \\"\\"\\"
->>>>>>> cb4a0dd2
             input MovieSort {
               runtime: SortDirection
               title: SortDirection
@@ -447,7 +435,6 @@
               sort: [SeriesSort]
             }
 
-<<<<<<< HEAD
             type SeriesRootConnection {
               edges: [SeriesRootEdge!]!
               pageInfo: PageInfo!
@@ -460,11 +447,6 @@
             }
 
             \\"\\"\\"Fields to sort Series by. The order in which sorts are applied is not guaranteed when specifying many fields in one SeriesSort object.\\"\\"\\"
-=======
-            \\"\\"\\"
-            Fields to sort Series by. The order in which sorts are applied is not guaranteed when specifying many fields in one SeriesSort object.
-            \\"\\"\\"
->>>>>>> cb4a0dd2
             input SeriesSort {
               episodes: SortDirection
               title: SortDirection
@@ -717,7 +699,6 @@
               actedIn: [ActorActedInCreateFieldInput!]
             }
 
-<<<<<<< HEAD
             type ActorRootConnection {
               edges: [ActorRootEdge!]!
               pageInfo: PageInfo!
@@ -730,11 +711,6 @@
             }
 
             \\"\\"\\"Fields to sort Actors by. The order in which sorts are applied is not guaranteed when specifying many fields in one ActorSort object.\\"\\"\\"
-=======
-            \\"\\"\\"
-            Fields to sort Actors by. The order in which sorts are applied is not guaranteed when specifying many fields in one ActorSort object.
-            \\"\\"\\"
->>>>>>> cb4a0dd2
             input ActorSort {
               name: SortDirection
             }
@@ -1143,7 +1119,6 @@
               actors: [ProductionActorsCreateFieldInput!]
             }
 
-<<<<<<< HEAD
             type MovieRootConnection {
               edges: [MovieRootEdge!]!
               pageInfo: PageInfo!
@@ -1156,11 +1131,6 @@
             }
 
             \\"\\"\\"Fields to sort Movies by. The order in which sorts are applied is not guaranteed when specifying many fields in one MovieSort object.\\"\\"\\"
-=======
-            \\"\\"\\"
-            Fields to sort Movies by. The order in which sorts are applied is not guaranteed when specifying many fields in one MovieSort object.
-            \\"\\"\\"
->>>>>>> cb4a0dd2
             input MovieSort {
               runtime: SortDirection
               title: SortDirection
@@ -1703,7 +1673,6 @@
               episodes: [SeriesEpisodesCreateFieldInput!]
             }
 
-<<<<<<< HEAD
             type SeriesRootConnection {
               edges: [SeriesRootEdge!]!
               pageInfo: PageInfo!
@@ -1716,11 +1685,6 @@
             }
 
             \\"\\"\\"Fields to sort Series by. The order in which sorts are applied is not guaranteed when specifying many fields in one SeriesSort object.\\"\\"\\"
-=======
-            \\"\\"\\"
-            Fields to sort Series by. The order in which sorts are applied is not guaranteed when specifying many fields in one SeriesSort object.
-            \\"\\"\\"
->>>>>>> cb4a0dd2
             input SeriesSort {
               episodeCount: SortDirection
               title: SortDirection
@@ -2262,7 +2226,6 @@
               node: Interface1!
             }
 
-<<<<<<< HEAD
             type Type1Interface1RootConnection {
               edges: [Type1Interface1RootEdge!]!
               pageInfo: PageInfo!
@@ -2275,11 +2238,6 @@
             }
 
             \\"\\"\\"Fields to sort Type1Interface1s by. The order in which sorts are applied is not guaranteed when specifying many fields in one Type1Interface1Sort object.\\"\\"\\"
-=======
-            \\"\\"\\"
-            Fields to sort Type1Interface1s by. The order in which sorts are applied is not guaranteed when specifying many fields in one Type1Interface1Sort object.
-            \\"\\"\\"
->>>>>>> cb4a0dd2
             input Type1Interface1Sort {
               field1: SortDirection
             }
@@ -2341,7 +2299,6 @@
               sort: [Type1Interface2Sort]
             }
 
-<<<<<<< HEAD
             type Type1Interface2RootConnection {
               edges: [Type1Interface2RootEdge!]!
               pageInfo: PageInfo!
@@ -2354,11 +2311,6 @@
             }
 
             \\"\\"\\"Fields to sort Type1Interface2s by. The order in which sorts are applied is not guaranteed when specifying many fields in one Type1Interface2Sort object.\\"\\"\\"
-=======
-            \\"\\"\\"
-            Fields to sort Type1Interface2s by. The order in which sorts are applied is not guaranteed when specifying many fields in one Type1Interface2Sort object.
-            \\"\\"\\"
->>>>>>> cb4a0dd2
             input Type1Interface2Sort {
               field2: SortDirection
             }
@@ -2395,7 +2347,6 @@
               interface1: [Type1Interface1CreateFieldInput!]
             }
 
-<<<<<<< HEAD
             type Type1RootConnection {
               edges: [Type1RootEdge!]!
               pageInfo: PageInfo!
@@ -2408,11 +2359,6 @@
             }
 
             \\"\\"\\"Fields to sort Type1s by. The order in which sorts are applied is not guaranteed when specifying many fields in one Type1Sort object.\\"\\"\\"
-=======
-            \\"\\"\\"
-            Fields to sort Type1s by. The order in which sorts are applied is not guaranteed when specifying many fields in one Type1Sort object.
-            \\"\\"\\"
->>>>>>> cb4a0dd2
             input Type1Sort {
               field1: SortDirection
             }
@@ -2509,7 +2455,6 @@
               interface2: [Type2Interface1Interface2CreateFieldInput!]
             }
 
-<<<<<<< HEAD
             type Type2Interface1RootConnection {
               edges: [Type2Interface1RootEdge!]!
               pageInfo: PageInfo!
@@ -2522,11 +2467,6 @@
             }
 
             \\"\\"\\"Fields to sort Type2Interface1s by. The order in which sorts are applied is not guaranteed when specifying many fields in one Type2Interface1Sort object.\\"\\"\\"
-=======
-            \\"\\"\\"
-            Fields to sort Type2Interface1s by. The order in which sorts are applied is not guaranteed when specifying many fields in one Type2Interface1Sort object.
-            \\"\\"\\"
->>>>>>> cb4a0dd2
             input Type2Interface1Sort {
               field1: SortDirection
             }
@@ -2575,7 +2515,6 @@
               sort: [Type2Interface2Sort]
             }
 
-<<<<<<< HEAD
             type Type2Interface2RootConnection {
               edges: [Type2Interface2RootEdge!]!
               pageInfo: PageInfo!
@@ -2588,11 +2527,6 @@
             }
 
             \\"\\"\\"Fields to sort Type2Interface2s by. The order in which sorts are applied is not guaranteed when specifying many fields in one Type2Interface2Sort object.\\"\\"\\"
-=======
-            \\"\\"\\"
-            Fields to sort Type2Interface2s by. The order in which sorts are applied is not guaranteed when specifying many fields in one Type2Interface2Sort object.
-            \\"\\"\\"
->>>>>>> cb4a0dd2
             input Type2Interface2Sort {
               field2: SortDirection
             }
@@ -2894,7 +2828,6 @@
               post: CommentPostCreateFieldInput
             }
 
-<<<<<<< HEAD
             type CommentRootConnection {
               edges: [CommentRootEdge!]!
               pageInfo: PageInfo!
@@ -2907,11 +2840,6 @@
             }
 
             \\"\\"\\"Fields to sort Comments by. The order in which sorts are applied is not guaranteed when specifying many fields in one CommentSort object.\\"\\"\\"
-=======
-            \\"\\"\\"
-            Fields to sort Comments by. The order in which sorts are applied is not guaranteed when specifying many fields in one CommentSort object.
-            \\"\\"\\"
->>>>>>> cb4a0dd2
             input CommentSort {
               content: SortDirection
               id: SortDirection
@@ -3409,7 +3337,6 @@
               creator: ContentCreatorCreateFieldInput
             }
 
-<<<<<<< HEAD
             type PostRootConnection {
               edges: [PostRootEdge!]!
               pageInfo: PageInfo!
@@ -3422,11 +3349,6 @@
             }
 
             \\"\\"\\"Fields to sort Posts by. The order in which sorts are applied is not guaranteed when specifying many fields in one PostSort object.\\"\\"\\"
-=======
-            \\"\\"\\"
-            Fields to sort Posts by. The order in which sorts are applied is not guaranteed when specifying many fields in one PostSort object.
-            \\"\\"\\"
->>>>>>> cb4a0dd2
             input PostSort {
               content: SortDirection
               id: SortDirection
@@ -3639,7 +3561,6 @@
               content: [UserContentCreateFieldInput!]
             }
 
-<<<<<<< HEAD
             type UserRootConnection {
               edges: [UserRootEdge!]!
               pageInfo: PageInfo!
@@ -3652,11 +3573,6 @@
             }
 
             \\"\\"\\"Fields to sort Users by. The order in which sorts are applied is not guaranteed when specifying many fields in one UserSort object.\\"\\"\\"
-=======
-            \\"\\"\\"
-            Fields to sort Users by. The order in which sorts are applied is not guaranteed when specifying many fields in one UserSort object.
-            \\"\\"\\"
->>>>>>> cb4a0dd2
             input UserSort {
               id: SortDirection
               name: SortDirection
