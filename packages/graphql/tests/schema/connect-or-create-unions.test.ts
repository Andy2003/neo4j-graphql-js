--- conflicted
+++ resolved
@@ -106,27 +106,6 @@
               totalCount: Int!
             }
 
-<<<<<<< HEAD
-=======
-            input ActorActedInConnectionMovieWhere {
-              AND: [ActorActedInConnectionMovieWhere!]
-              OR: [ActorActedInConnectionMovieWhere!]
-              edge: ActedInWhere
-              edge_NOT: ActedInWhere
-              node: MovieWhere
-              node_NOT: MovieWhere
-            }
-
-            input ActorActedInConnectionSeriesWhere {
-              AND: [ActorActedInConnectionSeriesWhere!]
-              OR: [ActorActedInConnectionSeriesWhere!]
-              edge: ActedInWhere
-              edge_NOT: ActedInWhere
-              node: SeriesWhere
-              node_NOT: SeriesWhere
-            }
-
->>>>>>> 4a2a5872
             input ActorActedInConnectionSort {
               edge: ActedInSort
             }
