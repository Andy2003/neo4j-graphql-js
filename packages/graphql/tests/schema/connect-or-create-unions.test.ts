--- conflicted
+++ resolved
@@ -319,7 +319,6 @@
               actedIn: ActorActedInCreateFieldInput
             }
 
-<<<<<<< HEAD
             type ActorRootConnection {
               edges: [ActorRootEdge!]!
               pageInfo: PageInfo!
@@ -332,11 +331,6 @@
             }
 
             \\"\\"\\"Fields to sort Actors by. The order in which sorts are applied is not guaranteed when specifying many fields in one ActorSort object.\\"\\"\\"
-=======
-            \\"\\"\\"
-            Fields to sort Actors by. The order in which sorts are applied is not guaranteed when specifying many fields in one ActorSort object.
-            \\"\\"\\"
->>>>>>> cb4a0dd2
             input ActorSort {
               name: SortDirection
             }
@@ -423,7 +417,6 @@
               sort: [MovieSort]
             }
 
-<<<<<<< HEAD
             type MovieRootConnection {
               edges: [MovieRootEdge!]!
               pageInfo: PageInfo!
@@ -436,11 +429,6 @@
             }
 
             \\"\\"\\"Fields to sort Movies by. The order in which sorts are applied is not guaranteed when specifying many fields in one MovieSort object.\\"\\"\\"
-=======
-            \\"\\"\\"
-            Fields to sort Movies by. The order in which sorts are applied is not guaranteed when specifying many fields in one MovieSort object.
-            \\"\\"\\"
->>>>>>> cb4a0dd2
             input MovieSort {
               isan: SortDirection
               title: SortDirection
@@ -557,7 +545,6 @@
               sort: [SeriesSort]
             }
 
-<<<<<<< HEAD
             type SeriesRootConnection {
               edges: [SeriesRootEdge!]!
               pageInfo: PageInfo!
@@ -570,11 +557,6 @@
             }
 
             \\"\\"\\"Fields to sort Series by. The order in which sorts are applied is not guaranteed when specifying many fields in one SeriesSort object.\\"\\"\\"
-=======
-            \\"\\"\\"
-            Fields to sort Series by. The order in which sorts are applied is not guaranteed when specifying many fields in one SeriesSort object.
-            \\"\\"\\"
->>>>>>> cb4a0dd2
             input SeriesSort {
               isan: SortDirection
               title: SortDirection
