/*
 * Copyright (c) "Neo4j"
 * Neo4j Sweden AB [http://neo4j.com]
 *
 * This file is part of Neo4j.
 *
 * Licensed under the Apache License, Version 2.0 (the "License");
 * you may not use this file except in compliance with the License.
 * You may obtain a copy of the License at
 *
 *     http://www.apache.org/licenses/LICENSE-2.0
 *
 * Unless required by applicable law or agreed to in writing, software
 * distributed under the License is distributed on an "AS IS" BASIS,
 * WITHOUT WARRANTIES OR CONDITIONS OF ANY KIND, either express or implied.
 * See the License for the specific language governing permissions and
 * limitations under the License.
 */

import { printSchemaWithDirectives } from "@graphql-tools/utils";
import { lexicographicSortSchema } from "graphql/utilities";
import { gql } from "apollo-server";
import { Neo4jGraphQL } from "../../src";

describe("Relationship", () => {
    test("Single Relationship", () => {
        const typeDefs = gql`
            type Actor {
                name: String
            }

            type Movie {
                id: ID
                actors: [Actor!]! @relationship(type: "ACTED_IN", direction: IN)
            }
        `;
        const neoSchema = new Neo4jGraphQL({ typeDefs });
        const printedSchema = printSchemaWithDirectives(lexicographicSortSchema(neoSchema.schema));

        expect(printedSchema).toMatchInlineSnapshot(`
<<<<<<< HEAD
"schema {
  query: Query
  mutation: Mutation
}

type Actor {
  name: String
}

type ActorAggregateSelection {
  count: Int!
  name: StringAggregateSelectionNullable!
}

input ActorConnectWhere {
  node: ActorWhere!
}

input ActorCreateInput {
  name: String
}

input ActorOptions {
  limit: Int
  offset: Int
  \\"\\"\\"Specify one or more ActorSort objects to sort Actors by. The sorts will be applied in the order in which they are arranged in the array.\\"\\"\\"
  sort: [ActorSort]
}

\\"\\"\\"Fields to sort Actors by. The order in which sorts are applied is not guaranteed when specifying many fields in one ActorSort object.\\"\\"\\"
input ActorSort {
  name: SortDirection
}

input ActorUpdateInput {
  name: String
}

input ActorWhere {
  AND: [ActorWhere!]
  OR: [ActorWhere!]
  name: String
  name_CONTAINS: String
  name_ENDS_WITH: String
  name_IN: [String]
  name_NOT: String
  name_NOT_CONTAINS: String
  name_NOT_ENDS_WITH: String
  name_NOT_IN: [String]
  name_NOT_STARTS_WITH: String
  name_STARTS_WITH: String
}

type CreateActorsMutationResponse {
  actors: [Actor!]!
  info: CreateInfo!
}

type CreateInfo {
  bookmark: String
  nodesCreated: Int!
  relationshipsCreated: Int!
}

type CreateMoviesMutationResponse {
  info: CreateInfo!
  movies: [Movie!]!
}

type DeleteInfo {
  bookmark: String
  nodesDeleted: Int!
  relationshipsDeleted: Int!
}

type IDAggregateSelectionNullable {
  longest: ID
  shortest: ID
}

type Movie {
  actors(directed: Boolean, options: ActorOptions, where: ActorWhere): [Actor]!
  actorsAggregate(where: ActorWhere): MovieActorActorsAggregationSelection
  actorsConnection(after: String, first: Int, sort: [MovieActorsConnectionSort!], where: MovieActorsConnectionWhere): MovieActorsConnection!
  id: ID
}

type MovieActorActorsAggregationSelection {
  count: Int!
  node: MovieActorActorsNodeAggregateSelection
}

type MovieActorActorsNodeAggregateSelection {
  name: StringAggregateSelectionNullable!
}

input MovieActorsAggregateInput {
  AND: [MovieActorsAggregateInput!]
  OR: [MovieActorsAggregateInput!]
  count: Int
  count_GT: Int
  count_GTE: Int
  count_LT: Int
  count_LTE: Int
  node: MovieActorsNodeAggregationWhereInput
}

input MovieActorsConnectFieldInput {
  where: ActorConnectWhere
}

type MovieActorsConnection {
  edges: [MovieActorsRelationship!]!
  pageInfo: PageInfo!
  totalCount: Int!
}

input MovieActorsConnectionSort {
  node: ActorSort
}

input MovieActorsConnectionWhere {
  AND: [MovieActorsConnectionWhere!]
  OR: [MovieActorsConnectionWhere!]
  node: ActorWhere
  node_NOT: ActorWhere
}

input MovieActorsCreateFieldInput {
  node: ActorCreateInput!
}

input MovieActorsDeleteFieldInput {
  where: MovieActorsConnectionWhere
}

input MovieActorsDisconnectFieldInput {
  where: MovieActorsConnectionWhere
}

input MovieActorsFieldInput {
  connect: [MovieActorsConnectFieldInput!]
  create: [MovieActorsCreateFieldInput!]
}

input MovieActorsNodeAggregationWhereInput {
  AND: [MovieActorsNodeAggregationWhereInput!]
  OR: [MovieActorsNodeAggregationWhereInput!]
  name_AVERAGE_EQUAL: Float
  name_AVERAGE_GT: Float
  name_AVERAGE_GTE: Float
  name_AVERAGE_LT: Float
  name_AVERAGE_LTE: Float
  name_EQUAL: String
  name_GT: Int
  name_GTE: Int
  name_LONGEST_EQUAL: Int
  name_LONGEST_GT: Int
  name_LONGEST_GTE: Int
  name_LONGEST_LT: Int
  name_LONGEST_LTE: Int
  name_LT: Int
  name_LTE: Int
  name_SHORTEST_EQUAL: Int
  name_SHORTEST_GT: Int
  name_SHORTEST_GTE: Int
  name_SHORTEST_LT: Int
  name_SHORTEST_LTE: Int
}

type MovieActorsRelationship {
  cursor: String!
  node: Actor!
}

input MovieActorsUpdateConnectionInput {
  node: ActorUpdateInput
}

input MovieActorsUpdateFieldInput {
  connect: [MovieActorsConnectFieldInput!]
  create: [MovieActorsCreateFieldInput!]
  delete: [MovieActorsDeleteFieldInput!]
  disconnect: [MovieActorsDisconnectFieldInput!]
  update: MovieActorsUpdateConnectionInput
  where: MovieActorsConnectionWhere
}

type MovieAggregateSelection {
  count: Int!
  id: IDAggregateSelectionNullable!
}

input MovieConnectInput {
  actors: [MovieActorsConnectFieldInput!]
}

input MovieCreateInput {
  actors: MovieActorsFieldInput
  id: ID
}

input MovieDeleteInput {
  actors: [MovieActorsDeleteFieldInput!]
}

input MovieDisconnectInput {
  actors: [MovieActorsDisconnectFieldInput!]
}

input MovieOptions {
  limit: Int
  offset: Int
  \\"\\"\\"Specify one or more MovieSort objects to sort Movies by. The sorts will be applied in the order in which they are arranged in the array.\\"\\"\\"
  sort: [MovieSort]
}

input MovieRelationInput {
  actors: [MovieActorsCreateFieldInput!]
}

\\"\\"\\"Fields to sort Movies by. The order in which sorts are applied is not guaranteed when specifying many fields in one MovieSort object.\\"\\"\\"
input MovieSort {
  id: SortDirection
}

input MovieUpdateInput {
  actors: [MovieActorsUpdateFieldInput!]
  id: ID
}

input MovieWhere {
  AND: [MovieWhere!]
  OR: [MovieWhere!]
  actors: ActorWhere
  actorsAggregate: MovieActorsAggregateInput
  actorsConnection: MovieActorsConnectionWhere
  actorsConnection_NOT: MovieActorsConnectionWhere
  actors_NOT: ActorWhere
  id: ID
  id_CONTAINS: ID
  id_ENDS_WITH: ID
  id_IN: [ID]
  id_NOT: ID
  id_NOT_CONTAINS: ID
  id_NOT_ENDS_WITH: ID
  id_NOT_IN: [ID]
  id_NOT_STARTS_WITH: ID
  id_STARTS_WITH: ID
}

type Mutation {
  createActors(input: [ActorCreateInput!]!): CreateActorsMutationResponse!
  createMovies(input: [MovieCreateInput!]!): CreateMoviesMutationResponse!
  deleteActors(where: ActorWhere): DeleteInfo!
  deleteMovies(delete: MovieDeleteInput, where: MovieWhere): DeleteInfo!
  updateActors(update: ActorUpdateInput, where: ActorWhere): UpdateActorsMutationResponse!
  updateMovies(connect: MovieConnectInput, create: MovieRelationInput, delete: MovieDeleteInput, disconnect: MovieDisconnectInput, update: MovieUpdateInput, where: MovieWhere): UpdateMoviesMutationResponse!
}

\\"\\"\\"Pagination information (Relay)\\"\\"\\"
type PageInfo {
  endCursor: String
  hasNextPage: Boolean!
  hasPreviousPage: Boolean!
  startCursor: String
}

type Query {
  actors(options: ActorOptions, where: ActorWhere): [Actor!]!
  actorsAggregate(where: ActorWhere): ActorAggregateSelection!
  movies(options: MovieOptions, where: MovieWhere): [Movie!]!
  moviesAggregate(where: MovieWhere): MovieAggregateSelection!
}

enum SortDirection {
  \\"\\"\\"Sort by field values in ascending order.\\"\\"\\"
  ASC
  \\"\\"\\"Sort by field values in descending order.\\"\\"\\"
  DESC
}

type StringAggregateSelectionNullable {
  longest: String
  shortest: String
}

type UpdateActorsMutationResponse {
  actors: [Actor!]!
  info: UpdateInfo!
}

type UpdateInfo {
  bookmark: String
  nodesCreated: Int!
  nodesDeleted: Int!
  relationshipsCreated: Int!
  relationshipsDeleted: Int!
}

type UpdateMoviesMutationResponse {
  info: UpdateInfo!
  movies: [Movie!]!
}
"
`);
=======
            "schema {
              query: Query
              mutation: Mutation
            }

            type Actor {
              name: String
            }

            type ActorAggregateSelection {
              count: Int!
              name: StringAggregateSelectionNullable!
            }

            input ActorConnectWhere {
              node: ActorWhere!
            }

            input ActorCreateInput {
              name: String
            }

            input ActorOptions {
              limit: Int
              offset: Int
              \\"\\"\\"Specify one or more ActorSort objects to sort Actors by. The sorts will be applied in the order in which they are arranged in the array.\\"\\"\\"
              sort: [ActorSort]
            }

            \\"\\"\\"Fields to sort Actors by. The order in which sorts are applied is not guaranteed when specifying many fields in one ActorSort object.\\"\\"\\"
            input ActorSort {
              name: SortDirection
            }

            input ActorUpdateInput {
              name: String
            }

            input ActorWhere {
              AND: [ActorWhere!]
              OR: [ActorWhere!]
              name: String
              name_CONTAINS: String
              name_ENDS_WITH: String
              name_IN: [String]
              name_NOT: String
              name_NOT_CONTAINS: String
              name_NOT_ENDS_WITH: String
              name_NOT_IN: [String]
              name_NOT_STARTS_WITH: String
              name_STARTS_WITH: String
            }

            type CreateActorsMutationResponse {
              actors: [Actor!]!
              info: CreateInfo!
            }

            type CreateInfo {
              bookmark: String
              nodesCreated: Int!
              relationshipsCreated: Int!
            }

            type CreateMoviesMutationResponse {
              info: CreateInfo!
              movies: [Movie!]!
            }

            type DeleteInfo {
              bookmark: String
              nodesDeleted: Int!
              relationshipsDeleted: Int!
            }

            type IDAggregateSelectionNullable {
              longest: ID
              shortest: ID
            }

            type Movie {
              actors(options: ActorOptions, where: ActorWhere): [Actor!]!
              actorsAggregate(where: ActorWhere): MovieActorActorsAggregationSelection
              actorsConnection(after: String, first: Int, sort: [MovieActorsConnectionSort!], where: MovieActorsConnectionWhere): MovieActorsConnection!
              id: ID
            }

            type MovieActorActorsAggregationSelection {
              count: Int!
              node: MovieActorActorsNodeAggregateSelection
            }

            type MovieActorActorsNodeAggregateSelection {
              name: StringAggregateSelectionNullable!
            }

            input MovieActorsAggregateInput {
              AND: [MovieActorsAggregateInput!]
              OR: [MovieActorsAggregateInput!]
              count: Int
              count_GT: Int
              count_GTE: Int
              count_LT: Int
              count_LTE: Int
              node: MovieActorsNodeAggregationWhereInput
            }

            input MovieActorsConnectFieldInput {
              where: ActorConnectWhere
            }

            type MovieActorsConnection {
              edges: [MovieActorsRelationship!]!
              pageInfo: PageInfo!
              totalCount: Int!
            }

            input MovieActorsConnectionSort {
              node: ActorSort
            }

            input MovieActorsConnectionWhere {
              AND: [MovieActorsConnectionWhere!]
              OR: [MovieActorsConnectionWhere!]
              node: ActorWhere
              node_NOT: ActorWhere
            }

            input MovieActorsCreateFieldInput {
              node: ActorCreateInput!
            }

            input MovieActorsDeleteFieldInput {
              where: MovieActorsConnectionWhere
            }

            input MovieActorsDisconnectFieldInput {
              where: MovieActorsConnectionWhere
            }

            input MovieActorsFieldInput {
              connect: [MovieActorsConnectFieldInput!]
              create: [MovieActorsCreateFieldInput!]
            }

            input MovieActorsNodeAggregationWhereInput {
              AND: [MovieActorsNodeAggregationWhereInput!]
              OR: [MovieActorsNodeAggregationWhereInput!]
              name_AVERAGE_EQUAL: Float
              name_AVERAGE_GT: Float
              name_AVERAGE_GTE: Float
              name_AVERAGE_LT: Float
              name_AVERAGE_LTE: Float
              name_EQUAL: String
              name_GT: Int
              name_GTE: Int
              name_LONGEST_EQUAL: Int
              name_LONGEST_GT: Int
              name_LONGEST_GTE: Int
              name_LONGEST_LT: Int
              name_LONGEST_LTE: Int
              name_LT: Int
              name_LTE: Int
              name_SHORTEST_EQUAL: Int
              name_SHORTEST_GT: Int
              name_SHORTEST_GTE: Int
              name_SHORTEST_LT: Int
              name_SHORTEST_LTE: Int
            }

            type MovieActorsRelationship {
              cursor: String!
              node: Actor!
            }

            input MovieActorsUpdateConnectionInput {
              node: ActorUpdateInput
            }

            input MovieActorsUpdateFieldInput {
              connect: [MovieActorsConnectFieldInput!]
              create: [MovieActorsCreateFieldInput!]
              delete: [MovieActorsDeleteFieldInput!]
              disconnect: [MovieActorsDisconnectFieldInput!]
              update: MovieActorsUpdateConnectionInput
              where: MovieActorsConnectionWhere
            }

            type MovieAggregateSelection {
              count: Int!
              id: IDAggregateSelectionNullable!
            }

            input MovieConnectInput {
              actors: [MovieActorsConnectFieldInput!]
            }

            input MovieCreateInput {
              actors: MovieActorsFieldInput
              id: ID
            }

            input MovieDeleteInput {
              actors: [MovieActorsDeleteFieldInput!]
            }

            input MovieDisconnectInput {
              actors: [MovieActorsDisconnectFieldInput!]
            }

            input MovieOptions {
              limit: Int
              offset: Int
              \\"\\"\\"Specify one or more MovieSort objects to sort Movies by. The sorts will be applied in the order in which they are arranged in the array.\\"\\"\\"
              sort: [MovieSort]
            }

            input MovieRelationInput {
              actors: [MovieActorsCreateFieldInput!]
            }

            \\"\\"\\"Fields to sort Movies by. The order in which sorts are applied is not guaranteed when specifying many fields in one MovieSort object.\\"\\"\\"
            input MovieSort {
              id: SortDirection
            }

            input MovieUpdateInput {
              actors: [MovieActorsUpdateFieldInput!]
              id: ID
            }

            input MovieWhere {
              AND: [MovieWhere!]
              OR: [MovieWhere!]
              actors: ActorWhere
              actorsAggregate: MovieActorsAggregateInput
              actorsConnection: MovieActorsConnectionWhere
              actorsConnection_NOT: MovieActorsConnectionWhere
              actors_NOT: ActorWhere
              id: ID
              id_CONTAINS: ID
              id_ENDS_WITH: ID
              id_IN: [ID]
              id_NOT: ID
              id_NOT_CONTAINS: ID
              id_NOT_ENDS_WITH: ID
              id_NOT_IN: [ID]
              id_NOT_STARTS_WITH: ID
              id_STARTS_WITH: ID
            }

            type Mutation {
              createActors(input: [ActorCreateInput!]!): CreateActorsMutationResponse!
              createMovies(input: [MovieCreateInput!]!): CreateMoviesMutationResponse!
              deleteActors(where: ActorWhere): DeleteInfo!
              deleteMovies(delete: MovieDeleteInput, where: MovieWhere): DeleteInfo!
              updateActors(update: ActorUpdateInput, where: ActorWhere): UpdateActorsMutationResponse!
              updateMovies(connect: MovieConnectInput, create: MovieRelationInput, delete: MovieDeleteInput, disconnect: MovieDisconnectInput, update: MovieUpdateInput, where: MovieWhere): UpdateMoviesMutationResponse!
            }

            \\"\\"\\"Pagination information (Relay)\\"\\"\\"
            type PageInfo {
              endCursor: String
              hasNextPage: Boolean!
              hasPreviousPage: Boolean!
              startCursor: String
            }

            type Query {
              actors(options: ActorOptions, where: ActorWhere): [Actor!]!
              actorsAggregate(where: ActorWhere): ActorAggregateSelection!
              movies(options: MovieOptions, where: MovieWhere): [Movie!]!
              moviesAggregate(where: MovieWhere): MovieAggregateSelection!
            }

            enum SortDirection {
              \\"\\"\\"Sort by field values in ascending order.\\"\\"\\"
              ASC
              \\"\\"\\"Sort by field values in descending order.\\"\\"\\"
              DESC
            }

            type StringAggregateSelectionNullable {
              longest: String
              shortest: String
            }

            type UpdateActorsMutationResponse {
              actors: [Actor!]!
              info: UpdateInfo!
            }

            type UpdateInfo {
              bookmark: String
              nodesCreated: Int!
              nodesDeleted: Int!
              relationshipsCreated: Int!
              relationshipsDeleted: Int!
            }

            type UpdateMoviesMutationResponse {
              info: UpdateInfo!
              movies: [Movie!]!
            }
            "
        `);
>>>>>>> afb943f7
    });

    test("Multi Relationship", () => {
        const typeDefs = gql`
            type Actor {
                name: String
                movies: [Movie!]! @relationship(type: "ACTED_IN", direction: OUT)
            }

            type Movie {
                id: ID
                actors: [Actor!]! @relationship(type: "ACTED_IN", direction: IN)
            }
        `;
        const neoSchema = new Neo4jGraphQL({ typeDefs });
        const printedSchema = printSchemaWithDirectives(lexicographicSortSchema(neoSchema.schema));

        expect(printedSchema).toMatchInlineSnapshot(`
<<<<<<< HEAD
"schema {
  query: Query
  mutation: Mutation
}

type Actor {
  movies(directed: Boolean, options: MovieOptions, where: MovieWhere): [Movie]
  moviesAggregate(where: MovieWhere): ActorMovieMoviesAggregationSelection
  moviesConnection(after: String, first: Int, sort: [ActorMoviesConnectionSort!], where: ActorMoviesConnectionWhere): ActorMoviesConnection!
  name: String
}

type ActorAggregateSelection {
  count: Int!
  name: StringAggregateSelectionNullable!
}

input ActorConnectInput {
  movies: [ActorMoviesConnectFieldInput!]
}

input ActorConnectWhere {
  node: ActorWhere!
}

input ActorCreateInput {
  movies: ActorMoviesFieldInput
  name: String
}

input ActorDeleteInput {
  movies: [ActorMoviesDeleteFieldInput!]
}

input ActorDisconnectInput {
  movies: [ActorMoviesDisconnectFieldInput!]
}

type ActorMovieMoviesAggregationSelection {
  count: Int!
  node: ActorMovieMoviesNodeAggregateSelection
}

type ActorMovieMoviesNodeAggregateSelection {
  id: IDAggregateSelectionNullable!
}

input ActorMoviesAggregateInput {
  AND: [ActorMoviesAggregateInput!]
  OR: [ActorMoviesAggregateInput!]
  count: Int
  count_GT: Int
  count_GTE: Int
  count_LT: Int
  count_LTE: Int
  node: ActorMoviesNodeAggregationWhereInput
}

input ActorMoviesConnectFieldInput {
  connect: [MovieConnectInput!]
  where: MovieConnectWhere
}

type ActorMoviesConnection {
  edges: [ActorMoviesRelationship!]!
  pageInfo: PageInfo!
  totalCount: Int!
}

input ActorMoviesConnectionSort {
  node: MovieSort
}

input ActorMoviesConnectionWhere {
  AND: [ActorMoviesConnectionWhere!]
  OR: [ActorMoviesConnectionWhere!]
  node: MovieWhere
  node_NOT: MovieWhere
}

input ActorMoviesCreateFieldInput {
  node: MovieCreateInput!
}

input ActorMoviesDeleteFieldInput {
  delete: MovieDeleteInput
  where: ActorMoviesConnectionWhere
}

input ActorMoviesDisconnectFieldInput {
  disconnect: MovieDisconnectInput
  where: ActorMoviesConnectionWhere
}

input ActorMoviesFieldInput {
  connect: [ActorMoviesConnectFieldInput!]
  create: [ActorMoviesCreateFieldInput!]
}

input ActorMoviesNodeAggregationWhereInput {
  AND: [ActorMoviesNodeAggregationWhereInput!]
  OR: [ActorMoviesNodeAggregationWhereInput!]
  id_EQUAL: ID
}

type ActorMoviesRelationship {
  cursor: String!
  node: Movie!
}

input ActorMoviesUpdateConnectionInput {
  node: MovieUpdateInput
}

input ActorMoviesUpdateFieldInput {
  connect: [ActorMoviesConnectFieldInput!]
  create: [ActorMoviesCreateFieldInput!]
  delete: [ActorMoviesDeleteFieldInput!]
  disconnect: [ActorMoviesDisconnectFieldInput!]
  update: ActorMoviesUpdateConnectionInput
  where: ActorMoviesConnectionWhere
}

input ActorOptions {
  limit: Int
  offset: Int
  \\"\\"\\"Specify one or more ActorSort objects to sort Actors by. The sorts will be applied in the order in which they are arranged in the array.\\"\\"\\"
  sort: [ActorSort]
}

input ActorRelationInput {
  movies: [ActorMoviesCreateFieldInput!]
}

\\"\\"\\"Fields to sort Actors by. The order in which sorts are applied is not guaranteed when specifying many fields in one ActorSort object.\\"\\"\\"
input ActorSort {
  name: SortDirection
}

input ActorUpdateInput {
  movies: [ActorMoviesUpdateFieldInput!]
  name: String
}

input ActorWhere {
  AND: [ActorWhere!]
  OR: [ActorWhere!]
  movies: MovieWhere
  moviesAggregate: ActorMoviesAggregateInput
  moviesConnection: ActorMoviesConnectionWhere
  moviesConnection_NOT: ActorMoviesConnectionWhere
  movies_NOT: MovieWhere
  name: String
  name_CONTAINS: String
  name_ENDS_WITH: String
  name_IN: [String]
  name_NOT: String
  name_NOT_CONTAINS: String
  name_NOT_ENDS_WITH: String
  name_NOT_IN: [String]
  name_NOT_STARTS_WITH: String
  name_STARTS_WITH: String
}

type CreateActorsMutationResponse {
  actors: [Actor!]!
  info: CreateInfo!
}

type CreateInfo {
  bookmark: String
  nodesCreated: Int!
  relationshipsCreated: Int!
}

type CreateMoviesMutationResponse {
  info: CreateInfo!
  movies: [Movie!]!
}

type DeleteInfo {
  bookmark: String
  nodesDeleted: Int!
  relationshipsDeleted: Int!
}

type IDAggregateSelectionNullable {
  longest: ID
  shortest: ID
}

type Movie {
  actors(directed: Boolean, options: ActorOptions, where: ActorWhere): [Actor]!
  actorsAggregate(where: ActorWhere): MovieActorActorsAggregationSelection
  actorsConnection(after: String, first: Int, sort: [MovieActorsConnectionSort!], where: MovieActorsConnectionWhere): MovieActorsConnection!
  id: ID
}

type MovieActorActorsAggregationSelection {
  count: Int!
  node: MovieActorActorsNodeAggregateSelection
}

type MovieActorActorsNodeAggregateSelection {
  name: StringAggregateSelectionNullable!
}

input MovieActorsAggregateInput {
  AND: [MovieActorsAggregateInput!]
  OR: [MovieActorsAggregateInput!]
  count: Int
  count_GT: Int
  count_GTE: Int
  count_LT: Int
  count_LTE: Int
  node: MovieActorsNodeAggregationWhereInput
}

input MovieActorsConnectFieldInput {
  connect: [ActorConnectInput!]
  where: ActorConnectWhere
}

type MovieActorsConnection {
  edges: [MovieActorsRelationship!]!
  pageInfo: PageInfo!
  totalCount: Int!
}

input MovieActorsConnectionSort {
  node: ActorSort
}

input MovieActorsConnectionWhere {
  AND: [MovieActorsConnectionWhere!]
  OR: [MovieActorsConnectionWhere!]
  node: ActorWhere
  node_NOT: ActorWhere
}

input MovieActorsCreateFieldInput {
  node: ActorCreateInput!
}

input MovieActorsDeleteFieldInput {
  delete: ActorDeleteInput
  where: MovieActorsConnectionWhere
}

input MovieActorsDisconnectFieldInput {
  disconnect: ActorDisconnectInput
  where: MovieActorsConnectionWhere
}

input MovieActorsFieldInput {
  connect: [MovieActorsConnectFieldInput!]
  create: [MovieActorsCreateFieldInput!]
}

input MovieActorsNodeAggregationWhereInput {
  AND: [MovieActorsNodeAggregationWhereInput!]
  OR: [MovieActorsNodeAggregationWhereInput!]
  name_AVERAGE_EQUAL: Float
  name_AVERAGE_GT: Float
  name_AVERAGE_GTE: Float
  name_AVERAGE_LT: Float
  name_AVERAGE_LTE: Float
  name_EQUAL: String
  name_GT: Int
  name_GTE: Int
  name_LONGEST_EQUAL: Int
  name_LONGEST_GT: Int
  name_LONGEST_GTE: Int
  name_LONGEST_LT: Int
  name_LONGEST_LTE: Int
  name_LT: Int
  name_LTE: Int
  name_SHORTEST_EQUAL: Int
  name_SHORTEST_GT: Int
  name_SHORTEST_GTE: Int
  name_SHORTEST_LT: Int
  name_SHORTEST_LTE: Int
}

type MovieActorsRelationship {
  cursor: String!
  node: Actor!
}

input MovieActorsUpdateConnectionInput {
  node: ActorUpdateInput
}

input MovieActorsUpdateFieldInput {
  connect: [MovieActorsConnectFieldInput!]
  create: [MovieActorsCreateFieldInput!]
  delete: [MovieActorsDeleteFieldInput!]
  disconnect: [MovieActorsDisconnectFieldInput!]
  update: MovieActorsUpdateConnectionInput
  where: MovieActorsConnectionWhere
}

type MovieAggregateSelection {
  count: Int!
  id: IDAggregateSelectionNullable!
}

input MovieConnectInput {
  actors: [MovieActorsConnectFieldInput!]
}

input MovieConnectWhere {
  node: MovieWhere!
}

input MovieCreateInput {
  actors: MovieActorsFieldInput
  id: ID
}

input MovieDeleteInput {
  actors: [MovieActorsDeleteFieldInput!]
}

input MovieDisconnectInput {
  actors: [MovieActorsDisconnectFieldInput!]
}

input MovieOptions {
  limit: Int
  offset: Int
  \\"\\"\\"Specify one or more MovieSort objects to sort Movies by. The sorts will be applied in the order in which they are arranged in the array.\\"\\"\\"
  sort: [MovieSort]
}

input MovieRelationInput {
  actors: [MovieActorsCreateFieldInput!]
}

\\"\\"\\"Fields to sort Movies by. The order in which sorts are applied is not guaranteed when specifying many fields in one MovieSort object.\\"\\"\\"
input MovieSort {
  id: SortDirection
}

input MovieUpdateInput {
  actors: [MovieActorsUpdateFieldInput!]
  id: ID
}

input MovieWhere {
  AND: [MovieWhere!]
  OR: [MovieWhere!]
  actors: ActorWhere
  actorsAggregate: MovieActorsAggregateInput
  actorsConnection: MovieActorsConnectionWhere
  actorsConnection_NOT: MovieActorsConnectionWhere
  actors_NOT: ActorWhere
  id: ID
  id_CONTAINS: ID
  id_ENDS_WITH: ID
  id_IN: [ID]
  id_NOT: ID
  id_NOT_CONTAINS: ID
  id_NOT_ENDS_WITH: ID
  id_NOT_IN: [ID]
  id_NOT_STARTS_WITH: ID
  id_STARTS_WITH: ID
}

type Mutation {
  createActors(input: [ActorCreateInput!]!): CreateActorsMutationResponse!
  createMovies(input: [MovieCreateInput!]!): CreateMoviesMutationResponse!
  deleteActors(delete: ActorDeleteInput, where: ActorWhere): DeleteInfo!
  deleteMovies(delete: MovieDeleteInput, where: MovieWhere): DeleteInfo!
  updateActors(connect: ActorConnectInput, create: ActorRelationInput, delete: ActorDeleteInput, disconnect: ActorDisconnectInput, update: ActorUpdateInput, where: ActorWhere): UpdateActorsMutationResponse!
  updateMovies(connect: MovieConnectInput, create: MovieRelationInput, delete: MovieDeleteInput, disconnect: MovieDisconnectInput, update: MovieUpdateInput, where: MovieWhere): UpdateMoviesMutationResponse!
}

\\"\\"\\"Pagination information (Relay)\\"\\"\\"
type PageInfo {
  endCursor: String
  hasNextPage: Boolean!
  hasPreviousPage: Boolean!
  startCursor: String
}

type Query {
  actors(options: ActorOptions, where: ActorWhere): [Actor!]!
  actorsAggregate(where: ActorWhere): ActorAggregateSelection!
  movies(options: MovieOptions, where: MovieWhere): [Movie!]!
  moviesAggregate(where: MovieWhere): MovieAggregateSelection!
}

enum SortDirection {
  \\"\\"\\"Sort by field values in ascending order.\\"\\"\\"
  ASC
  \\"\\"\\"Sort by field values in descending order.\\"\\"\\"
  DESC
}

type StringAggregateSelectionNullable {
  longest: String
  shortest: String
}

type UpdateActorsMutationResponse {
  actors: [Actor!]!
  info: UpdateInfo!
}

type UpdateInfo {
  bookmark: String
  nodesCreated: Int!
  nodesDeleted: Int!
  relationshipsCreated: Int!
  relationshipsDeleted: Int!
}

type UpdateMoviesMutationResponse {
  info: UpdateInfo!
  movies: [Movie!]!
}
"
`);
=======
            "schema {
              query: Query
              mutation: Mutation
            }

            type Actor {
              movies(options: MovieOptions, where: MovieWhere): [Movie!]!
              moviesAggregate(where: MovieWhere): ActorMovieMoviesAggregationSelection
              moviesConnection(after: String, first: Int, sort: [ActorMoviesConnectionSort!], where: ActorMoviesConnectionWhere): ActorMoviesConnection!
              name: String
            }

            type ActorAggregateSelection {
              count: Int!
              name: StringAggregateSelectionNullable!
            }

            input ActorConnectInput {
              movies: [ActorMoviesConnectFieldInput!]
            }

            input ActorConnectWhere {
              node: ActorWhere!
            }

            input ActorCreateInput {
              movies: ActorMoviesFieldInput
              name: String
            }

            input ActorDeleteInput {
              movies: [ActorMoviesDeleteFieldInput!]
            }

            input ActorDisconnectInput {
              movies: [ActorMoviesDisconnectFieldInput!]
            }

            type ActorMovieMoviesAggregationSelection {
              count: Int!
              node: ActorMovieMoviesNodeAggregateSelection
            }

            type ActorMovieMoviesNodeAggregateSelection {
              id: IDAggregateSelectionNullable!
            }

            input ActorMoviesAggregateInput {
              AND: [ActorMoviesAggregateInput!]
              OR: [ActorMoviesAggregateInput!]
              count: Int
              count_GT: Int
              count_GTE: Int
              count_LT: Int
              count_LTE: Int
              node: ActorMoviesNodeAggregationWhereInput
            }

            input ActorMoviesConnectFieldInput {
              connect: [MovieConnectInput!]
              where: MovieConnectWhere
            }

            type ActorMoviesConnection {
              edges: [ActorMoviesRelationship!]!
              pageInfo: PageInfo!
              totalCount: Int!
            }

            input ActorMoviesConnectionSort {
              node: MovieSort
            }

            input ActorMoviesConnectionWhere {
              AND: [ActorMoviesConnectionWhere!]
              OR: [ActorMoviesConnectionWhere!]
              node: MovieWhere
              node_NOT: MovieWhere
            }

            input ActorMoviesCreateFieldInput {
              node: MovieCreateInput!
            }

            input ActorMoviesDeleteFieldInput {
              delete: MovieDeleteInput
              where: ActorMoviesConnectionWhere
            }

            input ActorMoviesDisconnectFieldInput {
              disconnect: MovieDisconnectInput
              where: ActorMoviesConnectionWhere
            }

            input ActorMoviesFieldInput {
              connect: [ActorMoviesConnectFieldInput!]
              create: [ActorMoviesCreateFieldInput!]
            }

            input ActorMoviesNodeAggregationWhereInput {
              AND: [ActorMoviesNodeAggregationWhereInput!]
              OR: [ActorMoviesNodeAggregationWhereInput!]
              id_EQUAL: ID
            }

            type ActorMoviesRelationship {
              cursor: String!
              node: Movie!
            }

            input ActorMoviesUpdateConnectionInput {
              node: MovieUpdateInput
            }

            input ActorMoviesUpdateFieldInput {
              connect: [ActorMoviesConnectFieldInput!]
              create: [ActorMoviesCreateFieldInput!]
              delete: [ActorMoviesDeleteFieldInput!]
              disconnect: [ActorMoviesDisconnectFieldInput!]
              update: ActorMoviesUpdateConnectionInput
              where: ActorMoviesConnectionWhere
            }

            input ActorOptions {
              limit: Int
              offset: Int
              \\"\\"\\"Specify one or more ActorSort objects to sort Actors by. The sorts will be applied in the order in which they are arranged in the array.\\"\\"\\"
              sort: [ActorSort]
            }

            input ActorRelationInput {
              movies: [ActorMoviesCreateFieldInput!]
            }

            \\"\\"\\"Fields to sort Actors by. The order in which sorts are applied is not guaranteed when specifying many fields in one ActorSort object.\\"\\"\\"
            input ActorSort {
              name: SortDirection
            }

            input ActorUpdateInput {
              movies: [ActorMoviesUpdateFieldInput!]
              name: String
            }

            input ActorWhere {
              AND: [ActorWhere!]
              OR: [ActorWhere!]
              movies: MovieWhere
              moviesAggregate: ActorMoviesAggregateInput
              moviesConnection: ActorMoviesConnectionWhere
              moviesConnection_NOT: ActorMoviesConnectionWhere
              movies_NOT: MovieWhere
              name: String
              name_CONTAINS: String
              name_ENDS_WITH: String
              name_IN: [String]
              name_NOT: String
              name_NOT_CONTAINS: String
              name_NOT_ENDS_WITH: String
              name_NOT_IN: [String]
              name_NOT_STARTS_WITH: String
              name_STARTS_WITH: String
            }

            type CreateActorsMutationResponse {
              actors: [Actor!]!
              info: CreateInfo!
            }

            type CreateInfo {
              bookmark: String
              nodesCreated: Int!
              relationshipsCreated: Int!
            }

            type CreateMoviesMutationResponse {
              info: CreateInfo!
              movies: [Movie!]!
            }

            type DeleteInfo {
              bookmark: String
              nodesDeleted: Int!
              relationshipsDeleted: Int!
            }

            type IDAggregateSelectionNullable {
              longest: ID
              shortest: ID
            }

            type Movie {
              actors(options: ActorOptions, where: ActorWhere): [Actor!]!
              actorsAggregate(where: ActorWhere): MovieActorActorsAggregationSelection
              actorsConnection(after: String, first: Int, sort: [MovieActorsConnectionSort!], where: MovieActorsConnectionWhere): MovieActorsConnection!
              id: ID
            }

            type MovieActorActorsAggregationSelection {
              count: Int!
              node: MovieActorActorsNodeAggregateSelection
            }

            type MovieActorActorsNodeAggregateSelection {
              name: StringAggregateSelectionNullable!
            }

            input MovieActorsAggregateInput {
              AND: [MovieActorsAggregateInput!]
              OR: [MovieActorsAggregateInput!]
              count: Int
              count_GT: Int
              count_GTE: Int
              count_LT: Int
              count_LTE: Int
              node: MovieActorsNodeAggregationWhereInput
            }

            input MovieActorsConnectFieldInput {
              connect: [ActorConnectInput!]
              where: ActorConnectWhere
            }

            type MovieActorsConnection {
              edges: [MovieActorsRelationship!]!
              pageInfo: PageInfo!
              totalCount: Int!
            }

            input MovieActorsConnectionSort {
              node: ActorSort
            }

            input MovieActorsConnectionWhere {
              AND: [MovieActorsConnectionWhere!]
              OR: [MovieActorsConnectionWhere!]
              node: ActorWhere
              node_NOT: ActorWhere
            }

            input MovieActorsCreateFieldInput {
              node: ActorCreateInput!
            }

            input MovieActorsDeleteFieldInput {
              delete: ActorDeleteInput
              where: MovieActorsConnectionWhere
            }

            input MovieActorsDisconnectFieldInput {
              disconnect: ActorDisconnectInput
              where: MovieActorsConnectionWhere
            }

            input MovieActorsFieldInput {
              connect: [MovieActorsConnectFieldInput!]
              create: [MovieActorsCreateFieldInput!]
            }

            input MovieActorsNodeAggregationWhereInput {
              AND: [MovieActorsNodeAggregationWhereInput!]
              OR: [MovieActorsNodeAggregationWhereInput!]
              name_AVERAGE_EQUAL: Float
              name_AVERAGE_GT: Float
              name_AVERAGE_GTE: Float
              name_AVERAGE_LT: Float
              name_AVERAGE_LTE: Float
              name_EQUAL: String
              name_GT: Int
              name_GTE: Int
              name_LONGEST_EQUAL: Int
              name_LONGEST_GT: Int
              name_LONGEST_GTE: Int
              name_LONGEST_LT: Int
              name_LONGEST_LTE: Int
              name_LT: Int
              name_LTE: Int
              name_SHORTEST_EQUAL: Int
              name_SHORTEST_GT: Int
              name_SHORTEST_GTE: Int
              name_SHORTEST_LT: Int
              name_SHORTEST_LTE: Int
            }

            type MovieActorsRelationship {
              cursor: String!
              node: Actor!
            }

            input MovieActorsUpdateConnectionInput {
              node: ActorUpdateInput
            }

            input MovieActorsUpdateFieldInput {
              connect: [MovieActorsConnectFieldInput!]
              create: [MovieActorsCreateFieldInput!]
              delete: [MovieActorsDeleteFieldInput!]
              disconnect: [MovieActorsDisconnectFieldInput!]
              update: MovieActorsUpdateConnectionInput
              where: MovieActorsConnectionWhere
            }

            type MovieAggregateSelection {
              count: Int!
              id: IDAggregateSelectionNullable!
            }

            input MovieConnectInput {
              actors: [MovieActorsConnectFieldInput!]
            }

            input MovieConnectWhere {
              node: MovieWhere!
            }

            input MovieCreateInput {
              actors: MovieActorsFieldInput
              id: ID
            }

            input MovieDeleteInput {
              actors: [MovieActorsDeleteFieldInput!]
            }

            input MovieDisconnectInput {
              actors: [MovieActorsDisconnectFieldInput!]
            }

            input MovieOptions {
              limit: Int
              offset: Int
              \\"\\"\\"Specify one or more MovieSort objects to sort Movies by. The sorts will be applied in the order in which they are arranged in the array.\\"\\"\\"
              sort: [MovieSort]
            }

            input MovieRelationInput {
              actors: [MovieActorsCreateFieldInput!]
            }

            \\"\\"\\"Fields to sort Movies by. The order in which sorts are applied is not guaranteed when specifying many fields in one MovieSort object.\\"\\"\\"
            input MovieSort {
              id: SortDirection
            }

            input MovieUpdateInput {
              actors: [MovieActorsUpdateFieldInput!]
              id: ID
            }

            input MovieWhere {
              AND: [MovieWhere!]
              OR: [MovieWhere!]
              actors: ActorWhere
              actorsAggregate: MovieActorsAggregateInput
              actorsConnection: MovieActorsConnectionWhere
              actorsConnection_NOT: MovieActorsConnectionWhere
              actors_NOT: ActorWhere
              id: ID
              id_CONTAINS: ID
              id_ENDS_WITH: ID
              id_IN: [ID]
              id_NOT: ID
              id_NOT_CONTAINS: ID
              id_NOT_ENDS_WITH: ID
              id_NOT_IN: [ID]
              id_NOT_STARTS_WITH: ID
              id_STARTS_WITH: ID
            }

            type Mutation {
              createActors(input: [ActorCreateInput!]!): CreateActorsMutationResponse!
              createMovies(input: [MovieCreateInput!]!): CreateMoviesMutationResponse!
              deleteActors(delete: ActorDeleteInput, where: ActorWhere): DeleteInfo!
              deleteMovies(delete: MovieDeleteInput, where: MovieWhere): DeleteInfo!
              updateActors(connect: ActorConnectInput, create: ActorRelationInput, delete: ActorDeleteInput, disconnect: ActorDisconnectInput, update: ActorUpdateInput, where: ActorWhere): UpdateActorsMutationResponse!
              updateMovies(connect: MovieConnectInput, create: MovieRelationInput, delete: MovieDeleteInput, disconnect: MovieDisconnectInput, update: MovieUpdateInput, where: MovieWhere): UpdateMoviesMutationResponse!
            }

            \\"\\"\\"Pagination information (Relay)\\"\\"\\"
            type PageInfo {
              endCursor: String
              hasNextPage: Boolean!
              hasPreviousPage: Boolean!
              startCursor: String
            }

            type Query {
              actors(options: ActorOptions, where: ActorWhere): [Actor!]!
              actorsAggregate(where: ActorWhere): ActorAggregateSelection!
              movies(options: MovieOptions, where: MovieWhere): [Movie!]!
              moviesAggregate(where: MovieWhere): MovieAggregateSelection!
            }

            enum SortDirection {
              \\"\\"\\"Sort by field values in ascending order.\\"\\"\\"
              ASC
              \\"\\"\\"Sort by field values in descending order.\\"\\"\\"
              DESC
            }

            type StringAggregateSelectionNullable {
              longest: String
              shortest: String
            }

            type UpdateActorsMutationResponse {
              actors: [Actor!]!
              info: UpdateInfo!
            }

            type UpdateInfo {
              bookmark: String
              nodesCreated: Int!
              nodesDeleted: Int!
              relationshipsCreated: Int!
              relationshipsDeleted: Int!
            }

            type UpdateMoviesMutationResponse {
              info: UpdateInfo!
              movies: [Movie!]!
            }
            "
        `);
>>>>>>> afb943f7
    });
});<|MERGE_RESOLUTION|>--- conflicted
+++ resolved
@@ -38,314 +38,6 @@
         const printedSchema = printSchemaWithDirectives(lexicographicSortSchema(neoSchema.schema));
 
         expect(printedSchema).toMatchInlineSnapshot(`
-<<<<<<< HEAD
-"schema {
-  query: Query
-  mutation: Mutation
-}
-
-type Actor {
-  name: String
-}
-
-type ActorAggregateSelection {
-  count: Int!
-  name: StringAggregateSelectionNullable!
-}
-
-input ActorConnectWhere {
-  node: ActorWhere!
-}
-
-input ActorCreateInput {
-  name: String
-}
-
-input ActorOptions {
-  limit: Int
-  offset: Int
-  \\"\\"\\"Specify one or more ActorSort objects to sort Actors by. The sorts will be applied in the order in which they are arranged in the array.\\"\\"\\"
-  sort: [ActorSort]
-}
-
-\\"\\"\\"Fields to sort Actors by. The order in which sorts are applied is not guaranteed when specifying many fields in one ActorSort object.\\"\\"\\"
-input ActorSort {
-  name: SortDirection
-}
-
-input ActorUpdateInput {
-  name: String
-}
-
-input ActorWhere {
-  AND: [ActorWhere!]
-  OR: [ActorWhere!]
-  name: String
-  name_CONTAINS: String
-  name_ENDS_WITH: String
-  name_IN: [String]
-  name_NOT: String
-  name_NOT_CONTAINS: String
-  name_NOT_ENDS_WITH: String
-  name_NOT_IN: [String]
-  name_NOT_STARTS_WITH: String
-  name_STARTS_WITH: String
-}
-
-type CreateActorsMutationResponse {
-  actors: [Actor!]!
-  info: CreateInfo!
-}
-
-type CreateInfo {
-  bookmark: String
-  nodesCreated: Int!
-  relationshipsCreated: Int!
-}
-
-type CreateMoviesMutationResponse {
-  info: CreateInfo!
-  movies: [Movie!]!
-}
-
-type DeleteInfo {
-  bookmark: String
-  nodesDeleted: Int!
-  relationshipsDeleted: Int!
-}
-
-type IDAggregateSelectionNullable {
-  longest: ID
-  shortest: ID
-}
-
-type Movie {
-  actors(directed: Boolean, options: ActorOptions, where: ActorWhere): [Actor]!
-  actorsAggregate(where: ActorWhere): MovieActorActorsAggregationSelection
-  actorsConnection(after: String, first: Int, sort: [MovieActorsConnectionSort!], where: MovieActorsConnectionWhere): MovieActorsConnection!
-  id: ID
-}
-
-type MovieActorActorsAggregationSelection {
-  count: Int!
-  node: MovieActorActorsNodeAggregateSelection
-}
-
-type MovieActorActorsNodeAggregateSelection {
-  name: StringAggregateSelectionNullable!
-}
-
-input MovieActorsAggregateInput {
-  AND: [MovieActorsAggregateInput!]
-  OR: [MovieActorsAggregateInput!]
-  count: Int
-  count_GT: Int
-  count_GTE: Int
-  count_LT: Int
-  count_LTE: Int
-  node: MovieActorsNodeAggregationWhereInput
-}
-
-input MovieActorsConnectFieldInput {
-  where: ActorConnectWhere
-}
-
-type MovieActorsConnection {
-  edges: [MovieActorsRelationship!]!
-  pageInfo: PageInfo!
-  totalCount: Int!
-}
-
-input MovieActorsConnectionSort {
-  node: ActorSort
-}
-
-input MovieActorsConnectionWhere {
-  AND: [MovieActorsConnectionWhere!]
-  OR: [MovieActorsConnectionWhere!]
-  node: ActorWhere
-  node_NOT: ActorWhere
-}
-
-input MovieActorsCreateFieldInput {
-  node: ActorCreateInput!
-}
-
-input MovieActorsDeleteFieldInput {
-  where: MovieActorsConnectionWhere
-}
-
-input MovieActorsDisconnectFieldInput {
-  where: MovieActorsConnectionWhere
-}
-
-input MovieActorsFieldInput {
-  connect: [MovieActorsConnectFieldInput!]
-  create: [MovieActorsCreateFieldInput!]
-}
-
-input MovieActorsNodeAggregationWhereInput {
-  AND: [MovieActorsNodeAggregationWhereInput!]
-  OR: [MovieActorsNodeAggregationWhereInput!]
-  name_AVERAGE_EQUAL: Float
-  name_AVERAGE_GT: Float
-  name_AVERAGE_GTE: Float
-  name_AVERAGE_LT: Float
-  name_AVERAGE_LTE: Float
-  name_EQUAL: String
-  name_GT: Int
-  name_GTE: Int
-  name_LONGEST_EQUAL: Int
-  name_LONGEST_GT: Int
-  name_LONGEST_GTE: Int
-  name_LONGEST_LT: Int
-  name_LONGEST_LTE: Int
-  name_LT: Int
-  name_LTE: Int
-  name_SHORTEST_EQUAL: Int
-  name_SHORTEST_GT: Int
-  name_SHORTEST_GTE: Int
-  name_SHORTEST_LT: Int
-  name_SHORTEST_LTE: Int
-}
-
-type MovieActorsRelationship {
-  cursor: String!
-  node: Actor!
-}
-
-input MovieActorsUpdateConnectionInput {
-  node: ActorUpdateInput
-}
-
-input MovieActorsUpdateFieldInput {
-  connect: [MovieActorsConnectFieldInput!]
-  create: [MovieActorsCreateFieldInput!]
-  delete: [MovieActorsDeleteFieldInput!]
-  disconnect: [MovieActorsDisconnectFieldInput!]
-  update: MovieActorsUpdateConnectionInput
-  where: MovieActorsConnectionWhere
-}
-
-type MovieAggregateSelection {
-  count: Int!
-  id: IDAggregateSelectionNullable!
-}
-
-input MovieConnectInput {
-  actors: [MovieActorsConnectFieldInput!]
-}
-
-input MovieCreateInput {
-  actors: MovieActorsFieldInput
-  id: ID
-}
-
-input MovieDeleteInput {
-  actors: [MovieActorsDeleteFieldInput!]
-}
-
-input MovieDisconnectInput {
-  actors: [MovieActorsDisconnectFieldInput!]
-}
-
-input MovieOptions {
-  limit: Int
-  offset: Int
-  \\"\\"\\"Specify one or more MovieSort objects to sort Movies by. The sorts will be applied in the order in which they are arranged in the array.\\"\\"\\"
-  sort: [MovieSort]
-}
-
-input MovieRelationInput {
-  actors: [MovieActorsCreateFieldInput!]
-}
-
-\\"\\"\\"Fields to sort Movies by. The order in which sorts are applied is not guaranteed when specifying many fields in one MovieSort object.\\"\\"\\"
-input MovieSort {
-  id: SortDirection
-}
-
-input MovieUpdateInput {
-  actors: [MovieActorsUpdateFieldInput!]
-  id: ID
-}
-
-input MovieWhere {
-  AND: [MovieWhere!]
-  OR: [MovieWhere!]
-  actors: ActorWhere
-  actorsAggregate: MovieActorsAggregateInput
-  actorsConnection: MovieActorsConnectionWhere
-  actorsConnection_NOT: MovieActorsConnectionWhere
-  actors_NOT: ActorWhere
-  id: ID
-  id_CONTAINS: ID
-  id_ENDS_WITH: ID
-  id_IN: [ID]
-  id_NOT: ID
-  id_NOT_CONTAINS: ID
-  id_NOT_ENDS_WITH: ID
-  id_NOT_IN: [ID]
-  id_NOT_STARTS_WITH: ID
-  id_STARTS_WITH: ID
-}
-
-type Mutation {
-  createActors(input: [ActorCreateInput!]!): CreateActorsMutationResponse!
-  createMovies(input: [MovieCreateInput!]!): CreateMoviesMutationResponse!
-  deleteActors(where: ActorWhere): DeleteInfo!
-  deleteMovies(delete: MovieDeleteInput, where: MovieWhere): DeleteInfo!
-  updateActors(update: ActorUpdateInput, where: ActorWhere): UpdateActorsMutationResponse!
-  updateMovies(connect: MovieConnectInput, create: MovieRelationInput, delete: MovieDeleteInput, disconnect: MovieDisconnectInput, update: MovieUpdateInput, where: MovieWhere): UpdateMoviesMutationResponse!
-}
-
-\\"\\"\\"Pagination information (Relay)\\"\\"\\"
-type PageInfo {
-  endCursor: String
-  hasNextPage: Boolean!
-  hasPreviousPage: Boolean!
-  startCursor: String
-}
-
-type Query {
-  actors(options: ActorOptions, where: ActorWhere): [Actor!]!
-  actorsAggregate(where: ActorWhere): ActorAggregateSelection!
-  movies(options: MovieOptions, where: MovieWhere): [Movie!]!
-  moviesAggregate(where: MovieWhere): MovieAggregateSelection!
-}
-
-enum SortDirection {
-  \\"\\"\\"Sort by field values in ascending order.\\"\\"\\"
-  ASC
-  \\"\\"\\"Sort by field values in descending order.\\"\\"\\"
-  DESC
-}
-
-type StringAggregateSelectionNullable {
-  longest: String
-  shortest: String
-}
-
-type UpdateActorsMutationResponse {
-  actors: [Actor!]!
-  info: UpdateInfo!
-}
-
-type UpdateInfo {
-  bookmark: String
-  nodesCreated: Int!
-  nodesDeleted: Int!
-  relationshipsCreated: Int!
-  relationshipsDeleted: Int!
-}
-
-type UpdateMoviesMutationResponse {
-  info: UpdateInfo!
-  movies: [Movie!]!
-}
-"
-`);
-=======
             "schema {
               query: Query
               mutation: Mutation
@@ -427,7 +119,7 @@
             }
 
             type Movie {
-              actors(options: ActorOptions, where: ActorWhere): [Actor!]!
+              actors(directed: Boolean, options: ActorOptions, where: ActorWhere): [Actor!]!
               actorsAggregate(where: ActorWhere): MovieActorActorsAggregationSelection
               actorsConnection(after: String, first: Int, sort: [MovieActorsConnectionSort!], where: MovieActorsConnectionWhere): MovieActorsConnection!
               id: ID
@@ -652,7 +344,6 @@
             }
             "
         `);
->>>>>>> afb943f7
     });
 
     test("Multi Relationship", () => {
@@ -671,439 +362,13 @@
         const printedSchema = printSchemaWithDirectives(lexicographicSortSchema(neoSchema.schema));
 
         expect(printedSchema).toMatchInlineSnapshot(`
-<<<<<<< HEAD
-"schema {
-  query: Query
-  mutation: Mutation
-}
-
-type Actor {
-  movies(directed: Boolean, options: MovieOptions, where: MovieWhere): [Movie]
-  moviesAggregate(where: MovieWhere): ActorMovieMoviesAggregationSelection
-  moviesConnection(after: String, first: Int, sort: [ActorMoviesConnectionSort!], where: ActorMoviesConnectionWhere): ActorMoviesConnection!
-  name: String
-}
-
-type ActorAggregateSelection {
-  count: Int!
-  name: StringAggregateSelectionNullable!
-}
-
-input ActorConnectInput {
-  movies: [ActorMoviesConnectFieldInput!]
-}
-
-input ActorConnectWhere {
-  node: ActorWhere!
-}
-
-input ActorCreateInput {
-  movies: ActorMoviesFieldInput
-  name: String
-}
-
-input ActorDeleteInput {
-  movies: [ActorMoviesDeleteFieldInput!]
-}
-
-input ActorDisconnectInput {
-  movies: [ActorMoviesDisconnectFieldInput!]
-}
-
-type ActorMovieMoviesAggregationSelection {
-  count: Int!
-  node: ActorMovieMoviesNodeAggregateSelection
-}
-
-type ActorMovieMoviesNodeAggregateSelection {
-  id: IDAggregateSelectionNullable!
-}
-
-input ActorMoviesAggregateInput {
-  AND: [ActorMoviesAggregateInput!]
-  OR: [ActorMoviesAggregateInput!]
-  count: Int
-  count_GT: Int
-  count_GTE: Int
-  count_LT: Int
-  count_LTE: Int
-  node: ActorMoviesNodeAggregationWhereInput
-}
-
-input ActorMoviesConnectFieldInput {
-  connect: [MovieConnectInput!]
-  where: MovieConnectWhere
-}
-
-type ActorMoviesConnection {
-  edges: [ActorMoviesRelationship!]!
-  pageInfo: PageInfo!
-  totalCount: Int!
-}
-
-input ActorMoviesConnectionSort {
-  node: MovieSort
-}
-
-input ActorMoviesConnectionWhere {
-  AND: [ActorMoviesConnectionWhere!]
-  OR: [ActorMoviesConnectionWhere!]
-  node: MovieWhere
-  node_NOT: MovieWhere
-}
-
-input ActorMoviesCreateFieldInput {
-  node: MovieCreateInput!
-}
-
-input ActorMoviesDeleteFieldInput {
-  delete: MovieDeleteInput
-  where: ActorMoviesConnectionWhere
-}
-
-input ActorMoviesDisconnectFieldInput {
-  disconnect: MovieDisconnectInput
-  where: ActorMoviesConnectionWhere
-}
-
-input ActorMoviesFieldInput {
-  connect: [ActorMoviesConnectFieldInput!]
-  create: [ActorMoviesCreateFieldInput!]
-}
-
-input ActorMoviesNodeAggregationWhereInput {
-  AND: [ActorMoviesNodeAggregationWhereInput!]
-  OR: [ActorMoviesNodeAggregationWhereInput!]
-  id_EQUAL: ID
-}
-
-type ActorMoviesRelationship {
-  cursor: String!
-  node: Movie!
-}
-
-input ActorMoviesUpdateConnectionInput {
-  node: MovieUpdateInput
-}
-
-input ActorMoviesUpdateFieldInput {
-  connect: [ActorMoviesConnectFieldInput!]
-  create: [ActorMoviesCreateFieldInput!]
-  delete: [ActorMoviesDeleteFieldInput!]
-  disconnect: [ActorMoviesDisconnectFieldInput!]
-  update: ActorMoviesUpdateConnectionInput
-  where: ActorMoviesConnectionWhere
-}
-
-input ActorOptions {
-  limit: Int
-  offset: Int
-  \\"\\"\\"Specify one or more ActorSort objects to sort Actors by. The sorts will be applied in the order in which they are arranged in the array.\\"\\"\\"
-  sort: [ActorSort]
-}
-
-input ActorRelationInput {
-  movies: [ActorMoviesCreateFieldInput!]
-}
-
-\\"\\"\\"Fields to sort Actors by. The order in which sorts are applied is not guaranteed when specifying many fields in one ActorSort object.\\"\\"\\"
-input ActorSort {
-  name: SortDirection
-}
-
-input ActorUpdateInput {
-  movies: [ActorMoviesUpdateFieldInput!]
-  name: String
-}
-
-input ActorWhere {
-  AND: [ActorWhere!]
-  OR: [ActorWhere!]
-  movies: MovieWhere
-  moviesAggregate: ActorMoviesAggregateInput
-  moviesConnection: ActorMoviesConnectionWhere
-  moviesConnection_NOT: ActorMoviesConnectionWhere
-  movies_NOT: MovieWhere
-  name: String
-  name_CONTAINS: String
-  name_ENDS_WITH: String
-  name_IN: [String]
-  name_NOT: String
-  name_NOT_CONTAINS: String
-  name_NOT_ENDS_WITH: String
-  name_NOT_IN: [String]
-  name_NOT_STARTS_WITH: String
-  name_STARTS_WITH: String
-}
-
-type CreateActorsMutationResponse {
-  actors: [Actor!]!
-  info: CreateInfo!
-}
-
-type CreateInfo {
-  bookmark: String
-  nodesCreated: Int!
-  relationshipsCreated: Int!
-}
-
-type CreateMoviesMutationResponse {
-  info: CreateInfo!
-  movies: [Movie!]!
-}
-
-type DeleteInfo {
-  bookmark: String
-  nodesDeleted: Int!
-  relationshipsDeleted: Int!
-}
-
-type IDAggregateSelectionNullable {
-  longest: ID
-  shortest: ID
-}
-
-type Movie {
-  actors(directed: Boolean, options: ActorOptions, where: ActorWhere): [Actor]!
-  actorsAggregate(where: ActorWhere): MovieActorActorsAggregationSelection
-  actorsConnection(after: String, first: Int, sort: [MovieActorsConnectionSort!], where: MovieActorsConnectionWhere): MovieActorsConnection!
-  id: ID
-}
-
-type MovieActorActorsAggregationSelection {
-  count: Int!
-  node: MovieActorActorsNodeAggregateSelection
-}
-
-type MovieActorActorsNodeAggregateSelection {
-  name: StringAggregateSelectionNullable!
-}
-
-input MovieActorsAggregateInput {
-  AND: [MovieActorsAggregateInput!]
-  OR: [MovieActorsAggregateInput!]
-  count: Int
-  count_GT: Int
-  count_GTE: Int
-  count_LT: Int
-  count_LTE: Int
-  node: MovieActorsNodeAggregationWhereInput
-}
-
-input MovieActorsConnectFieldInput {
-  connect: [ActorConnectInput!]
-  where: ActorConnectWhere
-}
-
-type MovieActorsConnection {
-  edges: [MovieActorsRelationship!]!
-  pageInfo: PageInfo!
-  totalCount: Int!
-}
-
-input MovieActorsConnectionSort {
-  node: ActorSort
-}
-
-input MovieActorsConnectionWhere {
-  AND: [MovieActorsConnectionWhere!]
-  OR: [MovieActorsConnectionWhere!]
-  node: ActorWhere
-  node_NOT: ActorWhere
-}
-
-input MovieActorsCreateFieldInput {
-  node: ActorCreateInput!
-}
-
-input MovieActorsDeleteFieldInput {
-  delete: ActorDeleteInput
-  where: MovieActorsConnectionWhere
-}
-
-input MovieActorsDisconnectFieldInput {
-  disconnect: ActorDisconnectInput
-  where: MovieActorsConnectionWhere
-}
-
-input MovieActorsFieldInput {
-  connect: [MovieActorsConnectFieldInput!]
-  create: [MovieActorsCreateFieldInput!]
-}
-
-input MovieActorsNodeAggregationWhereInput {
-  AND: [MovieActorsNodeAggregationWhereInput!]
-  OR: [MovieActorsNodeAggregationWhereInput!]
-  name_AVERAGE_EQUAL: Float
-  name_AVERAGE_GT: Float
-  name_AVERAGE_GTE: Float
-  name_AVERAGE_LT: Float
-  name_AVERAGE_LTE: Float
-  name_EQUAL: String
-  name_GT: Int
-  name_GTE: Int
-  name_LONGEST_EQUAL: Int
-  name_LONGEST_GT: Int
-  name_LONGEST_GTE: Int
-  name_LONGEST_LT: Int
-  name_LONGEST_LTE: Int
-  name_LT: Int
-  name_LTE: Int
-  name_SHORTEST_EQUAL: Int
-  name_SHORTEST_GT: Int
-  name_SHORTEST_GTE: Int
-  name_SHORTEST_LT: Int
-  name_SHORTEST_LTE: Int
-}
-
-type MovieActorsRelationship {
-  cursor: String!
-  node: Actor!
-}
-
-input MovieActorsUpdateConnectionInput {
-  node: ActorUpdateInput
-}
-
-input MovieActorsUpdateFieldInput {
-  connect: [MovieActorsConnectFieldInput!]
-  create: [MovieActorsCreateFieldInput!]
-  delete: [MovieActorsDeleteFieldInput!]
-  disconnect: [MovieActorsDisconnectFieldInput!]
-  update: MovieActorsUpdateConnectionInput
-  where: MovieActorsConnectionWhere
-}
-
-type MovieAggregateSelection {
-  count: Int!
-  id: IDAggregateSelectionNullable!
-}
-
-input MovieConnectInput {
-  actors: [MovieActorsConnectFieldInput!]
-}
-
-input MovieConnectWhere {
-  node: MovieWhere!
-}
-
-input MovieCreateInput {
-  actors: MovieActorsFieldInput
-  id: ID
-}
-
-input MovieDeleteInput {
-  actors: [MovieActorsDeleteFieldInput!]
-}
-
-input MovieDisconnectInput {
-  actors: [MovieActorsDisconnectFieldInput!]
-}
-
-input MovieOptions {
-  limit: Int
-  offset: Int
-  \\"\\"\\"Specify one or more MovieSort objects to sort Movies by. The sorts will be applied in the order in which they are arranged in the array.\\"\\"\\"
-  sort: [MovieSort]
-}
-
-input MovieRelationInput {
-  actors: [MovieActorsCreateFieldInput!]
-}
-
-\\"\\"\\"Fields to sort Movies by. The order in which sorts are applied is not guaranteed when specifying many fields in one MovieSort object.\\"\\"\\"
-input MovieSort {
-  id: SortDirection
-}
-
-input MovieUpdateInput {
-  actors: [MovieActorsUpdateFieldInput!]
-  id: ID
-}
-
-input MovieWhere {
-  AND: [MovieWhere!]
-  OR: [MovieWhere!]
-  actors: ActorWhere
-  actorsAggregate: MovieActorsAggregateInput
-  actorsConnection: MovieActorsConnectionWhere
-  actorsConnection_NOT: MovieActorsConnectionWhere
-  actors_NOT: ActorWhere
-  id: ID
-  id_CONTAINS: ID
-  id_ENDS_WITH: ID
-  id_IN: [ID]
-  id_NOT: ID
-  id_NOT_CONTAINS: ID
-  id_NOT_ENDS_WITH: ID
-  id_NOT_IN: [ID]
-  id_NOT_STARTS_WITH: ID
-  id_STARTS_WITH: ID
-}
-
-type Mutation {
-  createActors(input: [ActorCreateInput!]!): CreateActorsMutationResponse!
-  createMovies(input: [MovieCreateInput!]!): CreateMoviesMutationResponse!
-  deleteActors(delete: ActorDeleteInput, where: ActorWhere): DeleteInfo!
-  deleteMovies(delete: MovieDeleteInput, where: MovieWhere): DeleteInfo!
-  updateActors(connect: ActorConnectInput, create: ActorRelationInput, delete: ActorDeleteInput, disconnect: ActorDisconnectInput, update: ActorUpdateInput, where: ActorWhere): UpdateActorsMutationResponse!
-  updateMovies(connect: MovieConnectInput, create: MovieRelationInput, delete: MovieDeleteInput, disconnect: MovieDisconnectInput, update: MovieUpdateInput, where: MovieWhere): UpdateMoviesMutationResponse!
-}
-
-\\"\\"\\"Pagination information (Relay)\\"\\"\\"
-type PageInfo {
-  endCursor: String
-  hasNextPage: Boolean!
-  hasPreviousPage: Boolean!
-  startCursor: String
-}
-
-type Query {
-  actors(options: ActorOptions, where: ActorWhere): [Actor!]!
-  actorsAggregate(where: ActorWhere): ActorAggregateSelection!
-  movies(options: MovieOptions, where: MovieWhere): [Movie!]!
-  moviesAggregate(where: MovieWhere): MovieAggregateSelection!
-}
-
-enum SortDirection {
-  \\"\\"\\"Sort by field values in ascending order.\\"\\"\\"
-  ASC
-  \\"\\"\\"Sort by field values in descending order.\\"\\"\\"
-  DESC
-}
-
-type StringAggregateSelectionNullable {
-  longest: String
-  shortest: String
-}
-
-type UpdateActorsMutationResponse {
-  actors: [Actor!]!
-  info: UpdateInfo!
-}
-
-type UpdateInfo {
-  bookmark: String
-  nodesCreated: Int!
-  nodesDeleted: Int!
-  relationshipsCreated: Int!
-  relationshipsDeleted: Int!
-}
-
-type UpdateMoviesMutationResponse {
-  info: UpdateInfo!
-  movies: [Movie!]!
-}
-"
-`);
-=======
             "schema {
               query: Query
               mutation: Mutation
             }
 
             type Actor {
-              movies(options: MovieOptions, where: MovieWhere): [Movie!]!
+              movies(directed: Boolean, options: MovieOptions, where: MovieWhere): [Movie!]!
               moviesAggregate(where: MovieWhere): ActorMovieMoviesAggregationSelection
               moviesConnection(after: String, first: Int, sort: [ActorMoviesConnectionSort!], where: ActorMoviesConnectionWhere): ActorMoviesConnection!
               name: String
@@ -1289,7 +554,7 @@
             }
 
             type Movie {
-              actors(options: ActorOptions, where: ActorWhere): [Actor!]!
+              actors(directed: Boolean, options: ActorOptions, where: ActorWhere): [Actor!]!
               actorsAggregate(where: ActorWhere): MovieActorActorsAggregationSelection
               actorsConnection(after: String, first: Int, sort: [MovieActorsConnectionSort!], where: MovieActorsConnectionWhere): MovieActorsConnection!
               id: ID
@@ -1521,6 +786,5 @@
             }
             "
         `);
->>>>>>> afb943f7
     });
 });