--- conflicted
+++ resolved
@@ -33,156 +33,6 @@
         const neoSchema = new Neo4jGraphQL({ typeDefs });
         const printedSchema = printSchemaWithDirectives(lexicographicSortSchema(await neoSchema.getSchema()));
         expect(printedSchema).toMatchInlineSnapshot(`
-<<<<<<< HEAD
-                    "schema {
-                      query: Query
-                      mutation: Mutation
-                    }
-
-                    type CreateInfo {
-                      bookmark: String
-                      nodesCreated: Int!
-                      relationshipsCreated: Int!
-                    }
-
-                    type CreateMoviesMutationResponse {
-                      info: CreateInfo!
-                      movies: [Movie!]!
-                    }
-
-                    type DeleteInfo {
-                      bookmark: String
-                      nodesDeleted: Int!
-                      relationshipsDeleted: Int!
-                    }
-
-                    type IDAggregateSelectionNullable {
-                      longest: ID
-                      shortest: ID
-                    }
-
-                    type IntAggregateSelectionNonNullable {
-                      average: Float!
-                      max: Int!
-                      min: Int!
-                      sum: Int!
-                    }
-
-                    type Movie {
-                      id: ID
-                      viewers: Int!
-                    }
-
-                    type MovieAggregateSelection {
-                      count: Int!
-                      id: IDAggregateSelectionNullable!
-                      viewers: IntAggregateSelectionNonNullable!
-                    }
-
-                    input MovieCreateInput {
-                      id: ID
-                      viewers: Int!
-                    }
-
-                    type MovieEdge {
-                      cursor: String!
-                      node: Movie!
-                    }
-
-                    input MovieOptions {
-                      limit: Int
-                      offset: Int
-                      \\"\\"\\"
-                      Specify one or more MovieSort objects to sort Movies by. The sorts will be applied in the order in which they are arranged in the array.
-                      \\"\\"\\"
-                      sort: [MovieSort!]
-                    }
-
-                    \\"\\"\\"
-                    Fields to sort Movies by. The order in which sorts are applied is not guaranteed when specifying many fields in one MovieSort object.
-                    \\"\\"\\"
-                    input MovieSort {
-                      id: SortDirection
-                      viewers: SortDirection
-                    }
-
-                    input MovieUpdateInput {
-                      id: ID
-                      viewers: Int
-                      viewers_DECREMENT: Int
-                      viewers_INCREMENT: Int
-                    }
-
-                    input MovieWhere {
-                      AND: [MovieWhere!]
-                      OR: [MovieWhere!]
-                      id: ID
-                      id_CONTAINS: ID
-                      id_ENDS_WITH: ID
-                      id_IN: [ID]
-                      id_NOT: ID
-                      id_NOT_CONTAINS: ID
-                      id_NOT_ENDS_WITH: ID
-                      id_NOT_IN: [ID]
-                      id_NOT_STARTS_WITH: ID
-                      id_STARTS_WITH: ID
-                      viewers: Int
-                      viewers_GT: Int
-                      viewers_GTE: Int
-                      viewers_IN: [Int!]
-                      viewers_LT: Int
-                      viewers_LTE: Int
-                      viewers_NOT: Int
-                      viewers_NOT_IN: [Int!]
-                    }
-
-                    type MoviesConnection {
-                      edges: [MovieEdge!]!
-                      pageInfo: PageInfo!
-                      totalCount: Int!
-                    }
-
-                    type Mutation {
-                      createMovies(input: [MovieCreateInput!]!): CreateMoviesMutationResponse!
-                      deleteMovies(where: MovieWhere): DeleteInfo!
-                      updateMovies(update: MovieUpdateInput, where: MovieWhere): UpdateMoviesMutationResponse!
-                    }
-
-                    \\"\\"\\"Pagination information (Relay)\\"\\"\\"
-                    type PageInfo {
-                      endCursor: String
-                      hasNextPage: Boolean!
-                      hasPreviousPage: Boolean!
-                      startCursor: String
-                    }
-
-                    type Query {
-                      movies(options: MovieOptions, where: MovieWhere): [Movie!]!
-                      moviesAggregate(where: MovieWhere): MovieAggregateSelection!
-                      moviesConnection(after: String, first: Int, sort: [MovieSort], where: MovieWhere): MoviesConnection!
-                    }
-
-                    enum SortDirection {
-                      \\"\\"\\"Sort by field values in ascending order.\\"\\"\\"
-                      ASC
-                      \\"\\"\\"Sort by field values in descending order.\\"\\"\\"
-                      DESC
-                    }
-
-                    type UpdateInfo {
-                      bookmark: String
-                      nodesCreated: Int!
-                      nodesDeleted: Int!
-                      relationshipsCreated: Int!
-                      relationshipsDeleted: Int!
-                    }
-
-                    type UpdateMoviesMutationResponse {
-                      info: UpdateInfo!
-                      movies: [Movie!]!
-                    }"
-                `);
-=======
             "schema {
               query: Query
               mutation: Mutation
@@ -332,7 +182,6 @@
               movies: [Movie!]!
             }"
         `);
->>>>>>> 70041855
     });
 
     test("BigInt fields should be extended with Increment/Decrement operators", async () => {
@@ -345,161 +194,6 @@
         const neoSchema = new Neo4jGraphQL({ typeDefs });
         const printedSchema = printSchemaWithDirectives(lexicographicSortSchema(await neoSchema.getSchema()));
         expect(printedSchema).toMatchInlineSnapshot(`
-<<<<<<< HEAD
-                  "schema {
-                    query: Query
-                    mutation: Mutation
-                  }
-
-                  \\"\\"\\"
-                  A BigInt value up to 64 bits in size, which can be a number or a string if used inline, or a string only if used as a variable. Always returned as a string.
-                  \\"\\"\\"
-                  scalar BigInt
-
-                  type BigIntAggregateSelectionNonNullable {
-                    average: BigInt!
-                    max: BigInt!
-                    min: BigInt!
-                    sum: BigInt!
-                  }
-
-                  type CreateInfo {
-                    bookmark: String
-                    nodesCreated: Int!
-                    relationshipsCreated: Int!
-                  }
-
-                  type CreateMoviesMutationResponse {
-                    info: CreateInfo!
-                    movies: [Movie!]!
-                  }
-
-                  type DeleteInfo {
-                    bookmark: String
-                    nodesDeleted: Int!
-                    relationshipsDeleted: Int!
-                  }
-
-                  type IDAggregateSelectionNullable {
-                    longest: ID
-                    shortest: ID
-                  }
-
-                  type Movie {
-                    id: ID
-                    viewers: BigInt!
-                  }
-
-                  type MovieAggregateSelection {
-                    count: Int!
-                    id: IDAggregateSelectionNullable!
-                    viewers: BigIntAggregateSelectionNonNullable!
-                  }
-
-                  input MovieCreateInput {
-                    id: ID
-                    viewers: BigInt!
-                  }
-
-                  type MovieEdge {
-                    cursor: String!
-                    node: Movie!
-                  }
-
-                  input MovieOptions {
-                    limit: Int
-                    offset: Int
-                    \\"\\"\\"
-                    Specify one or more MovieSort objects to sort Movies by. The sorts will be applied in the order in which they are arranged in the array.
-                    \\"\\"\\"
-                    sort: [MovieSort!]
-                  }
-
-                  \\"\\"\\"
-                  Fields to sort Movies by. The order in which sorts are applied is not guaranteed when specifying many fields in one MovieSort object.
-                  \\"\\"\\"
-                  input MovieSort {
-                    id: SortDirection
-                    viewers: SortDirection
-                  }
-
-                  input MovieUpdateInput {
-                    id: ID
-                    viewers: BigInt
-                    viewers_DECREMENT: BigInt
-                    viewers_INCREMENT: BigInt
-                  }
-
-                  input MovieWhere {
-                    AND: [MovieWhere!]
-                    OR: [MovieWhere!]
-                    id: ID
-                    id_CONTAINS: ID
-                    id_ENDS_WITH: ID
-                    id_IN: [ID]
-                    id_NOT: ID
-                    id_NOT_CONTAINS: ID
-                    id_NOT_ENDS_WITH: ID
-                    id_NOT_IN: [ID]
-                    id_NOT_STARTS_WITH: ID
-                    id_STARTS_WITH: ID
-                    viewers: BigInt
-                    viewers_GT: BigInt
-                    viewers_GTE: BigInt
-                    viewers_IN: [BigInt!]
-                    viewers_LT: BigInt
-                    viewers_LTE: BigInt
-                    viewers_NOT: BigInt
-                    viewers_NOT_IN: [BigInt!]
-                  }
-
-                  type MoviesConnection {
-                    edges: [MovieEdge!]!
-                    pageInfo: PageInfo!
-                    totalCount: Int!
-                  }
-
-                  type Mutation {
-                    createMovies(input: [MovieCreateInput!]!): CreateMoviesMutationResponse!
-                    deleteMovies(where: MovieWhere): DeleteInfo!
-                    updateMovies(update: MovieUpdateInput, where: MovieWhere): UpdateMoviesMutationResponse!
-                  }
-
-                  \\"\\"\\"Pagination information (Relay)\\"\\"\\"
-                  type PageInfo {
-                    endCursor: String
-                    hasNextPage: Boolean!
-                    hasPreviousPage: Boolean!
-                    startCursor: String
-                  }
-
-                  type Query {
-                    movies(options: MovieOptions, where: MovieWhere): [Movie!]!
-                    moviesAggregate(where: MovieWhere): MovieAggregateSelection!
-                    moviesConnection(after: String, first: Int, sort: [MovieSort], where: MovieWhere): MoviesConnection!
-                  }
-
-                  enum SortDirection {
-                    \\"\\"\\"Sort by field values in ascending order.\\"\\"\\"
-                    ASC
-                    \\"\\"\\"Sort by field values in descending order.\\"\\"\\"
-                    DESC
-                  }
-
-                  type UpdateInfo {
-                    bookmark: String
-                    nodesCreated: Int!
-                    nodesDeleted: Int!
-                    relationshipsCreated: Int!
-                    relationshipsDeleted: Int!
-                  }
-
-                  type UpdateMoviesMutationResponse {
-                    info: UpdateInfo!
-                    movies: [Movie!]!
-                  }"
-              `);
-=======
             "schema {
               query: Query
               mutation: Mutation
@@ -654,7 +348,6 @@
               movies: [Movie!]!
             }"
         `);
->>>>>>> 70041855
     });
 
     test("Float fields should be extended with Add/Subtract/Multiply/Divide operators", async () => {
@@ -668,158 +361,6 @@
         const printedSchema = printSchemaWithDirectives(lexicographicSortSchema(await neoSchema.getSchema()));
 
         expect(printedSchema).toMatchInlineSnapshot(`
-<<<<<<< HEAD
-                  "schema {
-                    query: Query
-                    mutation: Mutation
-                  }
-
-                  type CreateInfo {
-                    bookmark: String
-                    nodesCreated: Int!
-                    relationshipsCreated: Int!
-                  }
-
-                  type CreateMoviesMutationResponse {
-                    info: CreateInfo!
-                    movies: [Movie!]!
-                  }
-
-                  type DeleteInfo {
-                    bookmark: String
-                    nodesDeleted: Int!
-                    relationshipsDeleted: Int!
-                  }
-
-                  type FloatAggregateSelectionNonNullable {
-                    average: Float!
-                    max: Float!
-                    min: Float!
-                    sum: Float!
-                  }
-
-                  type IDAggregateSelectionNullable {
-                    longest: ID
-                    shortest: ID
-                  }
-
-                  type Movie {
-                    id: ID
-                    viewers: Float!
-                  }
-
-                  type MovieAggregateSelection {
-                    count: Int!
-                    id: IDAggregateSelectionNullable!
-                    viewers: FloatAggregateSelectionNonNullable!
-                  }
-
-                  input MovieCreateInput {
-                    id: ID
-                    viewers: Float!
-                  }
-
-                  type MovieEdge {
-                    cursor: String!
-                    node: Movie!
-                  }
-
-                  input MovieOptions {
-                    limit: Int
-                    offset: Int
-                    \\"\\"\\"
-                    Specify one or more MovieSort objects to sort Movies by. The sorts will be applied in the order in which they are arranged in the array.
-                    \\"\\"\\"
-                    sort: [MovieSort!]
-                  }
-
-                  \\"\\"\\"
-                  Fields to sort Movies by. The order in which sorts are applied is not guaranteed when specifying many fields in one MovieSort object.
-                  \\"\\"\\"
-                  input MovieSort {
-                    id: SortDirection
-                    viewers: SortDirection
-                  }
-
-                  input MovieUpdateInput {
-                    id: ID
-                    viewers: Float
-                    viewers_ADD: Float
-                    viewers_DIVIDE: Float
-                    viewers_MULTIPLY: Float
-                    viewers_SUBTRACT: Float
-                  }
-
-                  input MovieWhere {
-                    AND: [MovieWhere!]
-                    OR: [MovieWhere!]
-                    id: ID
-                    id_CONTAINS: ID
-                    id_ENDS_WITH: ID
-                    id_IN: [ID]
-                    id_NOT: ID
-                    id_NOT_CONTAINS: ID
-                    id_NOT_ENDS_WITH: ID
-                    id_NOT_IN: [ID]
-                    id_NOT_STARTS_WITH: ID
-                    id_STARTS_WITH: ID
-                    viewers: Float
-                    viewers_GT: Float
-                    viewers_GTE: Float
-                    viewers_IN: [Float!]
-                    viewers_LT: Float
-                    viewers_LTE: Float
-                    viewers_NOT: Float
-                    viewers_NOT_IN: [Float!]
-                  }
-
-                  type MoviesConnection {
-                    edges: [MovieEdge!]!
-                    pageInfo: PageInfo!
-                    totalCount: Int!
-                  }
-
-                  type Mutation {
-                    createMovies(input: [MovieCreateInput!]!): CreateMoviesMutationResponse!
-                    deleteMovies(where: MovieWhere): DeleteInfo!
-                    updateMovies(update: MovieUpdateInput, where: MovieWhere): UpdateMoviesMutationResponse!
-                  }
-
-                  \\"\\"\\"Pagination information (Relay)\\"\\"\\"
-                  type PageInfo {
-                    endCursor: String
-                    hasNextPage: Boolean!
-                    hasPreviousPage: Boolean!
-                    startCursor: String
-                  }
-
-                  type Query {
-                    movies(options: MovieOptions, where: MovieWhere): [Movie!]!
-                    moviesAggregate(where: MovieWhere): MovieAggregateSelection!
-                    moviesConnection(after: String, first: Int, sort: [MovieSort], where: MovieWhere): MoviesConnection!
-                  }
-
-                  enum SortDirection {
-                    \\"\\"\\"Sort by field values in ascending order.\\"\\"\\"
-                    ASC
-                    \\"\\"\\"Sort by field values in descending order.\\"\\"\\"
-                    DESC
-                  }
-
-                  type UpdateInfo {
-                    bookmark: String
-                    nodesCreated: Int!
-                    nodesDeleted: Int!
-                    relationshipsCreated: Int!
-                    relationshipsDeleted: Int!
-                  }
-
-                  type UpdateMoviesMutationResponse {
-                    info: UpdateInfo!
-                    movies: [Movie!]!
-                  }"
-              `);
-=======
             "schema {
               query: Query
               mutation: Mutation
@@ -971,7 +512,6 @@
               movies: [Movie!]!
             }"
         `);
->>>>>>> 70041855
     });
 
     test("Operators should be presents in nested updates", async () => {
