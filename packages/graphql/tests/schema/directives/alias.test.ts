/*
 * Copyright (c) "Neo4j"
 * Neo4j Sweden AB [http://neo4j.com]
 *
 * This file is part of Neo4j.
 *
 * Licensed under the Apache License, Version 2.0 (the "License");
 * you may not use this file except in compliance with the License.
 * You may obtain a copy of the License at
 *
 *     http://www.apache.org/licenses/LICENSE-2.0
 *
 * Unless required by applicable law or agreed to in writing, software
 * distributed under the License is distributed on an "AS IS" BASIS,
 * WITHOUT WARRANTIES OR CONDITIONS OF ANY KIND, either express or implied.
 * See the License for the specific language governing permissions and
 * limitations under the License.
 */

import { printSchemaWithDirectives } from "@graphql-tools/utils";
import { lexicographicSortSchema } from "graphql/utilities";
import { gql } from "apollo-server";
import { Neo4jGraphQL } from "../../../src";

describe("Alias", () => {
    test("Custom Directive Simple", async () => {
        const typeDefs = gql`
            type Actor {
                name: String!
                city: String @alias(property: "cityPropInDb")
                actedIn: [Movie!]! @relationship(direction: OUT, type: "ACTED_IN", properties: "ActorActedInProps")
            }

            type Movie {
                title: String!
                rating: Float @alias(property: "ratingPropInDb")
            }

            interface ActorActedInProps {
                character: String! @alias(property: "characterPropInDb")
                screenTime: Int
            }
        `;
        const neoSchema = new Neo4jGraphQL({ typeDefs });
        const printedSchema = printSchemaWithDirectives(lexicographicSortSchema(await neoSchema.getSchema()));

        expect(printedSchema).toMatchInlineSnapshot(`
            "schema {
              query: Query
              mutation: Mutation
            }

            type Actor {
              actedIn(directed: Boolean = true, options: MovieOptions, where: MovieWhere): [Movie!]!
              actedInAggregate(directed: Boolean = true, where: MovieWhere): ActorMovieActedInAggregationSelection
              actedInConnection(after: String, directed: Boolean = true, first: Int, sort: [ActorActedInConnectionSort!], where: ActorActedInConnectionWhere): ActorActedInConnection!
              city: String
              name: String!
            }

            input ActorActedInAggregateInput {
              AND: [ActorActedInAggregateInput!]
              NOT: ActorActedInAggregateInput
              OR: [ActorActedInAggregateInput!]
              count: Int
              count_GT: Int
              count_GTE: Int
              count_LT: Int
              count_LTE: Int
              edge: ActorActedInEdgeAggregationWhereInput
              node: ActorActedInNodeAggregationWhereInput
            }

            input ActorActedInConnectFieldInput {
              edge: ActorActedInPropsCreateInput!
              \\"\\"\\"
              Whether or not to overwrite any matching relationship with the new properties. Will default to \`false\` in 4.0.0.
              \\"\\"\\"
              overwrite: Boolean! = true
              where: MovieConnectWhere
            }

            type ActorActedInConnection {
              edges: [ActorActedInRelationship!]!
              pageInfo: PageInfo!
              totalCount: Int!
            }

            input ActorActedInConnectionSort {
              edge: ActorActedInPropsSort
              node: MovieSort
            }

            input ActorActedInConnectionWhere {
              AND: [ActorActedInConnectionWhere!]
              NOT: ActorActedInConnectionWhere
              OR: [ActorActedInConnectionWhere!]
              edge: ActorActedInPropsWhere
              edge_NOT: ActorActedInPropsWhere @deprecated(reason: \\"Negation filters will be deprecated, use the NOT operator to achieve the same behavior\\")
              node: MovieWhere
              node_NOT: MovieWhere @deprecated(reason: \\"Negation filters will be deprecated, use the NOT operator to achieve the same behavior\\")
            }

            input ActorActedInCreateFieldInput {
              edge: ActorActedInPropsCreateInput!
              node: MovieCreateInput!
            }

            input ActorActedInDeleteFieldInput {
              where: ActorActedInConnectionWhere
            }

            input ActorActedInDisconnectFieldInput {
              where: ActorActedInConnectionWhere
            }

            input ActorActedInEdgeAggregationWhereInput {
              AND: [ActorActedInEdgeAggregationWhereInput!]
              NOT: ActorActedInEdgeAggregationWhereInput
              OR: [ActorActedInEdgeAggregationWhereInput!]
<<<<<<< HEAD
              character_AVERAGE_EQUAL: Float @deprecated(reason: \\"Please use the explicit _LENGTH version for string aggregation.\\")
              character_AVERAGE_GT: Float @deprecated(reason: \\"Please use the explicit _LENGTH version for string aggregation.\\")
              character_AVERAGE_GTE: Float @deprecated(reason: \\"Please use the explicit _LENGTH version for string aggregation.\\")
              character_AVERAGE_LENGTH_EQUAL: Float
              character_AVERAGE_LENGTH_GT: Float
              character_AVERAGE_LENGTH_GTE: Float
              character_AVERAGE_LENGTH_LT: Float
              character_AVERAGE_LENGTH_LTE: Float
              character_AVERAGE_LT: Float @deprecated(reason: \\"Please use the explicit _LENGTH version for string aggregation.\\")
              character_AVERAGE_LTE: Float @deprecated(reason: \\"Please use the explicit _LENGTH version for string aggregation.\\")
              character_EQUAL: String
              character_GT: Int
              character_GTE: Int
              character_LONGEST_EQUAL: Int @deprecated(reason: \\"Please use the explicit _LENGTH version for string aggregation.\\")
              character_LONGEST_GT: Int @deprecated(reason: \\"Please use the explicit _LENGTH version for string aggregation.\\")
              character_LONGEST_GTE: Int @deprecated(reason: \\"Please use the explicit _LENGTH version for string aggregation.\\")
              character_LONGEST_LENGTH_EQUAL: Int
              character_LONGEST_LENGTH_GT: Int
              character_LONGEST_LENGTH_GTE: Int
              character_LONGEST_LENGTH_LT: Int
              character_LONGEST_LENGTH_LTE: Int
              character_LONGEST_LT: Int @deprecated(reason: \\"Please use the explicit _LENGTH version for string aggregation.\\")
              character_LONGEST_LTE: Int @deprecated(reason: \\"Please use the explicit _LENGTH version for string aggregation.\\")
              character_LT: Int
              character_LTE: Int
              character_SHORTEST_EQUAL: Int @deprecated(reason: \\"Please use the explicit _LENGTH version for string aggregation.\\")
              character_SHORTEST_GT: Int @deprecated(reason: \\"Please use the explicit _LENGTH version for string aggregation.\\")
              character_SHORTEST_GTE: Int @deprecated(reason: \\"Please use the explicit _LENGTH version for string aggregation.\\")
              character_SHORTEST_LENGTH_EQUAL: Int
              character_SHORTEST_LENGTH_GT: Int
              character_SHORTEST_LENGTH_GTE: Int
              character_SHORTEST_LENGTH_LT: Int
              character_SHORTEST_LENGTH_LTE: Int
              character_SHORTEST_LT: Int @deprecated(reason: \\"Please use the explicit _LENGTH version for string aggregation.\\")
              character_SHORTEST_LTE: Int @deprecated(reason: \\"Please use the explicit _LENGTH version for string aggregation.\\")
=======
              character_AVERAGE_EQUAL: Float
              character_AVERAGE_GT: Float
              character_AVERAGE_GTE: Float
              character_AVERAGE_LT: Float
              character_AVERAGE_LTE: Float
              character_EQUAL: String @deprecated(reason: \\"Aggregation filters that are not relying on an aggregating function will be deprecated.\\")
              character_GT: Int @deprecated(reason: \\"Aggregation filters that are not relying on an aggregating function will be deprecated.\\")
              character_GTE: Int @deprecated(reason: \\"Aggregation filters that are not relying on an aggregating function will be deprecated.\\")
              character_LONGEST_EQUAL: Int
              character_LONGEST_GT: Int
              character_LONGEST_GTE: Int
              character_LONGEST_LT: Int
              character_LONGEST_LTE: Int
              character_LT: Int @deprecated(reason: \\"Aggregation filters that are not relying on an aggregating function will be deprecated.\\")
              character_LTE: Int @deprecated(reason: \\"Aggregation filters that are not relying on an aggregating function will be deprecated.\\")
              character_SHORTEST_EQUAL: Int
              character_SHORTEST_GT: Int
              character_SHORTEST_GTE: Int
              character_SHORTEST_LT: Int
              character_SHORTEST_LTE: Int
>>>>>>> 90380fc3
              screenTime_AVERAGE_EQUAL: Float
              screenTime_AVERAGE_GT: Float
              screenTime_AVERAGE_GTE: Float
              screenTime_AVERAGE_LT: Float
              screenTime_AVERAGE_LTE: Float
              screenTime_EQUAL: Int @deprecated(reason: \\"Aggregation filters that are not relying on an aggregating function will be deprecated.\\")
              screenTime_GT: Int @deprecated(reason: \\"Aggregation filters that are not relying on an aggregating function will be deprecated.\\")
              screenTime_GTE: Int @deprecated(reason: \\"Aggregation filters that are not relying on an aggregating function will be deprecated.\\")
              screenTime_LT: Int @deprecated(reason: \\"Aggregation filters that are not relying on an aggregating function will be deprecated.\\")
              screenTime_LTE: Int @deprecated(reason: \\"Aggregation filters that are not relying on an aggregating function will be deprecated.\\")
              screenTime_MAX_EQUAL: Int
              screenTime_MAX_GT: Int
              screenTime_MAX_GTE: Int
              screenTime_MAX_LT: Int
              screenTime_MAX_LTE: Int
              screenTime_MIN_EQUAL: Int
              screenTime_MIN_GT: Int
              screenTime_MIN_GTE: Int
              screenTime_MIN_LT: Int
              screenTime_MIN_LTE: Int
              screenTime_SUM_EQUAL: Int
              screenTime_SUM_GT: Int
              screenTime_SUM_GTE: Int
              screenTime_SUM_LT: Int
              screenTime_SUM_LTE: Int
            }

            input ActorActedInFieldInput {
              connect: [ActorActedInConnectFieldInput!]
              create: [ActorActedInCreateFieldInput!]
            }

            input ActorActedInNodeAggregationWhereInput {
              AND: [ActorActedInNodeAggregationWhereInput!]
              NOT: ActorActedInNodeAggregationWhereInput
              OR: [ActorActedInNodeAggregationWhereInput!]
              rating_AVERAGE_EQUAL: Float
              rating_AVERAGE_GT: Float
              rating_AVERAGE_GTE: Float
              rating_AVERAGE_LT: Float
              rating_AVERAGE_LTE: Float
              rating_EQUAL: Float @deprecated(reason: \\"Aggregation filters that are not relying on an aggregating function will be deprecated.\\")
              rating_GT: Float @deprecated(reason: \\"Aggregation filters that are not relying on an aggregating function will be deprecated.\\")
              rating_GTE: Float @deprecated(reason: \\"Aggregation filters that are not relying on an aggregating function will be deprecated.\\")
              rating_LT: Float @deprecated(reason: \\"Aggregation filters that are not relying on an aggregating function will be deprecated.\\")
              rating_LTE: Float @deprecated(reason: \\"Aggregation filters that are not relying on an aggregating function will be deprecated.\\")
              rating_MAX_EQUAL: Float
              rating_MAX_GT: Float
              rating_MAX_GTE: Float
              rating_MAX_LT: Float
              rating_MAX_LTE: Float
              rating_MIN_EQUAL: Float
              rating_MIN_GT: Float
              rating_MIN_GTE: Float
              rating_MIN_LT: Float
              rating_MIN_LTE: Float
              rating_SUM_EQUAL: Float
              rating_SUM_GT: Float
              rating_SUM_GTE: Float
              rating_SUM_LT: Float
              rating_SUM_LTE: Float
<<<<<<< HEAD
              title_AVERAGE_EQUAL: Float @deprecated(reason: \\"Please use the explicit _LENGTH version for string aggregation.\\")
              title_AVERAGE_GT: Float @deprecated(reason: \\"Please use the explicit _LENGTH version for string aggregation.\\")
              title_AVERAGE_GTE: Float @deprecated(reason: \\"Please use the explicit _LENGTH version for string aggregation.\\")
              title_AVERAGE_LENGTH_EQUAL: Float
              title_AVERAGE_LENGTH_GT: Float
              title_AVERAGE_LENGTH_GTE: Float
              title_AVERAGE_LENGTH_LT: Float
              title_AVERAGE_LENGTH_LTE: Float
              title_AVERAGE_LT: Float @deprecated(reason: \\"Please use the explicit _LENGTH version for string aggregation.\\")
              title_AVERAGE_LTE: Float @deprecated(reason: \\"Please use the explicit _LENGTH version for string aggregation.\\")
              title_EQUAL: String
              title_GT: Int
              title_GTE: Int
              title_LONGEST_EQUAL: Int @deprecated(reason: \\"Please use the explicit _LENGTH version for string aggregation.\\")
              title_LONGEST_GT: Int @deprecated(reason: \\"Please use the explicit _LENGTH version for string aggregation.\\")
              title_LONGEST_GTE: Int @deprecated(reason: \\"Please use the explicit _LENGTH version for string aggregation.\\")
              title_LONGEST_LENGTH_EQUAL: Int
              title_LONGEST_LENGTH_GT: Int
              title_LONGEST_LENGTH_GTE: Int
              title_LONGEST_LENGTH_LT: Int
              title_LONGEST_LENGTH_LTE: Int
              title_LONGEST_LT: Int @deprecated(reason: \\"Please use the explicit _LENGTH version for string aggregation.\\")
              title_LONGEST_LTE: Int @deprecated(reason: \\"Please use the explicit _LENGTH version for string aggregation.\\")
              title_LT: Int
              title_LTE: Int
              title_SHORTEST_EQUAL: Int @deprecated(reason: \\"Please use the explicit _LENGTH version for string aggregation.\\")
              title_SHORTEST_GT: Int @deprecated(reason: \\"Please use the explicit _LENGTH version for string aggregation.\\")
              title_SHORTEST_GTE: Int @deprecated(reason: \\"Please use the explicit _LENGTH version for string aggregation.\\")
              title_SHORTEST_LENGTH_EQUAL: Int
              title_SHORTEST_LENGTH_GT: Int
              title_SHORTEST_LENGTH_GTE: Int
              title_SHORTEST_LENGTH_LT: Int
              title_SHORTEST_LENGTH_LTE: Int
              title_SHORTEST_LT: Int @deprecated(reason: \\"Please use the explicit _LENGTH version for string aggregation.\\")
              title_SHORTEST_LTE: Int @deprecated(reason: \\"Please use the explicit _LENGTH version for string aggregation.\\")
=======
              title_AVERAGE_EQUAL: Float
              title_AVERAGE_GT: Float
              title_AVERAGE_GTE: Float
              title_AVERAGE_LT: Float
              title_AVERAGE_LTE: Float
              title_EQUAL: String @deprecated(reason: \\"Aggregation filters that are not relying on an aggregating function will be deprecated.\\")
              title_GT: Int @deprecated(reason: \\"Aggregation filters that are not relying on an aggregating function will be deprecated.\\")
              title_GTE: Int @deprecated(reason: \\"Aggregation filters that are not relying on an aggregating function will be deprecated.\\")
              title_LONGEST_EQUAL: Int
              title_LONGEST_GT: Int
              title_LONGEST_GTE: Int
              title_LONGEST_LT: Int
              title_LONGEST_LTE: Int
              title_LT: Int @deprecated(reason: \\"Aggregation filters that are not relying on an aggregating function will be deprecated.\\")
              title_LTE: Int @deprecated(reason: \\"Aggregation filters that are not relying on an aggregating function will be deprecated.\\")
              title_SHORTEST_EQUAL: Int
              title_SHORTEST_GT: Int
              title_SHORTEST_GTE: Int
              title_SHORTEST_LT: Int
              title_SHORTEST_LTE: Int
>>>>>>> 90380fc3
            }

            interface ActorActedInProps {
              character: String!
              screenTime: Int
            }

            input ActorActedInPropsCreateInput {
              character: String!
              screenTime: Int
            }

            input ActorActedInPropsSort {
              character: SortDirection
              screenTime: SortDirection
            }

            input ActorActedInPropsUpdateInput {
              character: String
              screenTime: Int
              screenTime_DECREMENT: Int
              screenTime_INCREMENT: Int
            }

            input ActorActedInPropsWhere {
              AND: [ActorActedInPropsWhere!]
              NOT: ActorActedInPropsWhere
              OR: [ActorActedInPropsWhere!]
              character: String
              character_CONTAINS: String
              character_ENDS_WITH: String
              character_IN: [String!]
              character_NOT: String @deprecated(reason: \\"Negation filters will be deprecated, use the NOT operator to achieve the same behavior\\")
              character_NOT_CONTAINS: String @deprecated(reason: \\"Negation filters will be deprecated, use the NOT operator to achieve the same behavior\\")
              character_NOT_ENDS_WITH: String @deprecated(reason: \\"Negation filters will be deprecated, use the NOT operator to achieve the same behavior\\")
              character_NOT_IN: [String!] @deprecated(reason: \\"Negation filters will be deprecated, use the NOT operator to achieve the same behavior\\")
              character_NOT_STARTS_WITH: String @deprecated(reason: \\"Negation filters will be deprecated, use the NOT operator to achieve the same behavior\\")
              character_STARTS_WITH: String
              screenTime: Int
              screenTime_GT: Int
              screenTime_GTE: Int
              screenTime_IN: [Int]
              screenTime_LT: Int
              screenTime_LTE: Int
              screenTime_NOT: Int @deprecated(reason: \\"Negation filters will be deprecated, use the NOT operator to achieve the same behavior\\")
              screenTime_NOT_IN: [Int] @deprecated(reason: \\"Negation filters will be deprecated, use the NOT operator to achieve the same behavior\\")
            }

            type ActorActedInRelationship implements ActorActedInProps {
              character: String!
              cursor: String!
              node: Movie!
              screenTime: Int
            }

            input ActorActedInUpdateConnectionInput {
              edge: ActorActedInPropsUpdateInput
              node: MovieUpdateInput
            }

            input ActorActedInUpdateFieldInput {
              connect: [ActorActedInConnectFieldInput!]
              create: [ActorActedInCreateFieldInput!]
              delete: [ActorActedInDeleteFieldInput!]
              disconnect: [ActorActedInDisconnectFieldInput!]
              update: ActorActedInUpdateConnectionInput
              where: ActorActedInConnectionWhere
            }

            type ActorAggregateSelection {
              city: StringAggregateSelectionNullable!
              count: Int!
              name: StringAggregateSelectionNonNullable!
            }

            input ActorConnectInput {
              actedIn: [ActorActedInConnectFieldInput!]
            }

            input ActorCreateInput {
              actedIn: ActorActedInFieldInput
              city: String
              name: String!
            }

            input ActorDeleteInput {
              actedIn: [ActorActedInDeleteFieldInput!]
            }

            input ActorDisconnectInput {
              actedIn: [ActorActedInDisconnectFieldInput!]
            }

            type ActorEdge {
              cursor: String!
              node: Actor!
            }

            type ActorMovieActedInAggregationSelection {
              count: Int!
              edge: ActorMovieActedInEdgeAggregateSelection
              node: ActorMovieActedInNodeAggregateSelection
            }

            type ActorMovieActedInEdgeAggregateSelection {
              character: StringAggregateSelectionNonNullable!
              screenTime: IntAggregateSelectionNullable!
            }

            type ActorMovieActedInNodeAggregateSelection {
              rating: FloatAggregateSelectionNullable!
              title: StringAggregateSelectionNonNullable!
            }

            input ActorOptions {
              limit: Int
              offset: Int
              \\"\\"\\"
              Specify one or more ActorSort objects to sort Actors by. The sorts will be applied in the order in which they are arranged in the array.
              \\"\\"\\"
              sort: [ActorSort!]
            }

            input ActorRelationInput {
              actedIn: [ActorActedInCreateFieldInput!]
            }

            \\"\\"\\"
            Fields to sort Actors by. The order in which sorts are applied is not guaranteed when specifying many fields in one ActorSort object.
            \\"\\"\\"
            input ActorSort {
              city: SortDirection
              name: SortDirection
            }

            input ActorUpdateInput {
              actedIn: [ActorActedInUpdateFieldInput!]
              city: String
              name: String
            }

            input ActorWhere {
              AND: [ActorWhere!]
              NOT: ActorWhere
              OR: [ActorWhere!]
              actedIn: MovieWhere @deprecated(reason: \\"Use \`actedIn_SOME\` instead.\\")
              actedInAggregate: ActorActedInAggregateInput
              actedInConnection: ActorActedInConnectionWhere @deprecated(reason: \\"Use \`actedInConnection_SOME\` instead.\\")
              actedInConnection_ALL: ActorActedInConnectionWhere
              actedInConnection_NONE: ActorActedInConnectionWhere
              actedInConnection_NOT: ActorActedInConnectionWhere @deprecated(reason: \\"Use \`actedInConnection_NONE\` instead.\\")
              actedInConnection_SINGLE: ActorActedInConnectionWhere
              actedInConnection_SOME: ActorActedInConnectionWhere
              \\"\\"\\"Return Actors where all of the related Movies match this filter\\"\\"\\"
              actedIn_ALL: MovieWhere
              \\"\\"\\"Return Actors where none of the related Movies match this filter\\"\\"\\"
              actedIn_NONE: MovieWhere
              actedIn_NOT: MovieWhere @deprecated(reason: \\"Use \`actedIn_NONE\` instead.\\")
              \\"\\"\\"Return Actors where one of the related Movies match this filter\\"\\"\\"
              actedIn_SINGLE: MovieWhere
              \\"\\"\\"Return Actors where some of the related Movies match this filter\\"\\"\\"
              actedIn_SOME: MovieWhere
              city: String
              city_CONTAINS: String
              city_ENDS_WITH: String
              city_IN: [String]
              city_NOT: String @deprecated(reason: \\"Negation filters will be deprecated, use the NOT operator to achieve the same behavior\\")
              city_NOT_CONTAINS: String @deprecated(reason: \\"Negation filters will be deprecated, use the NOT operator to achieve the same behavior\\")
              city_NOT_ENDS_WITH: String @deprecated(reason: \\"Negation filters will be deprecated, use the NOT operator to achieve the same behavior\\")
              city_NOT_IN: [String] @deprecated(reason: \\"Negation filters will be deprecated, use the NOT operator to achieve the same behavior\\")
              city_NOT_STARTS_WITH: String @deprecated(reason: \\"Negation filters will be deprecated, use the NOT operator to achieve the same behavior\\")
              city_STARTS_WITH: String
              name: String
              name_CONTAINS: String
              name_ENDS_WITH: String
              name_IN: [String!]
              name_NOT: String @deprecated(reason: \\"Negation filters will be deprecated, use the NOT operator to achieve the same behavior\\")
              name_NOT_CONTAINS: String @deprecated(reason: \\"Negation filters will be deprecated, use the NOT operator to achieve the same behavior\\")
              name_NOT_ENDS_WITH: String @deprecated(reason: \\"Negation filters will be deprecated, use the NOT operator to achieve the same behavior\\")
              name_NOT_IN: [String!] @deprecated(reason: \\"Negation filters will be deprecated, use the NOT operator to achieve the same behavior\\")
              name_NOT_STARTS_WITH: String @deprecated(reason: \\"Negation filters will be deprecated, use the NOT operator to achieve the same behavior\\")
              name_STARTS_WITH: String
            }

            type ActorsConnection {
              edges: [ActorEdge!]!
              pageInfo: PageInfo!
              totalCount: Int!
            }

            type CreateActorsMutationResponse {
              actors: [Actor!]!
              info: CreateInfo!
            }

            type CreateInfo {
              bookmark: String
              nodesCreated: Int!
              relationshipsCreated: Int!
            }

            type CreateMoviesMutationResponse {
              info: CreateInfo!
              movies: [Movie!]!
            }

            type DeleteInfo {
              bookmark: String
              nodesDeleted: Int!
              relationshipsDeleted: Int!
            }

            type FloatAggregateSelectionNullable {
              average: Float
              max: Float
              min: Float
              sum: Float
            }

            type IntAggregateSelectionNullable {
              average: Float
              max: Int
              min: Int
              sum: Int
            }

            type Movie {
              rating: Float
              title: String!
            }

            type MovieAggregateSelection {
              count: Int!
              rating: FloatAggregateSelectionNullable!
              title: StringAggregateSelectionNonNullable!
            }

            input MovieConnectWhere {
              node: MovieWhere!
            }

            input MovieCreateInput {
              rating: Float
              title: String!
            }

            type MovieEdge {
              cursor: String!
              node: Movie!
            }

            input MovieOptions {
              limit: Int
              offset: Int
              \\"\\"\\"
              Specify one or more MovieSort objects to sort Movies by. The sorts will be applied in the order in which they are arranged in the array.
              \\"\\"\\"
              sort: [MovieSort!]
            }

            \\"\\"\\"
            Fields to sort Movies by. The order in which sorts are applied is not guaranteed when specifying many fields in one MovieSort object.
            \\"\\"\\"
            input MovieSort {
              rating: SortDirection
              title: SortDirection
            }

            input MovieUpdateInput {
              rating: Float
              rating_ADD: Float
              rating_DIVIDE: Float
              rating_MULTIPLY: Float
              rating_SUBTRACT: Float
              title: String
            }

            input MovieWhere {
              AND: [MovieWhere!]
              NOT: MovieWhere
              OR: [MovieWhere!]
              rating: Float
              rating_GT: Float
              rating_GTE: Float
              rating_IN: [Float]
              rating_LT: Float
              rating_LTE: Float
              rating_NOT: Float @deprecated(reason: \\"Negation filters will be deprecated, use the NOT operator to achieve the same behavior\\")
              rating_NOT_IN: [Float] @deprecated(reason: \\"Negation filters will be deprecated, use the NOT operator to achieve the same behavior\\")
              title: String
              title_CONTAINS: String
              title_ENDS_WITH: String
              title_IN: [String!]
              title_NOT: String @deprecated(reason: \\"Negation filters will be deprecated, use the NOT operator to achieve the same behavior\\")
              title_NOT_CONTAINS: String @deprecated(reason: \\"Negation filters will be deprecated, use the NOT operator to achieve the same behavior\\")
              title_NOT_ENDS_WITH: String @deprecated(reason: \\"Negation filters will be deprecated, use the NOT operator to achieve the same behavior\\")
              title_NOT_IN: [String!] @deprecated(reason: \\"Negation filters will be deprecated, use the NOT operator to achieve the same behavior\\")
              title_NOT_STARTS_WITH: String @deprecated(reason: \\"Negation filters will be deprecated, use the NOT operator to achieve the same behavior\\")
              title_STARTS_WITH: String
            }

            type MoviesConnection {
              edges: [MovieEdge!]!
              pageInfo: PageInfo!
              totalCount: Int!
            }

            type Mutation {
              createActors(input: [ActorCreateInput!]!): CreateActorsMutationResponse!
              createMovies(input: [MovieCreateInput!]!): CreateMoviesMutationResponse!
              deleteActors(delete: ActorDeleteInput, where: ActorWhere): DeleteInfo!
              deleteMovies(where: MovieWhere): DeleteInfo!
              updateActors(connect: ActorConnectInput, create: ActorRelationInput, delete: ActorDeleteInput, disconnect: ActorDisconnectInput, update: ActorUpdateInput, where: ActorWhere): UpdateActorsMutationResponse!
              updateMovies(update: MovieUpdateInput, where: MovieWhere): UpdateMoviesMutationResponse!
            }

            \\"\\"\\"Pagination information (Relay)\\"\\"\\"
            type PageInfo {
              endCursor: String
              hasNextPage: Boolean!
              hasPreviousPage: Boolean!
              startCursor: String
            }

            type Query {
              actors(options: ActorOptions, where: ActorWhere): [Actor!]!
              actorsAggregate(where: ActorWhere): ActorAggregateSelection!
              actorsConnection(after: String, first: Int, sort: [ActorSort], where: ActorWhere): ActorsConnection!
              movies(options: MovieOptions, where: MovieWhere): [Movie!]!
              moviesAggregate(where: MovieWhere): MovieAggregateSelection!
              moviesConnection(after: String, first: Int, sort: [MovieSort], where: MovieWhere): MoviesConnection!
            }

            enum SortDirection {
              \\"\\"\\"Sort by field values in ascending order.\\"\\"\\"
              ASC
              \\"\\"\\"Sort by field values in descending order.\\"\\"\\"
              DESC
            }

            type StringAggregateSelectionNonNullable {
              longest: String!
              shortest: String!
            }

            type StringAggregateSelectionNullable {
              longest: String
              shortest: String
            }

            type UpdateActorsMutationResponse {
              actors: [Actor!]!
              info: UpdateInfo!
            }

            type UpdateInfo {
              bookmark: String
              nodesCreated: Int!
              nodesDeleted: Int!
              relationshipsCreated: Int!
              relationshipsDeleted: Int!
            }

            type UpdateMoviesMutationResponse {
              info: UpdateInfo!
              movies: [Movie!]!
            }"
        `);
    });
});<|MERGE_RESOLUTION|>--- conflicted
+++ resolved
@@ -118,7 +118,6 @@
               AND: [ActorActedInEdgeAggregationWhereInput!]
               NOT: ActorActedInEdgeAggregationWhereInput
               OR: [ActorActedInEdgeAggregationWhereInput!]
-<<<<<<< HEAD
               character_AVERAGE_EQUAL: Float @deprecated(reason: \\"Please use the explicit _LENGTH version for string aggregation.\\")
               character_AVERAGE_GT: Float @deprecated(reason: \\"Please use the explicit _LENGTH version for string aggregation.\\")
               character_AVERAGE_GTE: Float @deprecated(reason: \\"Please use the explicit _LENGTH version for string aggregation.\\")
@@ -129,9 +128,9 @@
               character_AVERAGE_LENGTH_LTE: Float
               character_AVERAGE_LT: Float @deprecated(reason: \\"Please use the explicit _LENGTH version for string aggregation.\\")
               character_AVERAGE_LTE: Float @deprecated(reason: \\"Please use the explicit _LENGTH version for string aggregation.\\")
-              character_EQUAL: String
-              character_GT: Int
-              character_GTE: Int
+              character_EQUAL: String @deprecated(reason: \\"Aggregation filters that are not relying on an aggregating function will be deprecated.\\")
+              character_GT: Int @deprecated(reason: \\"Aggregation filters that are not relying on an aggregating function will be deprecated.\\")
+              character_GTE: Int @deprecated(reason: \\"Aggregation filters that are not relying on an aggregating function will be deprecated.\\")
               character_LONGEST_EQUAL: Int @deprecated(reason: \\"Please use the explicit _LENGTH version for string aggregation.\\")
               character_LONGEST_GT: Int @deprecated(reason: \\"Please use the explicit _LENGTH version for string aggregation.\\")
               character_LONGEST_GTE: Int @deprecated(reason: \\"Please use the explicit _LENGTH version for string aggregation.\\")
@@ -142,8 +141,8 @@
               character_LONGEST_LENGTH_LTE: Int
               character_LONGEST_LT: Int @deprecated(reason: \\"Please use the explicit _LENGTH version for string aggregation.\\")
               character_LONGEST_LTE: Int @deprecated(reason: \\"Please use the explicit _LENGTH version for string aggregation.\\")
-              character_LT: Int
-              character_LTE: Int
+              character_LT: Int @deprecated(reason: \\"Aggregation filters that are not relying on an aggregating function will be deprecated.\\")
+              character_LTE: Int @deprecated(reason: \\"Aggregation filters that are not relying on an aggregating function will be deprecated.\\")
               character_SHORTEST_EQUAL: Int @deprecated(reason: \\"Please use the explicit _LENGTH version for string aggregation.\\")
               character_SHORTEST_GT: Int @deprecated(reason: \\"Please use the explicit _LENGTH version for string aggregation.\\")
               character_SHORTEST_GTE: Int @deprecated(reason: \\"Please use the explicit _LENGTH version for string aggregation.\\")
@@ -154,28 +153,6 @@
               character_SHORTEST_LENGTH_LTE: Int
               character_SHORTEST_LT: Int @deprecated(reason: \\"Please use the explicit _LENGTH version for string aggregation.\\")
               character_SHORTEST_LTE: Int @deprecated(reason: \\"Please use the explicit _LENGTH version for string aggregation.\\")
-=======
-              character_AVERAGE_EQUAL: Float
-              character_AVERAGE_GT: Float
-              character_AVERAGE_GTE: Float
-              character_AVERAGE_LT: Float
-              character_AVERAGE_LTE: Float
-              character_EQUAL: String @deprecated(reason: \\"Aggregation filters that are not relying on an aggregating function will be deprecated.\\")
-              character_GT: Int @deprecated(reason: \\"Aggregation filters that are not relying on an aggregating function will be deprecated.\\")
-              character_GTE: Int @deprecated(reason: \\"Aggregation filters that are not relying on an aggregating function will be deprecated.\\")
-              character_LONGEST_EQUAL: Int
-              character_LONGEST_GT: Int
-              character_LONGEST_GTE: Int
-              character_LONGEST_LT: Int
-              character_LONGEST_LTE: Int
-              character_LT: Int @deprecated(reason: \\"Aggregation filters that are not relying on an aggregating function will be deprecated.\\")
-              character_LTE: Int @deprecated(reason: \\"Aggregation filters that are not relying on an aggregating function will be deprecated.\\")
-              character_SHORTEST_EQUAL: Int
-              character_SHORTEST_GT: Int
-              character_SHORTEST_GTE: Int
-              character_SHORTEST_LT: Int
-              character_SHORTEST_LTE: Int
->>>>>>> 90380fc3
               screenTime_AVERAGE_EQUAL: Float
               screenTime_AVERAGE_GT: Float
               screenTime_AVERAGE_GTE: Float
@@ -237,7 +214,6 @@
               rating_SUM_GTE: Float
               rating_SUM_LT: Float
               rating_SUM_LTE: Float
-<<<<<<< HEAD
               title_AVERAGE_EQUAL: Float @deprecated(reason: \\"Please use the explicit _LENGTH version for string aggregation.\\")
               title_AVERAGE_GT: Float @deprecated(reason: \\"Please use the explicit _LENGTH version for string aggregation.\\")
               title_AVERAGE_GTE: Float @deprecated(reason: \\"Please use the explicit _LENGTH version for string aggregation.\\")
@@ -248,9 +224,9 @@
               title_AVERAGE_LENGTH_LTE: Float
               title_AVERAGE_LT: Float @deprecated(reason: \\"Please use the explicit _LENGTH version for string aggregation.\\")
               title_AVERAGE_LTE: Float @deprecated(reason: \\"Please use the explicit _LENGTH version for string aggregation.\\")
-              title_EQUAL: String
-              title_GT: Int
-              title_GTE: Int
+              title_EQUAL: String @deprecated(reason: \\"Aggregation filters that are not relying on an aggregating function will be deprecated.\\")
+              title_GT: Int @deprecated(reason: \\"Aggregation filters that are not relying on an aggregating function will be deprecated.\\")
+              title_GTE: Int @deprecated(reason: \\"Aggregation filters that are not relying on an aggregating function will be deprecated.\\")
               title_LONGEST_EQUAL: Int @deprecated(reason: \\"Please use the explicit _LENGTH version for string aggregation.\\")
               title_LONGEST_GT: Int @deprecated(reason: \\"Please use the explicit _LENGTH version for string aggregation.\\")
               title_LONGEST_GTE: Int @deprecated(reason: \\"Please use the explicit _LENGTH version for string aggregation.\\")
@@ -261,8 +237,8 @@
               title_LONGEST_LENGTH_LTE: Int
               title_LONGEST_LT: Int @deprecated(reason: \\"Please use the explicit _LENGTH version for string aggregation.\\")
               title_LONGEST_LTE: Int @deprecated(reason: \\"Please use the explicit _LENGTH version for string aggregation.\\")
-              title_LT: Int
-              title_LTE: Int
+              title_LT: Int @deprecated(reason: \\"Aggregation filters that are not relying on an aggregating function will be deprecated.\\")
+              title_LTE: Int @deprecated(reason: \\"Aggregation filters that are not relying on an aggregating function will be deprecated.\\")
               title_SHORTEST_EQUAL: Int @deprecated(reason: \\"Please use the explicit _LENGTH version for string aggregation.\\")
               title_SHORTEST_GT: Int @deprecated(reason: \\"Please use the explicit _LENGTH version for string aggregation.\\")
               title_SHORTEST_GTE: Int @deprecated(reason: \\"Please use the explicit _LENGTH version for string aggregation.\\")
@@ -273,28 +249,6 @@
               title_SHORTEST_LENGTH_LTE: Int
               title_SHORTEST_LT: Int @deprecated(reason: \\"Please use the explicit _LENGTH version for string aggregation.\\")
               title_SHORTEST_LTE: Int @deprecated(reason: \\"Please use the explicit _LENGTH version for string aggregation.\\")
-=======
-              title_AVERAGE_EQUAL: Float
-              title_AVERAGE_GT: Float
-              title_AVERAGE_GTE: Float
-              title_AVERAGE_LT: Float
-              title_AVERAGE_LTE: Float
-              title_EQUAL: String @deprecated(reason: \\"Aggregation filters that are not relying on an aggregating function will be deprecated.\\")
-              title_GT: Int @deprecated(reason: \\"Aggregation filters that are not relying on an aggregating function will be deprecated.\\")
-              title_GTE: Int @deprecated(reason: \\"Aggregation filters that are not relying on an aggregating function will be deprecated.\\")
-              title_LONGEST_EQUAL: Int
-              title_LONGEST_GT: Int
-              title_LONGEST_GTE: Int
-              title_LONGEST_LT: Int
-              title_LONGEST_LTE: Int
-              title_LT: Int @deprecated(reason: \\"Aggregation filters that are not relying on an aggregating function will be deprecated.\\")
-              title_LTE: Int @deprecated(reason: \\"Aggregation filters that are not relying on an aggregating function will be deprecated.\\")
-              title_SHORTEST_EQUAL: Int
-              title_SHORTEST_GT: Int
-              title_SHORTEST_GTE: Int
-              title_SHORTEST_LT: Int
-              title_SHORTEST_LTE: Int
->>>>>>> 90380fc3
             }
 
             interface ActorActedInProps {
