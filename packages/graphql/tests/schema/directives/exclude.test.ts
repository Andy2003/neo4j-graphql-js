/*
 * Copyright (c) "Neo4j"
 * Neo4j Sweden AB [http://neo4j.com]
 *
 * This file is part of Neo4j.
 *
 * Licensed under the Apache License, Version 2.0 (the "License");
 * you may not use this file except in compliance with the License.
 * You may obtain a copy of the License at
 *
 *     http://www.apache.org/licenses/LICENSE-2.0
 *
 * Unless required by applicable law or agreed to in writing, software
 * distributed under the License is distributed on an "AS IS" BASIS,
 * WITHOUT WARRANTIES OR CONDITIONS OF ANY KIND, either express or implied.
 * See the License for the specific language governing permissions and
 * limitations under the License.
 */

import { printSchemaWithDirectives } from "@graphql-tools/utils";
import { lexicographicSortSchema } from "graphql/utilities";
import { gql } from "apollo-server";
import { Neo4jGraphQL } from "../../../src";

describe("@exclude directive", () => {
    test("can be used to skip generation of Query", () => {
        const typeDefs = gql`
            type Actor @exclude(operations: [READ]) {
                name: String
            }

            type Movie {
                title: String
            }
        `;
        const neoSchema = new Neo4jGraphQL({ typeDefs });
        const printedSchema = printSchemaWithDirectives(lexicographicSortSchema(neoSchema.schema));

        expect(printedSchema).toMatchInlineSnapshot(`
            "schema {
              query: Query
              mutation: Mutation
            }

            type Actor {
              name: String
            }

            input ActorCreateInput {
              name: String
            }

            input ActorUpdateInput {
              name: String
            }

            input ActorWhere {
              AND: [ActorWhere!]
              OR: [ActorWhere!]
              name: String
              name_CONTAINS: String
              name_ENDS_WITH: String
              name_IN: [String]
              name_NOT: String
              name_NOT_CONTAINS: String
              name_NOT_ENDS_WITH: String
              name_NOT_IN: [String]
              name_NOT_STARTS_WITH: String
              name_STARTS_WITH: String
            }

            type CreateActorsMutationResponse {
              actors: [Actor!]!
              info: CreateInfo!
            }

            type CreateInfo {
              bookmark: String
              nodesCreated: Int!
              relationshipsCreated: Int!
            }

            type CreateMoviesMutationResponse {
              info: CreateInfo!
              movies: [Movie!]!
            }

            type DeleteInfo {
              bookmark: String
              nodesDeleted: Int!
              relationshipsDeleted: Int!
            }

            type Movie {
              title: String
            }

            type MovieAggregateSelection {
              count: Int!
              title: StringAggregateSelectionNullable!
            }

            input MovieCreateInput {
              title: String
            }

            input MovieOptions {
              limit: Int
              offset: Int
              \\"\\"\\"
              Specify one or more MovieSort objects to sort Movies by. The sorts will be applied in the order in which they are arranged in the array.
              \\"\\"\\"
              sort: [MovieSort]
            }
            
            type MovieRootConnection {
              edges: [MovieRootEdge!]!
              pageInfo: PageInfo!
              totalCount: Int!
            }

            type MovieRootEdge {
              cursor: String!
              node: Movie!
            }

            \\"\\"\\"
            Fields to sort Movies by. The order in which sorts are applied is not guaranteed when specifying many fields in one MovieSort object.
            \\"\\"\\"
            input MovieSort {
              title: SortDirection
            }

            input MovieUpdateInput {
              title: String
            }

            input MovieWhere {
              AND: [MovieWhere!]
              OR: [MovieWhere!]
              title: String
              title_CONTAINS: String
              title_ENDS_WITH: String
              title_IN: [String]
              title_NOT: String
              title_NOT_CONTAINS: String
              title_NOT_ENDS_WITH: String
              title_NOT_IN: [String]
              title_NOT_STARTS_WITH: String
              title_STARTS_WITH: String
            }

            type Mutation {
              createActors(input: [ActorCreateInput!]!): CreateActorsMutationResponse!
              createMovies(input: [MovieCreateInput!]!): CreateMoviesMutationResponse!
              deleteActors(where: ActorWhere): DeleteInfo!
              deleteMovies(where: MovieWhere): DeleteInfo!
              updateActors(update: ActorUpdateInput, where: ActorWhere): UpdateActorsMutationResponse!
              updateMovies(update: MovieUpdateInput, where: MovieWhere): UpdateMoviesMutationResponse!
            }

            \\"\\"\\"Pagination information (Relay)\\"\\"\\"
            type PageInfo {
              endCursor: String
              hasNextPage: Boolean!
              hasPreviousPage: Boolean!
              startCursor: String
            }

            type Query {
              movies(options: MovieOptions, where: MovieWhere): [Movie!]!
              moviesAggregate(where: MovieWhere): MovieAggregateSelection!
              moviesConnection(after: String, before: String, first: Int, last: Int, sort: [MovieSort], where: MovieWhere): MovieRootConnection!
            }

            enum SortDirection {
              \\"\\"\\"Sort by field values in ascending order.\\"\\"\\"
              ASC
              \\"\\"\\"Sort by field values in descending order.\\"\\"\\"
              DESC
            }

            type StringAggregateSelectionNullable {
              longest: String
              shortest: String
            }

            type UpdateActorsMutationResponse {
              actors: [Actor!]!
              info: UpdateInfo!
            }

            type UpdateInfo {
              bookmark: String
              nodesCreated: Int!
              nodesDeleted: Int!
              relationshipsCreated: Int!
              relationshipsDeleted: Int!
            }

            type UpdateMoviesMutationResponse {
              info: UpdateInfo!
              movies: [Movie!]!
            }"
        `);
    });

    test("can be used to skip generation of Mutation", () => {
        const typeDefs = gql`
            type Actor @exclude(operations: [CREATE]) {
                name: String
            }
        `;
        const neoSchema = new Neo4jGraphQL({ typeDefs });
        const printedSchema = printSchemaWithDirectives(lexicographicSortSchema(neoSchema.schema));

        expect(printedSchema).toMatchInlineSnapshot(`
            "schema {
              query: Query
              mutation: Mutation
            }

            type Actor {
              name: String
            }

            type ActorAggregateSelection {
              count: Int!
              name: StringAggregateSelectionNullable!
            }

            input ActorOptions {
              limit: Int
              offset: Int
              \\"\\"\\"
              Specify one or more ActorSort objects to sort Actors by. The sorts will be applied in the order in which they are arranged in the array.
              \\"\\"\\"
              sort: [ActorSort]
            }

<<<<<<< HEAD
            type ActorRootConnection {
              edges: [ActorRootEdge!]!
              pageInfo: PageInfo!
              totalCount: Int!
            }

            type ActorRootEdge {
              cursor: String!
              node: Actor!
            }

            \\"\\"\\"Fields to sort Actors by. The order in which sorts are applied is not guaranteed when specifying many fields in one ActorSort object.\\"\\"\\"
=======
            \\"\\"\\"
            Fields to sort Actors by. The order in which sorts are applied is not guaranteed when specifying many fields in one ActorSort object.
            \\"\\"\\"
>>>>>>> cb4a0dd2
            input ActorSort {
              name: SortDirection
            }

            input ActorUpdateInput {
              name: String
            }

            input ActorWhere {
              AND: [ActorWhere!]
              OR: [ActorWhere!]
              name: String
              name_CONTAINS: String
              name_ENDS_WITH: String
              name_IN: [String]
              name_NOT: String
              name_NOT_CONTAINS: String
              name_NOT_ENDS_WITH: String
              name_NOT_IN: [String]
              name_NOT_STARTS_WITH: String
              name_STARTS_WITH: String
            }

            type DeleteInfo {
              bookmark: String
              nodesDeleted: Int!
              relationshipsDeleted: Int!
            }

            type Mutation {
              deleteActors(where: ActorWhere): DeleteInfo!
              updateActors(update: ActorUpdateInput, where: ActorWhere): UpdateActorsMutationResponse!
            }

            \\"\\"\\"Pagination information (Relay)\\"\\"\\"
            type PageInfo {
              endCursor: String
              hasNextPage: Boolean!
              hasPreviousPage: Boolean!
              startCursor: String
            }

            type Query {
              actors(options: ActorOptions, where: ActorWhere): [Actor!]!
              actorsAggregate(where: ActorWhere): ActorAggregateSelection!
              actorsConnection(after: String, before: String, first: Int, last: Int, sort: [ActorSort], where: ActorWhere): ActorRootConnection!
            }

            enum SortDirection {
              \\"\\"\\"Sort by field values in ascending order.\\"\\"\\"
              ASC
              \\"\\"\\"Sort by field values in descending order.\\"\\"\\"
              DESC
            }

            type StringAggregateSelectionNullable {
              longest: String
              shortest: String
            }

            type UpdateActorsMutationResponse {
              actors: [Actor!]!
              info: UpdateInfo!
            }

            type UpdateInfo {
              bookmark: String
              nodesCreated: Int!
              nodesDeleted: Int!
              relationshipsCreated: Int!
              relationshipsDeleted: Int!
            }"
        `);
    });

    test("can be used with no arguments to skip generation of all Queries and Mutations and removes the type itself if not referenced elsewhere", () => {
        const typeDefs = gql`
            type Actor @exclude {
                name: String
            }

            type Movie {
                title: String
            }
        `;
        const neoSchema = new Neo4jGraphQL({ typeDefs });
        const printedSchema = printSchemaWithDirectives(lexicographicSortSchema(neoSchema.schema));

        expect(printedSchema).toMatchInlineSnapshot(`
            "schema {
              query: Query
              mutation: Mutation
            }

            type CreateInfo {
              bookmark: String
              nodesCreated: Int!
              relationshipsCreated: Int!
            }

            type CreateMoviesMutationResponse {
              info: CreateInfo!
              movies: [Movie!]!
            }

            type DeleteInfo {
              bookmark: String
              nodesDeleted: Int!
              relationshipsDeleted: Int!
            }

            type Movie {
              title: String
            }

            type MovieAggregateSelection {
              count: Int!
              title: StringAggregateSelectionNullable!
            }

            input MovieCreateInput {
              title: String
            }

            input MovieOptions {
              limit: Int
              offset: Int
              \\"\\"\\"
              Specify one or more MovieSort objects to sort Movies by. The sorts will be applied in the order in which they are arranged in the array.
              \\"\\"\\"
              sort: [MovieSort]
            }

<<<<<<< HEAD
            type MovieRootConnection {
              edges: [MovieRootEdge!]!
              pageInfo: PageInfo!
              totalCount: Int!
            }

            type MovieRootEdge {
              cursor: String!
              node: Movie!
            }

            \\"\\"\\"Fields to sort Movies by. The order in which sorts are applied is not guaranteed when specifying many fields in one MovieSort object.\\"\\"\\"
=======
            \\"\\"\\"
            Fields to sort Movies by. The order in which sorts are applied is not guaranteed when specifying many fields in one MovieSort object.
            \\"\\"\\"
>>>>>>> cb4a0dd2
            input MovieSort {
              title: SortDirection
            }

            input MovieUpdateInput {
              title: String
            }

            input MovieWhere {
              AND: [MovieWhere!]
              OR: [MovieWhere!]
              title: String
              title_CONTAINS: String
              title_ENDS_WITH: String
              title_IN: [String]
              title_NOT: String
              title_NOT_CONTAINS: String
              title_NOT_ENDS_WITH: String
              title_NOT_IN: [String]
              title_NOT_STARTS_WITH: String
              title_STARTS_WITH: String
            }

            type Mutation {
              createMovies(input: [MovieCreateInput!]!): CreateMoviesMutationResponse!
              deleteMovies(where: MovieWhere): DeleteInfo!
              updateMovies(update: MovieUpdateInput, where: MovieWhere): UpdateMoviesMutationResponse!
            }
            
            \\"\\"\\"Pagination information (Relay)\\"\\"\\"
            type PageInfo {
              endCursor: String
              hasNextPage: Boolean!
              hasPreviousPage: Boolean!
              startCursor: String
            }

            type Query {
              movies(options: MovieOptions, where: MovieWhere): [Movie!]!
              moviesAggregate(where: MovieWhere): MovieAggregateSelection!
              moviesConnection(after: String, before: String, first: Int, last: Int, sort: [MovieSort], where: MovieWhere): MovieRootConnection!
            }

            enum SortDirection {
              \\"\\"\\"Sort by field values in ascending order.\\"\\"\\"
              ASC
              \\"\\"\\"Sort by field values in descending order.\\"\\"\\"
              DESC
            }

            type StringAggregateSelectionNullable {
              longest: String
              shortest: String
            }

            type UpdateInfo {
              bookmark: String
              nodesCreated: Int!
              nodesDeleted: Int!
              relationshipsCreated: Int!
              relationshipsDeleted: Int!
            }

            type UpdateMoviesMutationResponse {
              info: UpdateInfo!
              movies: [Movie!]!
            }"
        `);
    });

    test("can be used with no arguments to skip generation of all Queries and Mutations but retains the type itself if referenced elsewhere", () => {
        const typeDefs = gql`
            type Actor @exclude {
                name: String
            }

            type Movie {
                title: String
            }

            type Query {
                customActorQuery: Actor
            }
        `;
        const neoSchema = new Neo4jGraphQL({ typeDefs });
        const printedSchema = printSchemaWithDirectives(lexicographicSortSchema(neoSchema.schema));

        expect(printedSchema).toMatchInlineSnapshot(`
            "schema {
              query: Query
              mutation: Mutation
            }

            type Actor {
              name: String
            }

            type CreateInfo {
              bookmark: String
              nodesCreated: Int!
              relationshipsCreated: Int!
            }

            type CreateMoviesMutationResponse {
              info: CreateInfo!
              movies: [Movie!]!
            }

            type DeleteInfo {
              bookmark: String
              nodesDeleted: Int!
              relationshipsDeleted: Int!
            }

            type Movie {
              title: String
            }

            type MovieAggregateSelection {
              count: Int!
              title: StringAggregateSelectionNullable!
            }

            input MovieCreateInput {
              title: String
            }

            input MovieOptions {
              limit: Int
              offset: Int
              \\"\\"\\"
              Specify one or more MovieSort objects to sort Movies by. The sorts will be applied in the order in which they are arranged in the array.
              \\"\\"\\"
              sort: [MovieSort]
            }

<<<<<<< HEAD
            type MovieRootConnection {
              edges: [MovieRootEdge!]!
              pageInfo: PageInfo!
              totalCount: Int!
            }

            type MovieRootEdge {
              cursor: String!
              node: Movie!
            }

            \\"\\"\\"Fields to sort Movies by. The order in which sorts are applied is not guaranteed when specifying many fields in one MovieSort object.\\"\\"\\"
=======
            \\"\\"\\"
            Fields to sort Movies by. The order in which sorts are applied is not guaranteed when specifying many fields in one MovieSort object.
            \\"\\"\\"
>>>>>>> cb4a0dd2
            input MovieSort {
              title: SortDirection
            }

            input MovieUpdateInput {
              title: String
            }

            input MovieWhere {
              AND: [MovieWhere!]
              OR: [MovieWhere!]
              title: String
              title_CONTAINS: String
              title_ENDS_WITH: String
              title_IN: [String]
              title_NOT: String
              title_NOT_CONTAINS: String
              title_NOT_ENDS_WITH: String
              title_NOT_IN: [String]
              title_NOT_STARTS_WITH: String
              title_STARTS_WITH: String
            }

            type Mutation {
              createMovies(input: [MovieCreateInput!]!): CreateMoviesMutationResponse!
              deleteMovies(where: MovieWhere): DeleteInfo!
              updateMovies(update: MovieUpdateInput, where: MovieWhere): UpdateMoviesMutationResponse!
            }
            
            \\"\\"\\"Pagination information (Relay)\\"\\"\\"
            type PageInfo {
              endCursor: String
              hasNextPage: Boolean!
              hasPreviousPage: Boolean!
              startCursor: String
            }

            type Query {
              customActorQuery: Actor
              movies(options: MovieOptions, where: MovieWhere): [Movie!]!
              moviesAggregate(where: MovieWhere): MovieAggregateSelection!
              moviesConnection(after: String, before: String, first: Int, last: Int, sort: [MovieSort], where: MovieWhere): MovieRootConnection!
            }

            enum SortDirection {
              \\"\\"\\"Sort by field values in ascending order.\\"\\"\\"
              ASC
              \\"\\"\\"Sort by field values in descending order.\\"\\"\\"
              DESC
            }

            type StringAggregateSelectionNullable {
              longest: String
              shortest: String
            }

            type UpdateInfo {
              bookmark: String
              nodesCreated: Int!
              nodesDeleted: Int!
              relationshipsCreated: Int!
              relationshipsDeleted: Int!
            }

            type UpdateMoviesMutationResponse {
              info: UpdateInfo!
              movies: [Movie!]!
            }"
        `);
    });

    test("can be used with no arguments to skip generation of all Queries and Mutations but retains the type itself if referenced in a `@relationship` directive", () => {
        const typeDefs = gql`
            type Actor @exclude {
                name: String
            }

            type Movie {
                title: String
                actors: [Actor!]! @relationship(type: "ACTED_IN", direction: IN)
            }
        `;
        const neoSchema = new Neo4jGraphQL({ typeDefs });
        const printedSchema = printSchemaWithDirectives(lexicographicSortSchema(neoSchema.schema));

        expect(printedSchema).toMatchInlineSnapshot(`
            "schema {
              query: Query
              mutation: Mutation
            }

            type Actor {
              name: String
            }

            input ActorConnectWhere {
              node: ActorWhere!
            }

            input ActorCreateInput {
              name: String
            }

            input ActorOptions {
              limit: Int
              offset: Int
              \\"\\"\\"
              Specify one or more ActorSort objects to sort Actors by. The sorts will be applied in the order in which they are arranged in the array.
              \\"\\"\\"
              sort: [ActorSort]
            }

            \\"\\"\\"
            Fields to sort Actors by. The order in which sorts are applied is not guaranteed when specifying many fields in one ActorSort object.
            \\"\\"\\"
            input ActorSort {
              name: SortDirection
            }

            input ActorUpdateInput {
              name: String
            }

            input ActorWhere {
              AND: [ActorWhere!]
              OR: [ActorWhere!]
              name: String
              name_CONTAINS: String
              name_ENDS_WITH: String
              name_IN: [String]
              name_NOT: String
              name_NOT_CONTAINS: String
              name_NOT_ENDS_WITH: String
              name_NOT_IN: [String]
              name_NOT_STARTS_WITH: String
              name_STARTS_WITH: String
            }

            type CreateInfo {
              bookmark: String
              nodesCreated: Int!
              relationshipsCreated: Int!
            }

            type CreateMoviesMutationResponse {
              info: CreateInfo!
              movies: [Movie!]!
            }

            type DeleteInfo {
              bookmark: String
              nodesDeleted: Int!
              relationshipsDeleted: Int!
            }

            type Movie {
              actors(options: ActorOptions, where: ActorWhere): [Actor!]!
              actorsAggregate(where: ActorWhere): MovieActorActorsAggregationSelection
              actorsConnection(after: String, first: Int, sort: [MovieActorsConnectionSort!], where: MovieActorsConnectionWhere): MovieActorsConnection!
              title: String
            }

            type MovieActorActorsAggregationSelection {
              count: Int!
              node: MovieActorActorsNodeAggregateSelection
            }

            type MovieActorActorsNodeAggregateSelection {
              name: StringAggregateSelectionNullable!
            }

            input MovieActorsAggregateInput {
              AND: [MovieActorsAggregateInput!]
              OR: [MovieActorsAggregateInput!]
              count: Int
              count_GT: Int
              count_GTE: Int
              count_LT: Int
              count_LTE: Int
              node: MovieActorsNodeAggregationWhereInput
            }

            input MovieActorsConnectFieldInput {
              where: ActorConnectWhere
            }

            type MovieActorsConnection {
              edges: [MovieActorsRelationship!]!
              pageInfo: PageInfo!
              totalCount: Int!
            }

            input MovieActorsConnectionSort {
              node: ActorSort
            }

            input MovieActorsConnectionWhere {
              AND: [MovieActorsConnectionWhere!]
              OR: [MovieActorsConnectionWhere!]
              node: ActorWhere
              node_NOT: ActorWhere
            }

            input MovieActorsCreateFieldInput {
              node: ActorCreateInput!
            }

            input MovieActorsDeleteFieldInput {
              where: MovieActorsConnectionWhere
            }

            input MovieActorsDisconnectFieldInput {
              where: MovieActorsConnectionWhere
            }

            input MovieActorsFieldInput {
              connect: [MovieActorsConnectFieldInput!]
              create: [MovieActorsCreateFieldInput!]
            }

            input MovieActorsNodeAggregationWhereInput {
              AND: [MovieActorsNodeAggregationWhereInput!]
              OR: [MovieActorsNodeAggregationWhereInput!]
              name_AVERAGE_EQUAL: Float
              name_AVERAGE_GT: Float
              name_AVERAGE_GTE: Float
              name_AVERAGE_LT: Float
              name_AVERAGE_LTE: Float
              name_EQUAL: String
              name_GT: Int
              name_GTE: Int
              name_LONGEST_EQUAL: Int
              name_LONGEST_GT: Int
              name_LONGEST_GTE: Int
              name_LONGEST_LT: Int
              name_LONGEST_LTE: Int
              name_LT: Int
              name_LTE: Int
              name_SHORTEST_EQUAL: Int
              name_SHORTEST_GT: Int
              name_SHORTEST_GTE: Int
              name_SHORTEST_LT: Int
              name_SHORTEST_LTE: Int
            }

            type MovieActorsRelationship {
              cursor: String!
              node: Actor!
            }

            input MovieActorsUpdateConnectionInput {
              node: ActorUpdateInput
            }

            input MovieActorsUpdateFieldInput {
              connect: [MovieActorsConnectFieldInput!]
              create: [MovieActorsCreateFieldInput!]
              delete: [MovieActorsDeleteFieldInput!]
              disconnect: [MovieActorsDisconnectFieldInput!]
              update: MovieActorsUpdateConnectionInput
              where: MovieActorsConnectionWhere
            }

            type MovieAggregateSelection {
              count: Int!
              title: StringAggregateSelectionNullable!
            }

            input MovieConnectInput {
              actors: [MovieActorsConnectFieldInput!]
            }

            input MovieCreateInput {
              actors: MovieActorsFieldInput
              title: String
            }

            input MovieDeleteInput {
              actors: [MovieActorsDeleteFieldInput!]
            }

            input MovieDisconnectInput {
              actors: [MovieActorsDisconnectFieldInput!]
            }

            input MovieOptions {
              limit: Int
              offset: Int
              \\"\\"\\"
              Specify one or more MovieSort objects to sort Movies by. The sorts will be applied in the order in which they are arranged in the array.
              \\"\\"\\"
              sort: [MovieSort]
            }

            input MovieRelationInput {
              actors: [MovieActorsCreateFieldInput!]
            }

<<<<<<< HEAD
            type MovieRootConnection {
              edges: [MovieRootEdge!]!
              pageInfo: PageInfo!
              totalCount: Int!
            }

            type MovieRootEdge {
              cursor: String!
              node: Movie!
            }

            \\"\\"\\"Fields to sort Movies by. The order in which sorts are applied is not guaranteed when specifying many fields in one MovieSort object.\\"\\"\\"
=======
            \\"\\"\\"
            Fields to sort Movies by. The order in which sorts are applied is not guaranteed when specifying many fields in one MovieSort object.
            \\"\\"\\"
>>>>>>> cb4a0dd2
            input MovieSort {
              title: SortDirection
            }

            input MovieUpdateInput {
              actors: [MovieActorsUpdateFieldInput!]
              title: String
            }

            input MovieWhere {
              AND: [MovieWhere!]
              OR: [MovieWhere!]
              actors: ActorWhere
              actorsAggregate: MovieActorsAggregateInput
              actorsConnection: MovieActorsConnectionWhere
              actorsConnection_NOT: MovieActorsConnectionWhere
              actors_NOT: ActorWhere
              title: String
              title_CONTAINS: String
              title_ENDS_WITH: String
              title_IN: [String]
              title_NOT: String
              title_NOT_CONTAINS: String
              title_NOT_ENDS_WITH: String
              title_NOT_IN: [String]
              title_NOT_STARTS_WITH: String
              title_STARTS_WITH: String
            }

            type Mutation {
              createMovies(input: [MovieCreateInput!]!): CreateMoviesMutationResponse!
              deleteMovies(delete: MovieDeleteInput, where: MovieWhere): DeleteInfo!
              updateMovies(connect: MovieConnectInput, create: MovieRelationInput, delete: MovieDeleteInput, disconnect: MovieDisconnectInput, update: MovieUpdateInput, where: MovieWhere): UpdateMoviesMutationResponse!
            }

            \\"\\"\\"Pagination information (Relay)\\"\\"\\"
            type PageInfo {
              endCursor: String
              hasNextPage: Boolean!
              hasPreviousPage: Boolean!
              startCursor: String
            }

            type Query {
              movies(options: MovieOptions, where: MovieWhere): [Movie!]!
              moviesAggregate(where: MovieWhere): MovieAggregateSelection!
              moviesConnection(after: String, before: String, first: Int, last: Int, sort: [MovieSort], where: MovieWhere): MovieRootConnection!
            }

            enum SortDirection {
              \\"\\"\\"Sort by field values in ascending order.\\"\\"\\"
              ASC
              \\"\\"\\"Sort by field values in descending order.\\"\\"\\"
              DESC
            }

            type StringAggregateSelectionNullable {
              longest: String
              shortest: String
            }

            type UpdateInfo {
              bookmark: String
              nodesCreated: Int!
              nodesDeleted: Int!
              relationshipsCreated: Int!
              relationshipsDeleted: Int!
            }

            type UpdateMoviesMutationResponse {
              info: UpdateInfo!
              movies: [Movie!]!
            }"
        `);
    });

    test("doesn't break if provided with an empty array", () => {
        const typeDefs = gql`
            type Actor @exclude(operations: []) {
                name: String
            }
        `;
        const neoSchema = new Neo4jGraphQL({ typeDefs });
        const printedSchema = printSchemaWithDirectives(lexicographicSortSchema(neoSchema.schema));

        expect(printedSchema).toMatchInlineSnapshot(`
            "schema {
              query: Query
              mutation: Mutation
            }

            type Actor {
              name: String
            }

            type ActorAggregateSelection {
              count: Int!
              name: StringAggregateSelectionNullable!
            }

            input ActorCreateInput {
              name: String
            }

            input ActorOptions {
              limit: Int
              offset: Int
              \\"\\"\\"
              Specify one or more ActorSort objects to sort Actors by. The sorts will be applied in the order in which they are arranged in the array.
              \\"\\"\\"
              sort: [ActorSort]
            }
            
            type ActorRootConnection {
              edges: [ActorRootEdge!]!
              pageInfo: PageInfo!
              totalCount: Int!
            }

            type ActorRootEdge {
              cursor: String!
              node: Actor!
            }

            \\"\\"\\"
            Fields to sort Actors by. The order in which sorts are applied is not guaranteed when specifying many fields in one ActorSort object.
            \\"\\"\\"
            input ActorSort {
              name: SortDirection
            }

            input ActorUpdateInput {
              name: String
            }

            input ActorWhere {
              AND: [ActorWhere!]
              OR: [ActorWhere!]
              name: String
              name_CONTAINS: String
              name_ENDS_WITH: String
              name_IN: [String]
              name_NOT: String
              name_NOT_CONTAINS: String
              name_NOT_ENDS_WITH: String
              name_NOT_IN: [String]
              name_NOT_STARTS_WITH: String
              name_STARTS_WITH: String
            }

            type CreateActorsMutationResponse {
              actors: [Actor!]!
              info: CreateInfo!
            }

            type CreateInfo {
              bookmark: String
              nodesCreated: Int!
              relationshipsCreated: Int!
            }

            type DeleteInfo {
              bookmark: String
              nodesDeleted: Int!
              relationshipsDeleted: Int!
            }

            type Mutation {
              createActors(input: [ActorCreateInput!]!): CreateActorsMutationResponse!
              deleteActors(where: ActorWhere): DeleteInfo!
              updateActors(update: ActorUpdateInput, where: ActorWhere): UpdateActorsMutationResponse!
            }
            
            \\"\\"\\"Pagination information (Relay)\\"\\"\\"
            type PageInfo {
              endCursor: String
              hasNextPage: Boolean!
              hasPreviousPage: Boolean!
              startCursor: String
            }

            type Query {
              actors(options: ActorOptions, where: ActorWhere): [Actor!]!
              actorsAggregate(where: ActorWhere): ActorAggregateSelection!
              actorsConnection(after: String, before: String, first: Int, last: Int, sort: [ActorSort], where: ActorWhere): ActorRootConnection!
            }

            enum SortDirection {
              \\"\\"\\"Sort by field values in ascending order.\\"\\"\\"
              ASC
              \\"\\"\\"Sort by field values in descending order.\\"\\"\\"
              DESC
            }

            type StringAggregateSelectionNullable {
              longest: String
              shortest: String
            }

            type UpdateActorsMutationResponse {
              actors: [Actor!]!
              info: UpdateInfo!
            }

            type UpdateInfo {
              bookmark: String
              nodesCreated: Int!
              nodesDeleted: Int!
              relationshipsCreated: Int!
              relationshipsDeleted: Int!
            }"
        `);
    });

    test("can be used with interfaces", () => {
        const typeDefs = gql`
            interface Production @exclude(operations: [CREATE]) {
                title: String
            }

            type Movie implements Production {
                title: String
            }

            type Series implements Production @exclude(operations: [UPDATE]) {
                title: String
            }
        `;
        const neoSchema = new Neo4jGraphQL({ typeDefs });
        const printedSchema = printSchemaWithDirectives(lexicographicSortSchema(neoSchema.schema));

        expect(printedSchema).toMatchInlineSnapshot(`
            "schema {
              query: Query
              mutation: Mutation
            }

            type CreateInfo {
              bookmark: String
              nodesCreated: Int!
              relationshipsCreated: Int!
            }

            type CreateSeriesMutationResponse {
              info: CreateInfo!
              series: [Series!]!
            }

            type DeleteInfo {
              bookmark: String
              nodesDeleted: Int!
              relationshipsDeleted: Int!
            }

            type Movie implements Production {
              title: String
            }

            type MovieAggregateSelection {
              count: Int!
              title: StringAggregateSelectionNullable!
            }

            input MovieOptions {
              limit: Int
              offset: Int
              \\"\\"\\"
              Specify one or more MovieSort objects to sort Movies by. The sorts will be applied in the order in which they are arranged in the array.
              \\"\\"\\"
              sort: [MovieSort]
            }

<<<<<<< HEAD
            type MovieRootConnection {
              edges: [MovieRootEdge!]!
              pageInfo: PageInfo!
              totalCount: Int!
            }

            type MovieRootEdge {
              cursor: String!
              node: Movie!
            }

            \\"\\"\\"Fields to sort Movies by. The order in which sorts are applied is not guaranteed when specifying many fields in one MovieSort object.\\"\\"\\"
=======
            \\"\\"\\"
            Fields to sort Movies by. The order in which sorts are applied is not guaranteed when specifying many fields in one MovieSort object.
            \\"\\"\\"
>>>>>>> cb4a0dd2
            input MovieSort {
              title: SortDirection
            }

            input MovieUpdateInput {
              title: String
            }

            input MovieWhere {
              AND: [MovieWhere!]
              OR: [MovieWhere!]
              title: String
              title_CONTAINS: String
              title_ENDS_WITH: String
              title_IN: [String]
              title_NOT: String
              title_NOT_CONTAINS: String
              title_NOT_ENDS_WITH: String
              title_NOT_IN: [String]
              title_NOT_STARTS_WITH: String
              title_STARTS_WITH: String
            }

            type Mutation {
              createSeries(input: [SeriesCreateInput!]!): CreateSeriesMutationResponse!
              deleteMovies(where: MovieWhere): DeleteInfo!
              deleteSeries(where: SeriesWhere): DeleteInfo!
              updateMovies(update: MovieUpdateInput, where: MovieWhere): UpdateMoviesMutationResponse!
            }

            \\"\\"\\"Pagination information (Relay)\\"\\"\\"
            type PageInfo {
              endCursor: String
              hasNextPage: Boolean!
              hasPreviousPage: Boolean!
              startCursor: String
            }
            
            interface Production {
              title: String
            }

            type Query {
              movies(options: MovieOptions, where: MovieWhere): [Movie!]!
              moviesAggregate(where: MovieWhere): MovieAggregateSelection!
              moviesConnection(after: String, before: String, first: Int, last: Int, sort: [MovieSort], where: MovieWhere): MovieRootConnection!
              series(options: SeriesOptions, where: SeriesWhere): [Series!]!
              seriesAggregate(where: SeriesWhere): SeriesAggregateSelection!
              seriesConnection(after: String, before: String, first: Int, last: Int, sort: [SeriesSort], where: SeriesWhere): SeriesRootConnection!
            }

            type Series implements Production {
              title: String
            }

            type SeriesAggregateSelection {
              count: Int!
              title: StringAggregateSelectionNullable!
            }

            input SeriesCreateInput {
              title: String
            }

            input SeriesOptions {
              limit: Int
              offset: Int
              \\"\\"\\"
              Specify one or more SeriesSort objects to sort Series by. The sorts will be applied in the order in which they are arranged in the array.
              \\"\\"\\"
              sort: [SeriesSort]
            }
            
            type SeriesRootConnection {
              edges: [SeriesRootEdge!]!
              pageInfo: PageInfo!
              totalCount: Int!
            }

            type SeriesRootEdge {
              cursor: String!
              node: Series!
            }

            \\"\\"\\"
            Fields to sort Series by. The order in which sorts are applied is not guaranteed when specifying many fields in one SeriesSort object.
            \\"\\"\\"
            input SeriesSort {
              title: SortDirection
            }

            input SeriesWhere {
              AND: [SeriesWhere!]
              OR: [SeriesWhere!]
              title: String
              title_CONTAINS: String
              title_ENDS_WITH: String
              title_IN: [String]
              title_NOT: String
              title_NOT_CONTAINS: String
              title_NOT_ENDS_WITH: String
              title_NOT_IN: [String]
              title_NOT_STARTS_WITH: String
              title_STARTS_WITH: String
            }

            enum SortDirection {
              \\"\\"\\"Sort by field values in ascending order.\\"\\"\\"
              ASC
              \\"\\"\\"Sort by field values in descending order.\\"\\"\\"
              DESC
            }

            type StringAggregateSelectionNullable {
              longest: String
              shortest: String
            }

            type UpdateInfo {
              bookmark: String
              nodesCreated: Int!
              nodesDeleted: Int!
              relationshipsCreated: Int!
              relationshipsDeleted: Int!
            }

            type UpdateMoviesMutationResponse {
              info: UpdateInfo!
              movies: [Movie!]!
            }"
        `);
    });
});<|MERGE_RESOLUTION|>--- conflicted
+++ resolved
@@ -238,7 +238,6 @@
               sort: [ActorSort]
             }
 
-<<<<<<< HEAD
             type ActorRootConnection {
               edges: [ActorRootEdge!]!
               pageInfo: PageInfo!
@@ -251,11 +250,6 @@
             }
 
             \\"\\"\\"Fields to sort Actors by. The order in which sorts are applied is not guaranteed when specifying many fields in one ActorSort object.\\"\\"\\"
-=======
-            \\"\\"\\"
-            Fields to sort Actors by. The order in which sorts are applied is not guaranteed when specifying many fields in one ActorSort object.
-            \\"\\"\\"
->>>>>>> cb4a0dd2
             input ActorSort {
               name: SortDirection
             }
@@ -389,7 +383,6 @@
               sort: [MovieSort]
             }
 
-<<<<<<< HEAD
             type MovieRootConnection {
               edges: [MovieRootEdge!]!
               pageInfo: PageInfo!
@@ -402,11 +395,6 @@
             }
 
             \\"\\"\\"Fields to sort Movies by. The order in which sorts are applied is not guaranteed when specifying many fields in one MovieSort object.\\"\\"\\"
-=======
-            \\"\\"\\"
-            Fields to sort Movies by. The order in which sorts are applied is not guaranteed when specifying many fields in one MovieSort object.
-            \\"\\"\\"
->>>>>>> cb4a0dd2
             input MovieSort {
               title: SortDirection
             }
@@ -543,7 +531,6 @@
               sort: [MovieSort]
             }
 
-<<<<<<< HEAD
             type MovieRootConnection {
               edges: [MovieRootEdge!]!
               pageInfo: PageInfo!
@@ -556,11 +543,6 @@
             }
 
             \\"\\"\\"Fields to sort Movies by. The order in which sorts are applied is not guaranteed when specifying many fields in one MovieSort object.\\"\\"\\"
-=======
-            \\"\\"\\"
-            Fields to sort Movies by. The order in which sorts are applied is not guaranteed when specifying many fields in one MovieSort object.
-            \\"\\"\\"
->>>>>>> cb4a0dd2
             input MovieSort {
               title: SortDirection
             }
@@ -859,7 +841,6 @@
               actors: [MovieActorsCreateFieldInput!]
             }
 
-<<<<<<< HEAD
             type MovieRootConnection {
               edges: [MovieRootEdge!]!
               pageInfo: PageInfo!
@@ -872,11 +853,6 @@
             }
 
             \\"\\"\\"Fields to sort Movies by. The order in which sorts are applied is not guaranteed when specifying many fields in one MovieSort object.\\"\\"\\"
-=======
-            \\"\\"\\"
-            Fields to sort Movies by. The order in which sorts are applied is not guaranteed when specifying many fields in one MovieSort object.
-            \\"\\"\\"
->>>>>>> cb4a0dd2
             input MovieSort {
               title: SortDirection
             }
@@ -1149,7 +1125,6 @@
               sort: [MovieSort]
             }
 
-<<<<<<< HEAD
             type MovieRootConnection {
               edges: [MovieRootEdge!]!
               pageInfo: PageInfo!
@@ -1162,11 +1137,6 @@
             }
 
             \\"\\"\\"Fields to sort Movies by. The order in which sorts are applied is not guaranteed when specifying many fields in one MovieSort object.\\"\\"\\"
-=======
-            \\"\\"\\"
-            Fields to sort Movies by. The order in which sorts are applied is not guaranteed when specifying many fields in one MovieSort object.
-            \\"\\"\\"
->>>>>>> cb4a0dd2
             input MovieSort {
               title: SortDirection
             }
