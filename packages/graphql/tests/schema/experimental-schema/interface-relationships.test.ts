/*
 * Copyright (c) "Neo4j"
 * Neo4j Sweden AB [http://neo4j.com]
 *
 * This file is part of Neo4j.
 *
 * Licensed under the Apache License, Version 2.0 (the "License");
 * you may not use this file except in compliance with the License.
 * You may obtain a copy of the License at
 *
 *     http://www.apache.org/licenses/LICENSE-2.0
 *
 * Unless required by applicable law or agreed to in writing, software
 * distributed under the License is distributed on an "AS IS" BASIS,
 * WITHOUT WARRANTIES OR CONDITIONS OF ANY KIND, either express or implied.
 * See the License for the specific language governing permissions and
 * limitations under the License.
 */

import { printSchemaWithDirectives } from "@graphql-tools/utils";
import { gql } from "graphql-tag";
import { lexicographicSortSchema } from "graphql/utilities";
import { Neo4jGraphQL } from "../../../src";

describe("Interface Relationships", () => {
    test("Interface Relationships - single", async () => {
        const typeDefs = gql`
            interface Production {
                title: String!
            }

            type Movie implements Production {
                title: String!
                runtime: Int!
            }

            type Series implements Production {
                title: String!
                episodes: Int!
            }

            type ActedIn @relationshipProperties {
                screenTime: Int!
            }

            type Actor {
                name: String!
                actedIn: [Production!]! @relationship(type: "ACTED_IN", direction: OUT, properties: "ActedIn")
            }
        `;
        const neoSchema = new Neo4jGraphQL({ typeDefs });
        const printedSchema = printSchemaWithDirectives(lexicographicSortSchema(await neoSchema.getSchema()));

        expect(printedSchema).toMatchInlineSnapshot(`
            "schema {
              query: Query
              mutation: Mutation
            }

            \\"\\"\\"
            The edge properties for the following fields:
            * Actor.actedIn
            \\"\\"\\"
            type ActedIn {
              screenTime: Int!
            }

            input ActedInCreateInput {
              screenTime: Int!
            }

            input ActedInSort {
              screenTime: SortDirection
            }

            input ActedInUpdateInput {
              screenTime: Int
              screenTime_DECREMENT: Int
              screenTime_INCREMENT: Int
            }

            input ActedInWhere {
              AND: [ActedInWhere!]
              NOT: ActedInWhere
              OR: [ActedInWhere!]
              screenTime: Int
              screenTime_GT: Int
              screenTime_GTE: Int
              screenTime_IN: [Int!]
              screenTime_LT: Int
              screenTime_LTE: Int
              screenTime_NOT: Int @deprecated(reason: \\"Negation filters will be deprecated, use the NOT operator to achieve the same behavior\\")
              screenTime_NOT_IN: [Int!] @deprecated(reason: \\"Negation filters will be deprecated, use the NOT operator to achieve the same behavior\\")
            }

            type Actor {
              actedIn(directed: Boolean = true, options: ProductionOptions, where: ProductionWhere): [Production!]!
              actedInAggregate(directed: Boolean = true, where: ProductionWhere): ActorProductionActedInAggregationSelection
              actedInConnection(after: String, directed: Boolean = true, first: Int, sort: [ActorActedInConnectionSort!], where: ActorActedInConnectionWhere): ActorActedInConnection!
              name: String!
            }

            input ActorActedInConnectFieldInput {
              edge: ActedInCreateInput!
              where: ProductionConnectWhere
            }

            type ActorActedInConnection {
              edges: [ActorActedInRelationship!]!
              pageInfo: PageInfo!
              totalCount: Int!
            }

            input ActorActedInConnectionSort {
              edge: ActedInSort
              node: ProductionSort
            }

            input ActorActedInConnectionWhere {
              AND: [ActorActedInConnectionWhere!]
              NOT: ActorActedInConnectionWhere
              OR: [ActorActedInConnectionWhere!]
              edge: ActedInWhere
              edge_NOT: ActedInWhere @deprecated(reason: \\"Negation filters will be deprecated, use the NOT operator to achieve the same behavior\\")
              node: ProductionWhere
              node_NOT: ProductionWhere @deprecated(reason: \\"Negation filters will be deprecated, use the NOT operator to achieve the same behavior\\")
            }

            input ActorActedInCreateFieldInput {
              edge: ActedInCreateInput!
              node: ProductionCreateInput!
            }

            input ActorActedInDeleteFieldInput {
              where: ActorActedInConnectionWhere
            }

            input ActorActedInDisconnectFieldInput {
              where: ActorActedInConnectionWhere
            }

            input ActorActedInFieldInput {
              connect: [ActorActedInConnectFieldInput!]
              create: [ActorActedInCreateFieldInput!]
            }

            type ActorActedInRelationship {
              cursor: String!
              node: Production!
              properties: ActedIn!
            }

            input ActorActedInUpdateConnectionInput {
              edge: ActedInUpdateInput
              node: ProductionUpdateInput
            }

            input ActorActedInUpdateFieldInput {
              connect: [ActorActedInConnectFieldInput!]
              create: [ActorActedInCreateFieldInput!]
              delete: [ActorActedInDeleteFieldInput!]
              disconnect: [ActorActedInDisconnectFieldInput!]
              update: ActorActedInUpdateConnectionInput
              where: ActorActedInConnectionWhere
            }

            type ActorAggregateSelection {
              count: Int!
              name: StringAggregateSelectionNonNullable!
            }

            input ActorConnectInput {
              actedIn: [ActorActedInConnectFieldInput!]
            }

            input ActorCreateInput {
              actedIn: ActorActedInFieldInput
              name: String!
            }

            input ActorDeleteInput {
              actedIn: [ActorActedInDeleteFieldInput!]
            }

            input ActorDisconnectInput {
              actedIn: [ActorActedInDisconnectFieldInput!]
            }

            type ActorEdge {
              cursor: String!
              node: Actor!
            }

            input ActorOptions {
              limit: Int
              offset: Int
              \\"\\"\\"
              Specify one or more ActorSort objects to sort Actors by. The sorts will be applied in the order in which they are arranged in the array.
              \\"\\"\\"
              sort: [ActorSort!]
            }

            type ActorProductionActedInAggregationSelection {
              count: Int!
              edge: ActorProductionActedInEdgeAggregateSelection
              node: ActorProductionActedInNodeAggregateSelection
            }

            type ActorProductionActedInEdgeAggregateSelection {
              screenTime: IntAggregateSelectionNonNullable!
            }

            type ActorProductionActedInNodeAggregateSelection {
              title: StringAggregateSelectionNonNullable!
            }

            input ActorRelationInput {
              actedIn: [ActorActedInCreateFieldInput!]
            }

            \\"\\"\\"
            Fields to sort Actors by. The order in which sorts are applied is not guaranteed when specifying many fields in one ActorSort object.
            \\"\\"\\"
            input ActorSort {
              name: SortDirection
            }

            input ActorUpdateInput {
              actedIn: [ActorActedInUpdateFieldInput!]
              name: String
            }

            input ActorWhere {
              AND: [ActorWhere!]
              NOT: ActorWhere
              OR: [ActorWhere!]
              actedInConnection: ActorActedInConnectionWhere @deprecated(reason: \\"Use \`actedInConnection_SOME\` instead.\\")
              \\"\\"\\"
              Return Actors where all of the related ActorActedInConnections match this filter
              \\"\\"\\"
              actedInConnection_ALL: ActorActedInConnectionWhere
              \\"\\"\\"
              Return Actors where none of the related ActorActedInConnections match this filter
              \\"\\"\\"
              actedInConnection_NONE: ActorActedInConnectionWhere
              actedInConnection_NOT: ActorActedInConnectionWhere @deprecated(reason: \\"Use \`actedInConnection_NONE\` instead.\\")
              \\"\\"\\"
              Return Actors where one of the related ActorActedInConnections match this filter
              \\"\\"\\"
              actedInConnection_SINGLE: ActorActedInConnectionWhere
              \\"\\"\\"
              Return Actors where some of the related ActorActedInConnections match this filter
              \\"\\"\\"
              actedInConnection_SOME: ActorActedInConnectionWhere
              name: String
              name_CONTAINS: String
              name_ENDS_WITH: String
              name_IN: [String!]
              name_NOT: String @deprecated(reason: \\"Negation filters will be deprecated, use the NOT operator to achieve the same behavior\\")
              name_NOT_CONTAINS: String @deprecated(reason: \\"Negation filters will be deprecated, use the NOT operator to achieve the same behavior\\")
              name_NOT_ENDS_WITH: String @deprecated(reason: \\"Negation filters will be deprecated, use the NOT operator to achieve the same behavior\\")
              name_NOT_IN: [String!] @deprecated(reason: \\"Negation filters will be deprecated, use the NOT operator to achieve the same behavior\\")
              name_NOT_STARTS_WITH: String @deprecated(reason: \\"Negation filters will be deprecated, use the NOT operator to achieve the same behavior\\")
              name_STARTS_WITH: String
            }

            type ActorsConnection {
              edges: [ActorEdge!]!
              pageInfo: PageInfo!
              totalCount: Int!
            }

            type CreateActorsMutationResponse {
              actors: [Actor!]!
              info: CreateInfo!
            }

            \\"\\"\\"
            Information about the number of nodes and relationships created during a create mutation
            \\"\\"\\"
            type CreateInfo {
              bookmark: String @deprecated(reason: \\"This field has been deprecated because bookmarks are now handled by the driver.\\")
              nodesCreated: Int!
              relationshipsCreated: Int!
            }

            type CreateMoviesMutationResponse {
              info: CreateInfo!
              movies: [Movie!]!
            }

            type CreateSeriesMutationResponse {
              info: CreateInfo!
              series: [Series!]!
            }

            \\"\\"\\"
            Information about the number of nodes and relationships deleted during a delete mutation
            \\"\\"\\"
            type DeleteInfo {
              bookmark: String @deprecated(reason: \\"This field has been deprecated because bookmarks are now handled by the driver.\\")
              nodesDeleted: Int!
              relationshipsDeleted: Int!
            }

            type IntAggregateSelectionNonNullable {
              average: Float!
              max: Int!
              min: Int!
              sum: Int!
            }

            type Movie implements Production {
              runtime: Int!
              title: String!
            }

            type MovieAggregateSelection {
              count: Int!
              runtime: IntAggregateSelectionNonNullable!
              title: StringAggregateSelectionNonNullable!
            }

            input MovieCreateInput {
              runtime: Int!
              title: String!
            }

            type MovieEdge {
              cursor: String!
              node: Movie!
            }

            input MovieOptions {
              limit: Int
              offset: Int
              \\"\\"\\"
              Specify one or more MovieSort objects to sort Movies by. The sorts will be applied in the order in which they are arranged in the array.
              \\"\\"\\"
              sort: [MovieSort!]
            }

            \\"\\"\\"
            Fields to sort Movies by. The order in which sorts are applied is not guaranteed when specifying many fields in one MovieSort object.
            \\"\\"\\"
            input MovieSort {
              runtime: SortDirection
              title: SortDirection
            }

            input MovieUpdateInput {
              runtime: Int
              runtime_DECREMENT: Int
              runtime_INCREMENT: Int
              title: String
            }

            input MovieWhere {
              AND: [MovieWhere!]
              NOT: MovieWhere
              OR: [MovieWhere!]
              runtime: Int
              runtime_GT: Int
              runtime_GTE: Int
              runtime_IN: [Int!]
              runtime_LT: Int
              runtime_LTE: Int
              runtime_NOT: Int @deprecated(reason: \\"Negation filters will be deprecated, use the NOT operator to achieve the same behavior\\")
              runtime_NOT_IN: [Int!] @deprecated(reason: \\"Negation filters will be deprecated, use the NOT operator to achieve the same behavior\\")
              title: String
              title_CONTAINS: String
              title_ENDS_WITH: String
              title_IN: [String!]
              title_NOT: String @deprecated(reason: \\"Negation filters will be deprecated, use the NOT operator to achieve the same behavior\\")
              title_NOT_CONTAINS: String @deprecated(reason: \\"Negation filters will be deprecated, use the NOT operator to achieve the same behavior\\")
              title_NOT_ENDS_WITH: String @deprecated(reason: \\"Negation filters will be deprecated, use the NOT operator to achieve the same behavior\\")
              title_NOT_IN: [String!] @deprecated(reason: \\"Negation filters will be deprecated, use the NOT operator to achieve the same behavior\\")
              title_NOT_STARTS_WITH: String @deprecated(reason: \\"Negation filters will be deprecated, use the NOT operator to achieve the same behavior\\")
              title_STARTS_WITH: String
            }

            type MoviesConnection {
              edges: [MovieEdge!]!
              pageInfo: PageInfo!
              totalCount: Int!
            }

            type Mutation {
              createActors(input: [ActorCreateInput!]!): CreateActorsMutationResponse!
              createMovies(input: [MovieCreateInput!]!): CreateMoviesMutationResponse!
              createSeries(input: [SeriesCreateInput!]!): CreateSeriesMutationResponse!
              deleteActors(delete: ActorDeleteInput, where: ActorWhere): DeleteInfo!
              deleteMovies(where: MovieWhere): DeleteInfo!
              deleteSeries(where: SeriesWhere): DeleteInfo!
              updateActors(connect: ActorConnectInput, create: ActorRelationInput, delete: ActorDeleteInput, disconnect: ActorDisconnectInput, update: ActorUpdateInput, where: ActorWhere): UpdateActorsMutationResponse!
              updateMovies(update: MovieUpdateInput, where: MovieWhere): UpdateMoviesMutationResponse!
              updateSeries(update: SeriesUpdateInput, where: SeriesWhere): UpdateSeriesMutationResponse!
            }

            \\"\\"\\"Pagination information (Relay)\\"\\"\\"
            type PageInfo {
              endCursor: String
              hasNextPage: Boolean!
              hasPreviousPage: Boolean!
              startCursor: String
            }

            interface Production {
              title: String!
            }

            type ProductionAggregateSelection {
              count: Int!
              title: StringAggregateSelectionNonNullable!
            }

            input ProductionConnectWhere {
              node: ProductionWhere!
            }

            input ProductionCreateInput {
              Movie: MovieCreateInput
              Series: SeriesCreateInput
            }

            enum ProductionImplementation {
              Movie
              Series
            }

            input ProductionOptions {
              limit: Int
              offset: Int
              \\"\\"\\"
              Specify one or more ProductionSort objects to sort Productions by. The sorts will be applied in the order in which they are arranged in the array.
              \\"\\"\\"
              sort: [ProductionSort]
            }

            \\"\\"\\"
            Fields to sort Productions by. The order in which sorts are applied is not guaranteed when specifying many fields in one ProductionSort object.
            \\"\\"\\"
            input ProductionSort {
              title: SortDirection
            }

            input ProductionUpdateInput {
              title: String
            }

            input ProductionWhere {
              AND: [ProductionWhere!]
              NOT: ProductionWhere
              OR: [ProductionWhere!]
              title: String
              title_CONTAINS: String
              title_ENDS_WITH: String
              title_IN: [String!]
              title_NOT: String @deprecated(reason: \\"Negation filters will be deprecated, use the NOT operator to achieve the same behavior\\")
              title_NOT_CONTAINS: String @deprecated(reason: \\"Negation filters will be deprecated, use the NOT operator to achieve the same behavior\\")
              title_NOT_ENDS_WITH: String @deprecated(reason: \\"Negation filters will be deprecated, use the NOT operator to achieve the same behavior\\")
              title_NOT_IN: [String!] @deprecated(reason: \\"Negation filters will be deprecated, use the NOT operator to achieve the same behavior\\")
              title_NOT_STARTS_WITH: String @deprecated(reason: \\"Negation filters will be deprecated, use the NOT operator to achieve the same behavior\\")
              title_STARTS_WITH: String
              typename_IN: [ProductionImplementation!]
            }

            type Query {
              actors(options: ActorOptions, where: ActorWhere): [Actor!]!
              actorsAggregate(where: ActorWhere): ActorAggregateSelection!
              actorsConnection(after: String, first: Int, sort: [ActorSort], where: ActorWhere): ActorsConnection!
              movies(options: MovieOptions, where: MovieWhere): [Movie!]!
              moviesAggregate(where: MovieWhere): MovieAggregateSelection!
              moviesConnection(after: String, first: Int, sort: [MovieSort], where: MovieWhere): MoviesConnection!
              productions(options: ProductionOptions, where: ProductionWhere): [Production!]!
              productionsAggregate(where: ProductionWhere): ProductionAggregateSelection!
              series(options: SeriesOptions, where: SeriesWhere): [Series!]!
              seriesAggregate(where: SeriesWhere): SeriesAggregateSelection!
              seriesConnection(after: String, first: Int, sort: [SeriesSort], where: SeriesWhere): SeriesConnection!
            }

            type Series implements Production {
              episodes: Int!
              title: String!
            }

            type SeriesAggregateSelection {
              count: Int!
              episodes: IntAggregateSelectionNonNullable!
              title: StringAggregateSelectionNonNullable!
            }

            type SeriesConnection {
              edges: [SeriesEdge!]!
              pageInfo: PageInfo!
              totalCount: Int!
            }

            input SeriesCreateInput {
              episodes: Int!
              title: String!
            }

            type SeriesEdge {
              cursor: String!
              node: Series!
            }

            input SeriesOptions {
              limit: Int
              offset: Int
              \\"\\"\\"
              Specify one or more SeriesSort objects to sort Series by. The sorts will be applied in the order in which they are arranged in the array.
              \\"\\"\\"
              sort: [SeriesSort!]
            }

            \\"\\"\\"
            Fields to sort Series by. The order in which sorts are applied is not guaranteed when specifying many fields in one SeriesSort object.
            \\"\\"\\"
            input SeriesSort {
              episodes: SortDirection
              title: SortDirection
            }

            input SeriesUpdateInput {
              episodes: Int
              episodes_DECREMENT: Int
              episodes_INCREMENT: Int
              title: String
            }

            input SeriesWhere {
              AND: [SeriesWhere!]
              NOT: SeriesWhere
              OR: [SeriesWhere!]
              episodes: Int
              episodes_GT: Int
              episodes_GTE: Int
              episodes_IN: [Int!]
              episodes_LT: Int
              episodes_LTE: Int
              episodes_NOT: Int @deprecated(reason: \\"Negation filters will be deprecated, use the NOT operator to achieve the same behavior\\")
              episodes_NOT_IN: [Int!] @deprecated(reason: \\"Negation filters will be deprecated, use the NOT operator to achieve the same behavior\\")
              title: String
              title_CONTAINS: String
              title_ENDS_WITH: String
              title_IN: [String!]
              title_NOT: String @deprecated(reason: \\"Negation filters will be deprecated, use the NOT operator to achieve the same behavior\\")
              title_NOT_CONTAINS: String @deprecated(reason: \\"Negation filters will be deprecated, use the NOT operator to achieve the same behavior\\")
              title_NOT_ENDS_WITH: String @deprecated(reason: \\"Negation filters will be deprecated, use the NOT operator to achieve the same behavior\\")
              title_NOT_IN: [String!] @deprecated(reason: \\"Negation filters will be deprecated, use the NOT operator to achieve the same behavior\\")
              title_NOT_STARTS_WITH: String @deprecated(reason: \\"Negation filters will be deprecated, use the NOT operator to achieve the same behavior\\")
              title_STARTS_WITH: String
            }

            \\"\\"\\"An enum for sorting in either ascending or descending order.\\"\\"\\"
            enum SortDirection {
              \\"\\"\\"Sort by field values in ascending order.\\"\\"\\"
              ASC
              \\"\\"\\"Sort by field values in descending order.\\"\\"\\"
              DESC
            }

            type StringAggregateSelectionNonNullable {
              longest: String!
              shortest: String!
            }

            type UpdateActorsMutationResponse {
              actors: [Actor!]!
              info: UpdateInfo!
            }

            \\"\\"\\"
            Information about the number of nodes and relationships created and deleted during an update mutation
            \\"\\"\\"
            type UpdateInfo {
              bookmark: String @deprecated(reason: \\"This field has been deprecated because bookmarks are now handled by the driver.\\")
              nodesCreated: Int!
              nodesDeleted: Int!
              relationshipsCreated: Int!
              relationshipsDeleted: Int!
            }

            type UpdateMoviesMutationResponse {
              info: UpdateInfo!
              movies: [Movie!]!
            }

            type UpdateSeriesMutationResponse {
              info: UpdateInfo!
              series: [Series!]!
            }"
        `);
    });

    test("Interface Relationships - multiple - same relationship implementation", async () => {
        const typeDefs = gql`
            type Episode {
                runtime: Int!
                series: Series! @relationship(type: "HAS_EPISODE", direction: IN)
            }

            interface Production {
                title: String!
                actors: [Actor!]! @declareRelationship
            }

            type Movie implements Production {
                title: String!
                runtime: Int!
                actors: [Actor!]! @relationship(type: "ACTED_IN", direction: IN, properties: "ActedIn")
            }

            type Series implements Production {
                title: String!
                episodeCount: Int!
                episodes: [Episode!]! @relationship(type: "HAS_EPISODE", direction: OUT)
                actors: [Actor!]! @relationship(type: "ACTED_IN", direction: IN, properties: "ActedIn")
            }

            type ActedIn @relationshipProperties {
                screenTime: Int!
            }

            type Actor {
                name: String!
                actedIn: [Production!]! @relationship(type: "ACTED_IN", direction: OUT, properties: "ActedIn")
            }
        `;
        const neoSchema = new Neo4jGraphQL({ typeDefs });
        const printedSchema = printSchemaWithDirectives(lexicographicSortSchema(await neoSchema.getSchema()));

        expect(printedSchema).toMatchInlineSnapshot(`
            "schema {
              query: Query
              mutation: Mutation
            }

            \\"\\"\\"
            The edge properties for the following fields:
            * Movie.actors
            * Series.actors
            * Actor.actedIn
            \\"\\"\\"
            type ActedIn {
              screenTime: Int!
            }

            input ActedInCreateInput {
              screenTime: Int!
            }

            input ActedInSort {
              screenTime: SortDirection
            }

            input ActedInUpdateInput {
              screenTime: Int
              screenTime_DECREMENT: Int
              screenTime_INCREMENT: Int
            }

            input ActedInWhere {
              AND: [ActedInWhere!]
              NOT: ActedInWhere
              OR: [ActedInWhere!]
              screenTime: Int
              screenTime_GT: Int
              screenTime_GTE: Int
              screenTime_IN: [Int!]
              screenTime_LT: Int
              screenTime_LTE: Int
              screenTime_NOT: Int @deprecated(reason: \\"Negation filters will be deprecated, use the NOT operator to achieve the same behavior\\")
              screenTime_NOT_IN: [Int!] @deprecated(reason: \\"Negation filters will be deprecated, use the NOT operator to achieve the same behavior\\")
            }

            type Actor {
              actedIn(directed: Boolean = true, options: ProductionOptions, where: ProductionWhere): [Production!]!
              actedInAggregate(directed: Boolean = true, where: ProductionWhere): ActorProductionActedInAggregationSelection
              actedInConnection(after: String, directed: Boolean = true, first: Int, sort: [ActorActedInConnectionSort!], where: ActorActedInConnectionWhere): ActorActedInConnection!
              name: String!
            }

            input ActorActedInConnectFieldInput {
              connect: ProductionConnectInput
              edge: ActedInCreateInput!
              where: ProductionConnectWhere
            }

            type ActorActedInConnection {
              edges: [ActorActedInRelationship!]!
              pageInfo: PageInfo!
              totalCount: Int!
            }

            input ActorActedInConnectionSort {
              edge: ActedInSort
              node: ProductionSort
            }

            input ActorActedInConnectionWhere {
              AND: [ActorActedInConnectionWhere!]
              NOT: ActorActedInConnectionWhere
              OR: [ActorActedInConnectionWhere!]
              edge: ActedInWhere
              edge_NOT: ActedInWhere @deprecated(reason: \\"Negation filters will be deprecated, use the NOT operator to achieve the same behavior\\")
              node: ProductionWhere
              node_NOT: ProductionWhere @deprecated(reason: \\"Negation filters will be deprecated, use the NOT operator to achieve the same behavior\\")
            }

            input ActorActedInCreateFieldInput {
              edge: ActedInCreateInput!
              node: ProductionCreateInput!
            }

            input ActorActedInDeleteFieldInput {
              delete: ProductionDeleteInput
              where: ActorActedInConnectionWhere
            }

            input ActorActedInDisconnectFieldInput {
              disconnect: ProductionDisconnectInput
              where: ActorActedInConnectionWhere
            }

            input ActorActedInFieldInput {
              connect: [ActorActedInConnectFieldInput!]
              create: [ActorActedInCreateFieldInput!]
            }

            type ActorActedInRelationship {
              cursor: String!
              node: Production!
              properties: ActedIn!
            }

            input ActorActedInUpdateConnectionInput {
              edge: ActedInUpdateInput
              node: ProductionUpdateInput
            }

            input ActorActedInUpdateFieldInput {
              connect: [ActorActedInConnectFieldInput!]
              create: [ActorActedInCreateFieldInput!]
              delete: [ActorActedInDeleteFieldInput!]
              disconnect: [ActorActedInDisconnectFieldInput!]
              update: ActorActedInUpdateConnectionInput
              where: ActorActedInConnectionWhere
            }

            type ActorAggregateSelection {
              count: Int!
              name: StringAggregateSelectionNonNullable!
            }

            input ActorConnectInput {
              actedIn: [ActorActedInConnectFieldInput!]
            }

            input ActorConnectWhere {
              node: ActorWhere!
            }

            input ActorCreateInput {
              actedIn: ActorActedInFieldInput
              name: String!
            }

            input ActorDeleteInput {
              actedIn: [ActorActedInDeleteFieldInput!]
            }

            input ActorDisconnectInput {
              actedIn: [ActorActedInDisconnectFieldInput!]
            }

            type ActorEdge {
              cursor: String!
              node: Actor!
            }

            input ActorOptions {
              limit: Int
              offset: Int
              \\"\\"\\"
              Specify one or more ActorSort objects to sort Actors by. The sorts will be applied in the order in which they are arranged in the array.
              \\"\\"\\"
              sort: [ActorSort!]
            }

            type ActorProductionActedInAggregationSelection {
              count: Int!
              edge: ActorProductionActedInEdgeAggregateSelection
              node: ActorProductionActedInNodeAggregateSelection
            }

            type ActorProductionActedInEdgeAggregateSelection {
              screenTime: IntAggregateSelectionNonNullable!
            }

            type ActorProductionActedInNodeAggregateSelection {
              title: StringAggregateSelectionNonNullable!
            }

            input ActorRelationInput {
              actedIn: [ActorActedInCreateFieldInput!]
            }

            \\"\\"\\"
            Fields to sort Actors by. The order in which sorts are applied is not guaranteed when specifying many fields in one ActorSort object.
            \\"\\"\\"
            input ActorSort {
              name: SortDirection
            }

            input ActorUpdateInput {
              actedIn: [ActorActedInUpdateFieldInput!]
              name: String
            }

            input ActorWhere {
              AND: [ActorWhere!]
              NOT: ActorWhere
              OR: [ActorWhere!]
              actedInConnection: ActorActedInConnectionWhere @deprecated(reason: \\"Use \`actedInConnection_SOME\` instead.\\")
              \\"\\"\\"
              Return Actors where all of the related ActorActedInConnections match this filter
              \\"\\"\\"
              actedInConnection_ALL: ActorActedInConnectionWhere
              \\"\\"\\"
              Return Actors where none of the related ActorActedInConnections match this filter
              \\"\\"\\"
              actedInConnection_NONE: ActorActedInConnectionWhere
              actedInConnection_NOT: ActorActedInConnectionWhere @deprecated(reason: \\"Use \`actedInConnection_NONE\` instead.\\")
              \\"\\"\\"
              Return Actors where one of the related ActorActedInConnections match this filter
              \\"\\"\\"
              actedInConnection_SINGLE: ActorActedInConnectionWhere
              \\"\\"\\"
              Return Actors where some of the related ActorActedInConnections match this filter
              \\"\\"\\"
              actedInConnection_SOME: ActorActedInConnectionWhere
              name: String
              name_CONTAINS: String
              name_ENDS_WITH: String
              name_IN: [String!]
              name_NOT: String @deprecated(reason: \\"Negation filters will be deprecated, use the NOT operator to achieve the same behavior\\")
              name_NOT_CONTAINS: String @deprecated(reason: \\"Negation filters will be deprecated, use the NOT operator to achieve the same behavior\\")
              name_NOT_ENDS_WITH: String @deprecated(reason: \\"Negation filters will be deprecated, use the NOT operator to achieve the same behavior\\")
              name_NOT_IN: [String!] @deprecated(reason: \\"Negation filters will be deprecated, use the NOT operator to achieve the same behavior\\")
              name_NOT_STARTS_WITH: String @deprecated(reason: \\"Negation filters will be deprecated, use the NOT operator to achieve the same behavior\\")
              name_STARTS_WITH: String
            }

            type ActorsConnection {
              edges: [ActorEdge!]!
              pageInfo: PageInfo!
              totalCount: Int!
            }

            type CreateActorsMutationResponse {
              actors: [Actor!]!
              info: CreateInfo!
            }

            type CreateEpisodesMutationResponse {
              episodes: [Episode!]!
              info: CreateInfo!
            }

            \\"\\"\\"
            Information about the number of nodes and relationships created during a create mutation
            \\"\\"\\"
            type CreateInfo {
              bookmark: String @deprecated(reason: \\"This field has been deprecated because bookmarks are now handled by the driver.\\")
              nodesCreated: Int!
              relationshipsCreated: Int!
            }

            type CreateMoviesMutationResponse {
              info: CreateInfo!
              movies: [Movie!]!
            }

            type CreateSeriesMutationResponse {
              info: CreateInfo!
              series: [Series!]!
            }

            \\"\\"\\"
            Information about the number of nodes and relationships deleted during a delete mutation
            \\"\\"\\"
            type DeleteInfo {
              bookmark: String @deprecated(reason: \\"This field has been deprecated because bookmarks are now handled by the driver.\\")
              nodesDeleted: Int!
              relationshipsDeleted: Int!
            }

            type Episode {
              runtime: Int!
              series(directed: Boolean = true, options: SeriesOptions, where: SeriesWhere): Series!
              seriesAggregate(directed: Boolean = true, where: SeriesWhere): EpisodeSeriesSeriesAggregationSelection
              seriesConnection(after: String, directed: Boolean = true, first: Int, sort: [EpisodeSeriesConnectionSort!], where: EpisodeSeriesConnectionWhere): EpisodeSeriesConnection!
            }

            type EpisodeAggregateSelection {
              count: Int!
              runtime: IntAggregateSelectionNonNullable!
            }

            input EpisodeConnectInput {
              series: EpisodeSeriesConnectFieldInput
            }

            input EpisodeConnectWhere {
              node: EpisodeWhere!
            }

            input EpisodeCreateInput {
              runtime: Int!
              series: EpisodeSeriesFieldInput
            }

            input EpisodeDeleteInput {
              series: EpisodeSeriesDeleteFieldInput
            }

            input EpisodeDisconnectInput {
              series: EpisodeSeriesDisconnectFieldInput
            }

            type EpisodeEdge {
              cursor: String!
              node: Episode!
            }

            input EpisodeOptions {
              limit: Int
              offset: Int
              \\"\\"\\"
              Specify one or more EpisodeSort objects to sort Episodes by. The sorts will be applied in the order in which they are arranged in the array.
              \\"\\"\\"
              sort: [EpisodeSort!]
            }

            input EpisodeRelationInput {
              series: EpisodeSeriesCreateFieldInput
            }

            input EpisodeSeriesAggregateInput {
              AND: [EpisodeSeriesAggregateInput!]
              NOT: EpisodeSeriesAggregateInput
              OR: [EpisodeSeriesAggregateInput!]
              count: Int
              count_GT: Int
              count_GTE: Int
              count_LT: Int
              count_LTE: Int
              node: EpisodeSeriesNodeAggregationWhereInput
            }

            input EpisodeSeriesConnectFieldInput {
              connect: SeriesConnectInput
              \\"\\"\\"
              Whether or not to overwrite any matching relationship with the new properties.
              \\"\\"\\"
              overwrite: Boolean! = true
              where: SeriesConnectWhere
            }

            type EpisodeSeriesConnection {
              edges: [EpisodeSeriesRelationship!]!
              pageInfo: PageInfo!
              totalCount: Int!
            }

            input EpisodeSeriesConnectionSort {
              node: SeriesSort
            }

            input EpisodeSeriesConnectionWhere {
              AND: [EpisodeSeriesConnectionWhere!]
              NOT: EpisodeSeriesConnectionWhere
              OR: [EpisodeSeriesConnectionWhere!]
              node: SeriesWhere
              node_NOT: SeriesWhere @deprecated(reason: \\"Negation filters will be deprecated, use the NOT operator to achieve the same behavior\\")
            }

            input EpisodeSeriesCreateFieldInput {
              node: SeriesCreateInput!
            }

            input EpisodeSeriesDeleteFieldInput {
              delete: SeriesDeleteInput
              where: EpisodeSeriesConnectionWhere
            }

            input EpisodeSeriesDisconnectFieldInput {
              disconnect: SeriesDisconnectInput
              where: EpisodeSeriesConnectionWhere
            }

            input EpisodeSeriesFieldInput {
              connect: EpisodeSeriesConnectFieldInput
              create: EpisodeSeriesCreateFieldInput
            }

            input EpisodeSeriesNodeAggregationWhereInput {
              AND: [EpisodeSeriesNodeAggregationWhereInput!]
              NOT: EpisodeSeriesNodeAggregationWhereInput
              OR: [EpisodeSeriesNodeAggregationWhereInput!]
              episodeCount_AVERAGE_EQUAL: Float
              episodeCount_AVERAGE_GT: Float
              episodeCount_AVERAGE_GTE: Float
              episodeCount_AVERAGE_LT: Float
              episodeCount_AVERAGE_LTE: Float
              episodeCount_EQUAL: Int @deprecated(reason: \\"Aggregation filters that are not relying on an aggregating function will be deprecated.\\")
              episodeCount_GT: Int @deprecated(reason: \\"Aggregation filters that are not relying on an aggregating function will be deprecated.\\")
              episodeCount_GTE: Int @deprecated(reason: \\"Aggregation filters that are not relying on an aggregating function will be deprecated.\\")
              episodeCount_LT: Int @deprecated(reason: \\"Aggregation filters that are not relying on an aggregating function will be deprecated.\\")
              episodeCount_LTE: Int @deprecated(reason: \\"Aggregation filters that are not relying on an aggregating function will be deprecated.\\")
              episodeCount_MAX_EQUAL: Int
              episodeCount_MAX_GT: Int
              episodeCount_MAX_GTE: Int
              episodeCount_MAX_LT: Int
              episodeCount_MAX_LTE: Int
              episodeCount_MIN_EQUAL: Int
              episodeCount_MIN_GT: Int
              episodeCount_MIN_GTE: Int
              episodeCount_MIN_LT: Int
              episodeCount_MIN_LTE: Int
              episodeCount_SUM_EQUAL: Int
              episodeCount_SUM_GT: Int
              episodeCount_SUM_GTE: Int
              episodeCount_SUM_LT: Int
              episodeCount_SUM_LTE: Int
              title_AVERAGE_EQUAL: Float @deprecated(reason: \\"Please use the explicit _LENGTH version for string aggregation.\\")
              title_AVERAGE_GT: Float @deprecated(reason: \\"Please use the explicit _LENGTH version for string aggregation.\\")
              title_AVERAGE_GTE: Float @deprecated(reason: \\"Please use the explicit _LENGTH version for string aggregation.\\")
              title_AVERAGE_LENGTH_EQUAL: Float
              title_AVERAGE_LENGTH_GT: Float
              title_AVERAGE_LENGTH_GTE: Float
              title_AVERAGE_LENGTH_LT: Float
              title_AVERAGE_LENGTH_LTE: Float
              title_AVERAGE_LT: Float @deprecated(reason: \\"Please use the explicit _LENGTH version for string aggregation.\\")
              title_AVERAGE_LTE: Float @deprecated(reason: \\"Please use the explicit _LENGTH version for string aggregation.\\")
              title_EQUAL: String @deprecated(reason: \\"Aggregation filters that are not relying on an aggregating function will be deprecated.\\")
              title_GT: Int @deprecated(reason: \\"Aggregation filters that are not relying on an aggregating function will be deprecated.\\")
              title_GTE: Int @deprecated(reason: \\"Aggregation filters that are not relying on an aggregating function will be deprecated.\\")
              title_LONGEST_EQUAL: Int @deprecated(reason: \\"Please use the explicit _LENGTH version for string aggregation.\\")
              title_LONGEST_GT: Int @deprecated(reason: \\"Please use the explicit _LENGTH version for string aggregation.\\")
              title_LONGEST_GTE: Int @deprecated(reason: \\"Please use the explicit _LENGTH version for string aggregation.\\")
              title_LONGEST_LENGTH_EQUAL: Int
              title_LONGEST_LENGTH_GT: Int
              title_LONGEST_LENGTH_GTE: Int
              title_LONGEST_LENGTH_LT: Int
              title_LONGEST_LENGTH_LTE: Int
              title_LONGEST_LT: Int @deprecated(reason: \\"Please use the explicit _LENGTH version for string aggregation.\\")
              title_LONGEST_LTE: Int @deprecated(reason: \\"Please use the explicit _LENGTH version for string aggregation.\\")
              title_LT: Int @deprecated(reason: \\"Aggregation filters that are not relying on an aggregating function will be deprecated.\\")
              title_LTE: Int @deprecated(reason: \\"Aggregation filters that are not relying on an aggregating function will be deprecated.\\")
              title_SHORTEST_EQUAL: Int @deprecated(reason: \\"Please use the explicit _LENGTH version for string aggregation.\\")
              title_SHORTEST_GT: Int @deprecated(reason: \\"Please use the explicit _LENGTH version for string aggregation.\\")
              title_SHORTEST_GTE: Int @deprecated(reason: \\"Please use the explicit _LENGTH version for string aggregation.\\")
              title_SHORTEST_LENGTH_EQUAL: Int
              title_SHORTEST_LENGTH_GT: Int
              title_SHORTEST_LENGTH_GTE: Int
              title_SHORTEST_LENGTH_LT: Int
              title_SHORTEST_LENGTH_LTE: Int
              title_SHORTEST_LT: Int @deprecated(reason: \\"Please use the explicit _LENGTH version for string aggregation.\\")
              title_SHORTEST_LTE: Int @deprecated(reason: \\"Please use the explicit _LENGTH version for string aggregation.\\")
            }

            type EpisodeSeriesRelationship {
              cursor: String!
              node: Series!
            }

            type EpisodeSeriesSeriesAggregationSelection {
              count: Int!
              node: EpisodeSeriesSeriesNodeAggregateSelection
            }

            type EpisodeSeriesSeriesNodeAggregateSelection {
              episodeCount: IntAggregateSelectionNonNullable!
              title: StringAggregateSelectionNonNullable!
            }

            input EpisodeSeriesUpdateConnectionInput {
              node: SeriesUpdateInput
            }

            input EpisodeSeriesUpdateFieldInput {
              connect: EpisodeSeriesConnectFieldInput
              create: EpisodeSeriesCreateFieldInput
              delete: EpisodeSeriesDeleteFieldInput
              disconnect: EpisodeSeriesDisconnectFieldInput
              update: EpisodeSeriesUpdateConnectionInput
              where: EpisodeSeriesConnectionWhere
            }

            \\"\\"\\"
            Fields to sort Episodes by. The order in which sorts are applied is not guaranteed when specifying many fields in one EpisodeSort object.
            \\"\\"\\"
            input EpisodeSort {
              runtime: SortDirection
            }

            input EpisodeUpdateInput {
              runtime: Int
              runtime_DECREMENT: Int
              runtime_INCREMENT: Int
              series: EpisodeSeriesUpdateFieldInput
            }

            input EpisodeWhere {
              AND: [EpisodeWhere!]
              NOT: EpisodeWhere
              OR: [EpisodeWhere!]
              runtime: Int
              runtime_GT: Int
              runtime_GTE: Int
              runtime_IN: [Int!]
              runtime_LT: Int
              runtime_LTE: Int
              runtime_NOT: Int @deprecated(reason: \\"Negation filters will be deprecated, use the NOT operator to achieve the same behavior\\")
              runtime_NOT_IN: [Int!] @deprecated(reason: \\"Negation filters will be deprecated, use the NOT operator to achieve the same behavior\\")
              series: SeriesWhere
              seriesAggregate: EpisodeSeriesAggregateInput
              seriesConnection: EpisodeSeriesConnectionWhere
              seriesConnection_NOT: EpisodeSeriesConnectionWhere
              series_NOT: SeriesWhere
            }

            type EpisodesConnection {
              edges: [EpisodeEdge!]!
              pageInfo: PageInfo!
              totalCount: Int!
            }

            type IntAggregateSelectionNonNullable {
              average: Float!
              max: Int!
              min: Int!
              sum: Int!
            }

            type Movie implements Production {
              actors(directed: Boolean = true, options: ActorOptions, where: ActorWhere): [Actor!]!
              actorsAggregate(directed: Boolean = true, where: ActorWhere): MovieActorActorsAggregationSelection
              actorsConnection(after: String, directed: Boolean = true, first: Int, sort: [ProductionActorsConnectionSort!], where: ProductionActorsConnectionWhere): ProductionActorsConnection!
              runtime: Int!
              title: String!
            }

            type MovieActorActorsAggregationSelection {
              count: Int!
              edge: MovieActorActorsEdgeAggregateSelection
              node: MovieActorActorsNodeAggregateSelection
            }

            type MovieActorActorsEdgeAggregateSelection {
              screenTime: IntAggregateSelectionNonNullable!
            }

            type MovieActorActorsNodeAggregateSelection {
              name: StringAggregateSelectionNonNullable!
            }

            input MovieActorsAggregateInput {
              AND: [MovieActorsAggregateInput!]
              NOT: MovieActorsAggregateInput
              OR: [MovieActorsAggregateInput!]
              count: Int
              count_GT: Int
              count_GTE: Int
              count_LT: Int
              count_LTE: Int
              edge: MovieActorsEdgeAggregationWhereInput
              node: MovieActorsNodeAggregationWhereInput
            }

            input MovieActorsConnectFieldInput {
              connect: [ActorConnectInput!]
              edge: ActedInCreateInput!
              \\"\\"\\"
              Whether or not to overwrite any matching relationship with the new properties.
              \\"\\"\\"
              overwrite: Boolean! = true
              where: ActorConnectWhere
            }

            input MovieActorsCreateFieldInput {
              edge: ActedInCreateInput!
              node: ActorCreateInput!
            }

            input MovieActorsEdgeAggregationWhereInput {
              AND: [MovieActorsEdgeAggregationWhereInput!]
              NOT: MovieActorsEdgeAggregationWhereInput
              OR: [MovieActorsEdgeAggregationWhereInput!]
              screenTime_AVERAGE_EQUAL: Float
              screenTime_AVERAGE_GT: Float
              screenTime_AVERAGE_GTE: Float
              screenTime_AVERAGE_LT: Float
              screenTime_AVERAGE_LTE: Float
              screenTime_EQUAL: Int @deprecated(reason: \\"Aggregation filters that are not relying on an aggregating function will be deprecated.\\")
              screenTime_GT: Int @deprecated(reason: \\"Aggregation filters that are not relying on an aggregating function will be deprecated.\\")
              screenTime_GTE: Int @deprecated(reason: \\"Aggregation filters that are not relying on an aggregating function will be deprecated.\\")
              screenTime_LT: Int @deprecated(reason: \\"Aggregation filters that are not relying on an aggregating function will be deprecated.\\")
              screenTime_LTE: Int @deprecated(reason: \\"Aggregation filters that are not relying on an aggregating function will be deprecated.\\")
              screenTime_MAX_EQUAL: Int
              screenTime_MAX_GT: Int
              screenTime_MAX_GTE: Int
              screenTime_MAX_LT: Int
              screenTime_MAX_LTE: Int
              screenTime_MIN_EQUAL: Int
              screenTime_MIN_GT: Int
              screenTime_MIN_GTE: Int
              screenTime_MIN_LT: Int
              screenTime_MIN_LTE: Int
              screenTime_SUM_EQUAL: Int
              screenTime_SUM_GT: Int
              screenTime_SUM_GTE: Int
              screenTime_SUM_LT: Int
              screenTime_SUM_LTE: Int
            }

            input MovieActorsFieldInput {
              connect: [MovieActorsConnectFieldInput!]
              create: [MovieActorsCreateFieldInput!]
            }

            input MovieActorsNodeAggregationWhereInput {
              AND: [MovieActorsNodeAggregationWhereInput!]
              NOT: MovieActorsNodeAggregationWhereInput
              OR: [MovieActorsNodeAggregationWhereInput!]
              name_AVERAGE_EQUAL: Float @deprecated(reason: \\"Please use the explicit _LENGTH version for string aggregation.\\")
              name_AVERAGE_GT: Float @deprecated(reason: \\"Please use the explicit _LENGTH version for string aggregation.\\")
              name_AVERAGE_GTE: Float @deprecated(reason: \\"Please use the explicit _LENGTH version for string aggregation.\\")
              name_AVERAGE_LENGTH_EQUAL: Float
              name_AVERAGE_LENGTH_GT: Float
              name_AVERAGE_LENGTH_GTE: Float
              name_AVERAGE_LENGTH_LT: Float
              name_AVERAGE_LENGTH_LTE: Float
              name_AVERAGE_LT: Float @deprecated(reason: \\"Please use the explicit _LENGTH version for string aggregation.\\")
              name_AVERAGE_LTE: Float @deprecated(reason: \\"Please use the explicit _LENGTH version for string aggregation.\\")
              name_EQUAL: String @deprecated(reason: \\"Aggregation filters that are not relying on an aggregating function will be deprecated.\\")
              name_GT: Int @deprecated(reason: \\"Aggregation filters that are not relying on an aggregating function will be deprecated.\\")
              name_GTE: Int @deprecated(reason: \\"Aggregation filters that are not relying on an aggregating function will be deprecated.\\")
              name_LONGEST_EQUAL: Int @deprecated(reason: \\"Please use the explicit _LENGTH version for string aggregation.\\")
              name_LONGEST_GT: Int @deprecated(reason: \\"Please use the explicit _LENGTH version for string aggregation.\\")
              name_LONGEST_GTE: Int @deprecated(reason: \\"Please use the explicit _LENGTH version for string aggregation.\\")
              name_LONGEST_LENGTH_EQUAL: Int
              name_LONGEST_LENGTH_GT: Int
              name_LONGEST_LENGTH_GTE: Int
              name_LONGEST_LENGTH_LT: Int
              name_LONGEST_LENGTH_LTE: Int
              name_LONGEST_LT: Int @deprecated(reason: \\"Please use the explicit _LENGTH version for string aggregation.\\")
              name_LONGEST_LTE: Int @deprecated(reason: \\"Please use the explicit _LENGTH version for string aggregation.\\")
              name_LT: Int @deprecated(reason: \\"Aggregation filters that are not relying on an aggregating function will be deprecated.\\")
              name_LTE: Int @deprecated(reason: \\"Aggregation filters that are not relying on an aggregating function will be deprecated.\\")
              name_SHORTEST_EQUAL: Int @deprecated(reason: \\"Please use the explicit _LENGTH version for string aggregation.\\")
              name_SHORTEST_GT: Int @deprecated(reason: \\"Please use the explicit _LENGTH version for string aggregation.\\")
              name_SHORTEST_GTE: Int @deprecated(reason: \\"Please use the explicit _LENGTH version for string aggregation.\\")
              name_SHORTEST_LENGTH_EQUAL: Int
              name_SHORTEST_LENGTH_GT: Int
              name_SHORTEST_LENGTH_GTE: Int
              name_SHORTEST_LENGTH_LT: Int
              name_SHORTEST_LENGTH_LTE: Int
              name_SHORTEST_LT: Int @deprecated(reason: \\"Please use the explicit _LENGTH version for string aggregation.\\")
              name_SHORTEST_LTE: Int @deprecated(reason: \\"Please use the explicit _LENGTH version for string aggregation.\\")
            }

            input MovieActorsUpdateConnectionInput {
              edge: ActedInUpdateInput
              node: ActorUpdateInput
            }

            input MovieActorsUpdateFieldInput {
              connect: [MovieActorsConnectFieldInput!]
              create: [MovieActorsCreateFieldInput!]
              delete: [ProductionActorsDeleteFieldInput!]
              disconnect: [ProductionActorsDisconnectFieldInput!]
              update: MovieActorsUpdateConnectionInput
              where: ProductionActorsConnectionWhere
            }

            type MovieAggregateSelection {
              count: Int!
              runtime: IntAggregateSelectionNonNullable!
              title: StringAggregateSelectionNonNullable!
            }

            input MovieConnectInput {
              actors: [MovieActorsConnectFieldInput!]
            }

            input MovieCreateInput {
              actors: MovieActorsFieldInput
              runtime: Int!
              title: String!
            }

            input MovieDeleteInput {
              actors: [ProductionActorsDeleteFieldInput!]
            }

            input MovieDisconnectInput {
              actors: [ProductionActorsDisconnectFieldInput!]
            }

            type MovieEdge {
              cursor: String!
              node: Movie!
            }

            input MovieOptions {
              limit: Int
              offset: Int
              \\"\\"\\"
              Specify one or more MovieSort objects to sort Movies by. The sorts will be applied in the order in which they are arranged in the array.
              \\"\\"\\"
              sort: [MovieSort!]
            }

            input MovieRelationInput {
              actors: [MovieActorsCreateFieldInput!]
            }

            \\"\\"\\"
            Fields to sort Movies by. The order in which sorts are applied is not guaranteed when specifying many fields in one MovieSort object.
            \\"\\"\\"
            input MovieSort {
              runtime: SortDirection
              title: SortDirection
            }

            input MovieUpdateInput {
              actors: [MovieActorsUpdateFieldInput!]
              runtime: Int
              runtime_DECREMENT: Int
              runtime_INCREMENT: Int
              title: String
            }

            input MovieWhere {
              AND: [MovieWhere!]
              NOT: MovieWhere
              OR: [MovieWhere!]
              actors: ActorWhere @deprecated(reason: \\"Use \`actors_SOME\` instead.\\")
              actorsAggregate: MovieActorsAggregateInput
              actorsConnection: ProductionActorsConnectionWhere @deprecated(reason: \\"Use \`actorsConnection_SOME\` instead.\\")
              \\"\\"\\"
              Return Movies where all of the related ProductionActorsConnections match this filter
              \\"\\"\\"
              actorsConnection_ALL: ProductionActorsConnectionWhere
              \\"\\"\\"
              Return Movies where none of the related ProductionActorsConnections match this filter
              \\"\\"\\"
              actorsConnection_NONE: ProductionActorsConnectionWhere
              actorsConnection_NOT: ProductionActorsConnectionWhere @deprecated(reason: \\"Use \`actorsConnection_NONE\` instead.\\")
              \\"\\"\\"
              Return Movies where one of the related ProductionActorsConnections match this filter
              \\"\\"\\"
              actorsConnection_SINGLE: ProductionActorsConnectionWhere
              \\"\\"\\"
              Return Movies where some of the related ProductionActorsConnections match this filter
              \\"\\"\\"
              actorsConnection_SOME: ProductionActorsConnectionWhere
              \\"\\"\\"Return Movies where all of the related Actors match this filter\\"\\"\\"
              actors_ALL: ActorWhere
              \\"\\"\\"Return Movies where none of the related Actors match this filter\\"\\"\\"
              actors_NONE: ActorWhere
              actors_NOT: ActorWhere @deprecated(reason: \\"Use \`actors_NONE\` instead.\\")
              \\"\\"\\"Return Movies where one of the related Actors match this filter\\"\\"\\"
              actors_SINGLE: ActorWhere
              \\"\\"\\"Return Movies where some of the related Actors match this filter\\"\\"\\"
              actors_SOME: ActorWhere
              runtime: Int
              runtime_GT: Int
              runtime_GTE: Int
              runtime_IN: [Int!]
              runtime_LT: Int
              runtime_LTE: Int
              runtime_NOT: Int @deprecated(reason: \\"Negation filters will be deprecated, use the NOT operator to achieve the same behavior\\")
              runtime_NOT_IN: [Int!] @deprecated(reason: \\"Negation filters will be deprecated, use the NOT operator to achieve the same behavior\\")
              title: String
              title_CONTAINS: String
              title_ENDS_WITH: String
              title_IN: [String!]
              title_NOT: String @deprecated(reason: \\"Negation filters will be deprecated, use the NOT operator to achieve the same behavior\\")
              title_NOT_CONTAINS: String @deprecated(reason: \\"Negation filters will be deprecated, use the NOT operator to achieve the same behavior\\")
              title_NOT_ENDS_WITH: String @deprecated(reason: \\"Negation filters will be deprecated, use the NOT operator to achieve the same behavior\\")
              title_NOT_IN: [String!] @deprecated(reason: \\"Negation filters will be deprecated, use the NOT operator to achieve the same behavior\\")
              title_NOT_STARTS_WITH: String @deprecated(reason: \\"Negation filters will be deprecated, use the NOT operator to achieve the same behavior\\")
              title_STARTS_WITH: String
            }

            type MoviesConnection {
              edges: [MovieEdge!]!
              pageInfo: PageInfo!
              totalCount: Int!
            }

            type Mutation {
              createActors(input: [ActorCreateInput!]!): CreateActorsMutationResponse!
              createEpisodes(input: [EpisodeCreateInput!]!): CreateEpisodesMutationResponse!
              createMovies(input: [MovieCreateInput!]!): CreateMoviesMutationResponse!
              createSeries(input: [SeriesCreateInput!]!): CreateSeriesMutationResponse!
              deleteActors(delete: ActorDeleteInput, where: ActorWhere): DeleteInfo!
              deleteEpisodes(delete: EpisodeDeleteInput, where: EpisodeWhere): DeleteInfo!
              deleteMovies(delete: MovieDeleteInput, where: MovieWhere): DeleteInfo!
              deleteSeries(delete: SeriesDeleteInput, where: SeriesWhere): DeleteInfo!
              updateActors(connect: ActorConnectInput, create: ActorRelationInput, delete: ActorDeleteInput, disconnect: ActorDisconnectInput, update: ActorUpdateInput, where: ActorWhere): UpdateActorsMutationResponse!
              updateEpisodes(connect: EpisodeConnectInput, create: EpisodeRelationInput, delete: EpisodeDeleteInput, disconnect: EpisodeDisconnectInput, update: EpisodeUpdateInput, where: EpisodeWhere): UpdateEpisodesMutationResponse!
              updateMovies(connect: MovieConnectInput, create: MovieRelationInput, delete: MovieDeleteInput, disconnect: MovieDisconnectInput, update: MovieUpdateInput, where: MovieWhere): UpdateMoviesMutationResponse!
              updateSeries(connect: SeriesConnectInput, create: SeriesRelationInput, delete: SeriesDeleteInput, disconnect: SeriesDisconnectInput, update: SeriesUpdateInput, where: SeriesWhere): UpdateSeriesMutationResponse!
            }

            \\"\\"\\"Pagination information (Relay)\\"\\"\\"
            type PageInfo {
              endCursor: String
              hasNextPage: Boolean!
              hasPreviousPage: Boolean!
              startCursor: String
            }

            interface Production {
              actors(options: ActorOptions, where: ActorWhere): [Actor!]!
              actorsConnection(after: String, first: Int, sort: [ProductionActorsConnectionSort!], where: ProductionActorsConnectionWhere): ProductionActorsConnection!
              title: String!
            }

            input ProductionActorsAggregateInput {
              AND: [ProductionActorsAggregateInput!]
              NOT: ProductionActorsAggregateInput
              OR: [ProductionActorsAggregateInput!]
              count: Int
              count_GT: Int
              count_GTE: Int
              count_LT: Int
              count_LTE: Int
              edge: ProductionActorsEdgeAggregationWhereInput
              node: ProductionActorsNodeAggregationWhereInput
            }

            input ProductionActorsConnectFieldInput {
              connect: [ActorConnectInput!]
              edge: ProductionActorsEdgeCreateInput!
              \\"\\"\\"
              Whether or not to overwrite any matching relationship with the new properties.
              \\"\\"\\"
              overwrite: Boolean! = true
              where: ActorConnectWhere
            }

            type ProductionActorsConnection {
              edges: [ProductionActorsRelationship!]!
              pageInfo: PageInfo!
              totalCount: Int!
            }

            input ProductionActorsConnectionSort {
              edge: ProductionActorsEdgeSort
              node: ActorSort
            }

            input ProductionActorsConnectionWhere {
              AND: [ProductionActorsConnectionWhere!]
              NOT: ProductionActorsConnectionWhere
              OR: [ProductionActorsConnectionWhere!]
              edge: ProductionActorsEdgeWhere
              edge_NOT: ProductionActorsEdgeWhere @deprecated(reason: \\"Negation filters will be deprecated, use the NOT operator to achieve the same behavior\\")
              node: ActorWhere
              node_NOT: ActorWhere @deprecated(reason: \\"Negation filters will be deprecated, use the NOT operator to achieve the same behavior\\")
            }

            input ProductionActorsCreateFieldInput {
              edge: ProductionActorsEdgeCreateInput!
              node: ActorCreateInput!
            }

            input ProductionActorsDeleteFieldInput {
              delete: ActorDeleteInput
              where: ProductionActorsConnectionWhere
            }

            input ProductionActorsDisconnectFieldInput {
              disconnect: ActorDisconnectInput
              where: ProductionActorsConnectionWhere
            }

            input ProductionActorsEdgeAggregationWhereInput {
              \\"\\"\\"
              Relationship properties when source node is of type:
              * Movie
              * Series
              \\"\\"\\"
              ActedIn: SeriesActorsEdgeAggregationWhereInput
            }

            input ProductionActorsEdgeCreateInput {
              \\"\\"\\"
              Relationship properties when source node is of type:
              * Movie
              * Series
              \\"\\"\\"
              ActedIn: ActedInCreateInput!
            }

            input ProductionActorsEdgeSort {
              \\"\\"\\"
              Relationship properties when source node is of type:
              * Movie
              * Series
              \\"\\"\\"
              ActedIn: ActedInSort
            }

            input ProductionActorsEdgeUpdateInput {
              \\"\\"\\"
              Relationship properties when source node is of type:
              * Movie
              * Series
              \\"\\"\\"
              ActedIn: ActedInUpdateInput
            }

            input ProductionActorsEdgeWhere {
              \\"\\"\\"
              Relationship properties when source node is of type:
              * Movie
              * Series
              \\"\\"\\"
              ActedIn: ActedInWhere
            }

            input ProductionActorsNodeAggregationWhereInput {
              AND: [ProductionActorsNodeAggregationWhereInput!]
              NOT: ProductionActorsNodeAggregationWhereInput
              OR: [ProductionActorsNodeAggregationWhereInput!]
              name_AVERAGE_EQUAL: Float @deprecated(reason: \\"Please use the explicit _LENGTH version for string aggregation.\\")
              name_AVERAGE_GT: Float @deprecated(reason: \\"Please use the explicit _LENGTH version for string aggregation.\\")
              name_AVERAGE_GTE: Float @deprecated(reason: \\"Please use the explicit _LENGTH version for string aggregation.\\")
              name_AVERAGE_LENGTH_EQUAL: Float
              name_AVERAGE_LENGTH_GT: Float
              name_AVERAGE_LENGTH_GTE: Float
              name_AVERAGE_LENGTH_LT: Float
              name_AVERAGE_LENGTH_LTE: Float
              name_AVERAGE_LT: Float @deprecated(reason: \\"Please use the explicit _LENGTH version for string aggregation.\\")
              name_AVERAGE_LTE: Float @deprecated(reason: \\"Please use the explicit _LENGTH version for string aggregation.\\")
              name_EQUAL: String @deprecated(reason: \\"Aggregation filters that are not relying on an aggregating function will be deprecated.\\")
              name_GT: Int @deprecated(reason: \\"Aggregation filters that are not relying on an aggregating function will be deprecated.\\")
              name_GTE: Int @deprecated(reason: \\"Aggregation filters that are not relying on an aggregating function will be deprecated.\\")
              name_LONGEST_EQUAL: Int @deprecated(reason: \\"Please use the explicit _LENGTH version for string aggregation.\\")
              name_LONGEST_GT: Int @deprecated(reason: \\"Please use the explicit _LENGTH version for string aggregation.\\")
              name_LONGEST_GTE: Int @deprecated(reason: \\"Please use the explicit _LENGTH version for string aggregation.\\")
              name_LONGEST_LENGTH_EQUAL: Int
              name_LONGEST_LENGTH_GT: Int
              name_LONGEST_LENGTH_GTE: Int
              name_LONGEST_LENGTH_LT: Int
              name_LONGEST_LENGTH_LTE: Int
              name_LONGEST_LT: Int @deprecated(reason: \\"Please use the explicit _LENGTH version for string aggregation.\\")
              name_LONGEST_LTE: Int @deprecated(reason: \\"Please use the explicit _LENGTH version for string aggregation.\\")
              name_LT: Int @deprecated(reason: \\"Aggregation filters that are not relying on an aggregating function will be deprecated.\\")
              name_LTE: Int @deprecated(reason: \\"Aggregation filters that are not relying on an aggregating function will be deprecated.\\")
              name_SHORTEST_EQUAL: Int @deprecated(reason: \\"Please use the explicit _LENGTH version for string aggregation.\\")
              name_SHORTEST_GT: Int @deprecated(reason: \\"Please use the explicit _LENGTH version for string aggregation.\\")
              name_SHORTEST_GTE: Int @deprecated(reason: \\"Please use the explicit _LENGTH version for string aggregation.\\")
              name_SHORTEST_LENGTH_EQUAL: Int
              name_SHORTEST_LENGTH_GT: Int
              name_SHORTEST_LENGTH_GTE: Int
              name_SHORTEST_LENGTH_LT: Int
              name_SHORTEST_LENGTH_LTE: Int
              name_SHORTEST_LT: Int @deprecated(reason: \\"Please use the explicit _LENGTH version for string aggregation.\\")
              name_SHORTEST_LTE: Int @deprecated(reason: \\"Please use the explicit _LENGTH version for string aggregation.\\")
            }

            type ProductionActorsRelationship {
              cursor: String!
              node: Actor!
              properties: ProductionActorsRelationshipProperties!
            }

            union ProductionActorsRelationshipProperties = ActedIn

            input ProductionActorsUpdateConnectionInput {
              edge: ProductionActorsEdgeUpdateInput
              node: ActorUpdateInput
            }

            input ProductionActorsUpdateFieldInput {
              connect: [ProductionActorsConnectFieldInput!]
              create: [ProductionActorsCreateFieldInput!]
              delete: [ProductionActorsDeleteFieldInput!]
              disconnect: [ProductionActorsDisconnectFieldInput!]
              update: ProductionActorsUpdateConnectionInput
              where: ProductionActorsConnectionWhere
            }

            type ProductionAggregateSelection {
              count: Int!
              title: StringAggregateSelectionNonNullable!
            }

            input ProductionConnectInput {
              actors: [ProductionActorsConnectFieldInput!]
            }

            input ProductionConnectWhere {
              node: ProductionWhere!
            }

            input ProductionCreateInput {
              Movie: MovieCreateInput
              Series: SeriesCreateInput
            }

            input ProductionDeleteInput {
              actors: [ProductionActorsDeleteFieldInput!]
            }

            input ProductionDisconnectInput {
              actors: [ProductionActorsDisconnectFieldInput!]
            }

            enum ProductionImplementation {
              Movie
              Series
            }

            input ProductionOptions {
              limit: Int
              offset: Int
              \\"\\"\\"
              Specify one or more ProductionSort objects to sort Productions by. The sorts will be applied in the order in which they are arranged in the array.
              \\"\\"\\"
              sort: [ProductionSort]
            }

            \\"\\"\\"
            Fields to sort Productions by. The order in which sorts are applied is not guaranteed when specifying many fields in one ProductionSort object.
            \\"\\"\\"
            input ProductionSort {
              title: SortDirection
            }

            input ProductionUpdateInput {
              actors: [ProductionActorsUpdateFieldInput!]
              title: String
            }

            input ProductionWhere {
              AND: [ProductionWhere!]
              NOT: ProductionWhere
              OR: [ProductionWhere!]
              actors: ActorWhere @deprecated(reason: \\"Use \`actors_SOME\` instead.\\")
              actorsAggregate: ProductionActorsAggregateInput
              actorsConnection: ProductionActorsConnectionWhere @deprecated(reason: \\"Use \`actorsConnection_SOME\` instead.\\")
              \\"\\"\\"
              Return Productions where all of the related ProductionActorsConnections match this filter
              \\"\\"\\"
              actorsConnection_ALL: ProductionActorsConnectionWhere
              \\"\\"\\"
              Return Productions where none of the related ProductionActorsConnections match this filter
              \\"\\"\\"
              actorsConnection_NONE: ProductionActorsConnectionWhere
              actorsConnection_NOT: ProductionActorsConnectionWhere @deprecated(reason: \\"Use \`actorsConnection_NONE\` instead.\\")
              \\"\\"\\"
              Return Productions where one of the related ProductionActorsConnections match this filter
              \\"\\"\\"
              actorsConnection_SINGLE: ProductionActorsConnectionWhere
              \\"\\"\\"
              Return Productions where some of the related ProductionActorsConnections match this filter
              \\"\\"\\"
              actorsConnection_SOME: ProductionActorsConnectionWhere
              \\"\\"\\"Return Productions where all of the related Actors match this filter\\"\\"\\"
              actors_ALL: ActorWhere
              \\"\\"\\"Return Productions where none of the related Actors match this filter\\"\\"\\"
              actors_NONE: ActorWhere
              actors_NOT: ActorWhere @deprecated(reason: \\"Use \`actors_NONE\` instead.\\")
              \\"\\"\\"Return Productions where one of the related Actors match this filter\\"\\"\\"
              actors_SINGLE: ActorWhere
              \\"\\"\\"Return Productions where some of the related Actors match this filter\\"\\"\\"
              actors_SOME: ActorWhere
              title: String
              title_CONTAINS: String
              title_ENDS_WITH: String
              title_IN: [String!]
              title_NOT: String @deprecated(reason: \\"Negation filters will be deprecated, use the NOT operator to achieve the same behavior\\")
              title_NOT_CONTAINS: String @deprecated(reason: \\"Negation filters will be deprecated, use the NOT operator to achieve the same behavior\\")
              title_NOT_ENDS_WITH: String @deprecated(reason: \\"Negation filters will be deprecated, use the NOT operator to achieve the same behavior\\")
              title_NOT_IN: [String!] @deprecated(reason: \\"Negation filters will be deprecated, use the NOT operator to achieve the same behavior\\")
              title_NOT_STARTS_WITH: String @deprecated(reason: \\"Negation filters will be deprecated, use the NOT operator to achieve the same behavior\\")
              title_STARTS_WITH: String
              typename_IN: [ProductionImplementation!]
            }

            type Query {
              actors(options: ActorOptions, where: ActorWhere): [Actor!]!
              actorsAggregate(where: ActorWhere): ActorAggregateSelection!
              actorsConnection(after: String, first: Int, sort: [ActorSort], where: ActorWhere): ActorsConnection!
              episodes(options: EpisodeOptions, where: EpisodeWhere): [Episode!]!
              episodesAggregate(where: EpisodeWhere): EpisodeAggregateSelection!
              episodesConnection(after: String, first: Int, sort: [EpisodeSort], where: EpisodeWhere): EpisodesConnection!
              movies(options: MovieOptions, where: MovieWhere): [Movie!]!
              moviesAggregate(where: MovieWhere): MovieAggregateSelection!
              moviesConnection(after: String, first: Int, sort: [MovieSort], where: MovieWhere): MoviesConnection!
              productions(options: ProductionOptions, where: ProductionWhere): [Production!]!
              productionsAggregate(where: ProductionWhere): ProductionAggregateSelection!
              series(options: SeriesOptions, where: SeriesWhere): [Series!]!
              seriesAggregate(where: SeriesWhere): SeriesAggregateSelection!
              seriesConnection(after: String, first: Int, sort: [SeriesSort], where: SeriesWhere): SeriesConnection!
            }

            type Series implements Production {
              actors(directed: Boolean = true, options: ActorOptions, where: ActorWhere): [Actor!]!
              actorsAggregate(directed: Boolean = true, where: ActorWhere): SeriesActorActorsAggregationSelection
              actorsConnection(after: String, directed: Boolean = true, first: Int, sort: [ProductionActorsConnectionSort!], where: ProductionActorsConnectionWhere): ProductionActorsConnection!
              episodeCount: Int!
              episodes(directed: Boolean = true, options: EpisodeOptions, where: EpisodeWhere): [Episode!]!
              episodesAggregate(directed: Boolean = true, where: EpisodeWhere): SeriesEpisodeEpisodesAggregationSelection
              episodesConnection(after: String, directed: Boolean = true, first: Int, sort: [SeriesEpisodesConnectionSort!], where: SeriesEpisodesConnectionWhere): SeriesEpisodesConnection!
              title: String!
            }

            type SeriesActorActorsAggregationSelection {
              count: Int!
              edge: SeriesActorActorsEdgeAggregateSelection
              node: SeriesActorActorsNodeAggregateSelection
            }

            type SeriesActorActorsEdgeAggregateSelection {
              screenTime: IntAggregateSelectionNonNullable!
            }

            type SeriesActorActorsNodeAggregateSelection {
              name: StringAggregateSelectionNonNullable!
            }

            input SeriesActorsAggregateInput {
              AND: [SeriesActorsAggregateInput!]
              NOT: SeriesActorsAggregateInput
              OR: [SeriesActorsAggregateInput!]
              count: Int
              count_GT: Int
              count_GTE: Int
              count_LT: Int
              count_LTE: Int
              edge: SeriesActorsEdgeAggregationWhereInput
              node: SeriesActorsNodeAggregationWhereInput
            }

            input SeriesActorsConnectFieldInput {
              connect: [ActorConnectInput!]
              edge: ActedInCreateInput!
              \\"\\"\\"
              Whether or not to overwrite any matching relationship with the new properties.
              \\"\\"\\"
              overwrite: Boolean! = true
              where: ActorConnectWhere
            }

            input SeriesActorsCreateFieldInput {
              edge: ActedInCreateInput!
              node: ActorCreateInput!
            }

            input SeriesActorsEdgeAggregationWhereInput {
              AND: [SeriesActorsEdgeAggregationWhereInput!]
              NOT: SeriesActorsEdgeAggregationWhereInput
              OR: [SeriesActorsEdgeAggregationWhereInput!]
              screenTime_AVERAGE_EQUAL: Float
              screenTime_AVERAGE_GT: Float
              screenTime_AVERAGE_GTE: Float
              screenTime_AVERAGE_LT: Float
              screenTime_AVERAGE_LTE: Float
              screenTime_EQUAL: Int @deprecated(reason: \\"Aggregation filters that are not relying on an aggregating function will be deprecated.\\")
              screenTime_GT: Int @deprecated(reason: \\"Aggregation filters that are not relying on an aggregating function will be deprecated.\\")
              screenTime_GTE: Int @deprecated(reason: \\"Aggregation filters that are not relying on an aggregating function will be deprecated.\\")
              screenTime_LT: Int @deprecated(reason: \\"Aggregation filters that are not relying on an aggregating function will be deprecated.\\")
              screenTime_LTE: Int @deprecated(reason: \\"Aggregation filters that are not relying on an aggregating function will be deprecated.\\")
              screenTime_MAX_EQUAL: Int
              screenTime_MAX_GT: Int
              screenTime_MAX_GTE: Int
              screenTime_MAX_LT: Int
              screenTime_MAX_LTE: Int
              screenTime_MIN_EQUAL: Int
              screenTime_MIN_GT: Int
              screenTime_MIN_GTE: Int
              screenTime_MIN_LT: Int
              screenTime_MIN_LTE: Int
              screenTime_SUM_EQUAL: Int
              screenTime_SUM_GT: Int
              screenTime_SUM_GTE: Int
              screenTime_SUM_LT: Int
              screenTime_SUM_LTE: Int
            }

            input SeriesActorsFieldInput {
              connect: [SeriesActorsConnectFieldInput!]
              create: [SeriesActorsCreateFieldInput!]
            }

            input SeriesActorsNodeAggregationWhereInput {
              AND: [SeriesActorsNodeAggregationWhereInput!]
              NOT: SeriesActorsNodeAggregationWhereInput
              OR: [SeriesActorsNodeAggregationWhereInput!]
              name_AVERAGE_EQUAL: Float @deprecated(reason: \\"Please use the explicit _LENGTH version for string aggregation.\\")
              name_AVERAGE_GT: Float @deprecated(reason: \\"Please use the explicit _LENGTH version for string aggregation.\\")
              name_AVERAGE_GTE: Float @deprecated(reason: \\"Please use the explicit _LENGTH version for string aggregation.\\")
              name_AVERAGE_LENGTH_EQUAL: Float
              name_AVERAGE_LENGTH_GT: Float
              name_AVERAGE_LENGTH_GTE: Float
              name_AVERAGE_LENGTH_LT: Float
              name_AVERAGE_LENGTH_LTE: Float
              name_AVERAGE_LT: Float @deprecated(reason: \\"Please use the explicit _LENGTH version for string aggregation.\\")
              name_AVERAGE_LTE: Float @deprecated(reason: \\"Please use the explicit _LENGTH version for string aggregation.\\")
              name_EQUAL: String @deprecated(reason: \\"Aggregation filters that are not relying on an aggregating function will be deprecated.\\")
              name_GT: Int @deprecated(reason: \\"Aggregation filters that are not relying on an aggregating function will be deprecated.\\")
              name_GTE: Int @deprecated(reason: \\"Aggregation filters that are not relying on an aggregating function will be deprecated.\\")
              name_LONGEST_EQUAL: Int @deprecated(reason: \\"Please use the explicit _LENGTH version for string aggregation.\\")
              name_LONGEST_GT: Int @deprecated(reason: \\"Please use the explicit _LENGTH version for string aggregation.\\")
              name_LONGEST_GTE: Int @deprecated(reason: \\"Please use the explicit _LENGTH version for string aggregation.\\")
              name_LONGEST_LENGTH_EQUAL: Int
              name_LONGEST_LENGTH_GT: Int
              name_LONGEST_LENGTH_GTE: Int
              name_LONGEST_LENGTH_LT: Int
              name_LONGEST_LENGTH_LTE: Int
              name_LONGEST_LT: Int @deprecated(reason: \\"Please use the explicit _LENGTH version for string aggregation.\\")
              name_LONGEST_LTE: Int @deprecated(reason: \\"Please use the explicit _LENGTH version for string aggregation.\\")
              name_LT: Int @deprecated(reason: \\"Aggregation filters that are not relying on an aggregating function will be deprecated.\\")
              name_LTE: Int @deprecated(reason: \\"Aggregation filters that are not relying on an aggregating function will be deprecated.\\")
              name_SHORTEST_EQUAL: Int @deprecated(reason: \\"Please use the explicit _LENGTH version for string aggregation.\\")
              name_SHORTEST_GT: Int @deprecated(reason: \\"Please use the explicit _LENGTH version for string aggregation.\\")
              name_SHORTEST_GTE: Int @deprecated(reason: \\"Please use the explicit _LENGTH version for string aggregation.\\")
              name_SHORTEST_LENGTH_EQUAL: Int
              name_SHORTEST_LENGTH_GT: Int
              name_SHORTEST_LENGTH_GTE: Int
              name_SHORTEST_LENGTH_LT: Int
              name_SHORTEST_LENGTH_LTE: Int
              name_SHORTEST_LT: Int @deprecated(reason: \\"Please use the explicit _LENGTH version for string aggregation.\\")
              name_SHORTEST_LTE: Int @deprecated(reason: \\"Please use the explicit _LENGTH version for string aggregation.\\")
            }

            input SeriesActorsUpdateConnectionInput {
              edge: ActedInUpdateInput
              node: ActorUpdateInput
            }

            input SeriesActorsUpdateFieldInput {
              connect: [SeriesActorsConnectFieldInput!]
              create: [SeriesActorsCreateFieldInput!]
              delete: [ProductionActorsDeleteFieldInput!]
              disconnect: [ProductionActorsDisconnectFieldInput!]
              update: SeriesActorsUpdateConnectionInput
              where: ProductionActorsConnectionWhere
            }

            type SeriesAggregateSelection {
              count: Int!
              episodeCount: IntAggregateSelectionNonNullable!
              title: StringAggregateSelectionNonNullable!
            }

            input SeriesConnectInput {
              actors: [SeriesActorsConnectFieldInput!]
              episodes: [SeriesEpisodesConnectFieldInput!]
            }

            input SeriesConnectWhere {
              node: SeriesWhere!
            }

            type SeriesConnection {
              edges: [SeriesEdge!]!
              pageInfo: PageInfo!
              totalCount: Int!
            }

            input SeriesCreateInput {
              actors: SeriesActorsFieldInput
              episodeCount: Int!
              episodes: SeriesEpisodesFieldInput
              title: String!
            }

            input SeriesDeleteInput {
              actors: [ProductionActorsDeleteFieldInput!]
              episodes: [SeriesEpisodesDeleteFieldInput!]
            }

            input SeriesDisconnectInput {
              actors: [ProductionActorsDisconnectFieldInput!]
              episodes: [SeriesEpisodesDisconnectFieldInput!]
            }

            type SeriesEdge {
              cursor: String!
              node: Series!
            }

            type SeriesEpisodeEpisodesAggregationSelection {
              count: Int!
              node: SeriesEpisodeEpisodesNodeAggregateSelection
            }

            type SeriesEpisodeEpisodesNodeAggregateSelection {
              runtime: IntAggregateSelectionNonNullable!
            }

            input SeriesEpisodesAggregateInput {
              AND: [SeriesEpisodesAggregateInput!]
              NOT: SeriesEpisodesAggregateInput
              OR: [SeriesEpisodesAggregateInput!]
              count: Int
              count_GT: Int
              count_GTE: Int
              count_LT: Int
              count_LTE: Int
              node: SeriesEpisodesNodeAggregationWhereInput
            }

            input SeriesEpisodesConnectFieldInput {
              connect: [EpisodeConnectInput!]
              \\"\\"\\"
              Whether or not to overwrite any matching relationship with the new properties.
              \\"\\"\\"
              overwrite: Boolean! = true
              where: EpisodeConnectWhere
            }

            type SeriesEpisodesConnection {
              edges: [SeriesEpisodesRelationship!]!
              pageInfo: PageInfo!
              totalCount: Int!
            }

            input SeriesEpisodesConnectionSort {
              node: EpisodeSort
            }

            input SeriesEpisodesConnectionWhere {
              AND: [SeriesEpisodesConnectionWhere!]
              NOT: SeriesEpisodesConnectionWhere
              OR: [SeriesEpisodesConnectionWhere!]
              node: EpisodeWhere
              node_NOT: EpisodeWhere @deprecated(reason: \\"Negation filters will be deprecated, use the NOT operator to achieve the same behavior\\")
            }

            input SeriesEpisodesCreateFieldInput {
              node: EpisodeCreateInput!
            }

            input SeriesEpisodesDeleteFieldInput {
              delete: EpisodeDeleteInput
              where: SeriesEpisodesConnectionWhere
            }

            input SeriesEpisodesDisconnectFieldInput {
              disconnect: EpisodeDisconnectInput
              where: SeriesEpisodesConnectionWhere
            }

            input SeriesEpisodesFieldInput {
              connect: [SeriesEpisodesConnectFieldInput!]
              create: [SeriesEpisodesCreateFieldInput!]
            }

            input SeriesEpisodesNodeAggregationWhereInput {
              AND: [SeriesEpisodesNodeAggregationWhereInput!]
              NOT: SeriesEpisodesNodeAggregationWhereInput
              OR: [SeriesEpisodesNodeAggregationWhereInput!]
              runtime_AVERAGE_EQUAL: Float
              runtime_AVERAGE_GT: Float
              runtime_AVERAGE_GTE: Float
              runtime_AVERAGE_LT: Float
              runtime_AVERAGE_LTE: Float
              runtime_EQUAL: Int @deprecated(reason: \\"Aggregation filters that are not relying on an aggregating function will be deprecated.\\")
              runtime_GT: Int @deprecated(reason: \\"Aggregation filters that are not relying on an aggregating function will be deprecated.\\")
              runtime_GTE: Int @deprecated(reason: \\"Aggregation filters that are not relying on an aggregating function will be deprecated.\\")
              runtime_LT: Int @deprecated(reason: \\"Aggregation filters that are not relying on an aggregating function will be deprecated.\\")
              runtime_LTE: Int @deprecated(reason: \\"Aggregation filters that are not relying on an aggregating function will be deprecated.\\")
              runtime_MAX_EQUAL: Int
              runtime_MAX_GT: Int
              runtime_MAX_GTE: Int
              runtime_MAX_LT: Int
              runtime_MAX_LTE: Int
              runtime_MIN_EQUAL: Int
              runtime_MIN_GT: Int
              runtime_MIN_GTE: Int
              runtime_MIN_LT: Int
              runtime_MIN_LTE: Int
              runtime_SUM_EQUAL: Int
              runtime_SUM_GT: Int
              runtime_SUM_GTE: Int
              runtime_SUM_LT: Int
              runtime_SUM_LTE: Int
            }

            type SeriesEpisodesRelationship {
              cursor: String!
              node: Episode!
            }

            input SeriesEpisodesUpdateConnectionInput {
              node: EpisodeUpdateInput
            }

            input SeriesEpisodesUpdateFieldInput {
              connect: [SeriesEpisodesConnectFieldInput!]
              create: [SeriesEpisodesCreateFieldInput!]
              delete: [SeriesEpisodesDeleteFieldInput!]
              disconnect: [SeriesEpisodesDisconnectFieldInput!]
              update: SeriesEpisodesUpdateConnectionInput
              where: SeriesEpisodesConnectionWhere
            }

            input SeriesOptions {
              limit: Int
              offset: Int
              \\"\\"\\"
              Specify one or more SeriesSort objects to sort Series by. The sorts will be applied in the order in which they are arranged in the array.
              \\"\\"\\"
              sort: [SeriesSort!]
            }

            input SeriesRelationInput {
              actors: [SeriesActorsCreateFieldInput!]
              episodes: [SeriesEpisodesCreateFieldInput!]
            }

            \\"\\"\\"
            Fields to sort Series by. The order in which sorts are applied is not guaranteed when specifying many fields in one SeriesSort object.
            \\"\\"\\"
            input SeriesSort {
              episodeCount: SortDirection
              title: SortDirection
            }

            input SeriesUpdateInput {
              actors: [SeriesActorsUpdateFieldInput!]
              episodeCount: Int
              episodeCount_DECREMENT: Int
              episodeCount_INCREMENT: Int
              episodes: [SeriesEpisodesUpdateFieldInput!]
              title: String
            }

            input SeriesWhere {
              AND: [SeriesWhere!]
              NOT: SeriesWhere
              OR: [SeriesWhere!]
              actors: ActorWhere @deprecated(reason: \\"Use \`actors_SOME\` instead.\\")
              actorsAggregate: SeriesActorsAggregateInput
              actorsConnection: ProductionActorsConnectionWhere @deprecated(reason: \\"Use \`actorsConnection_SOME\` instead.\\")
              \\"\\"\\"
              Return Series where all of the related ProductionActorsConnections match this filter
              \\"\\"\\"
              actorsConnection_ALL: ProductionActorsConnectionWhere
              \\"\\"\\"
              Return Series where none of the related ProductionActorsConnections match this filter
              \\"\\"\\"
              actorsConnection_NONE: ProductionActorsConnectionWhere
              actorsConnection_NOT: ProductionActorsConnectionWhere @deprecated(reason: \\"Use \`actorsConnection_NONE\` instead.\\")
              \\"\\"\\"
              Return Series where one of the related ProductionActorsConnections match this filter
              \\"\\"\\"
              actorsConnection_SINGLE: ProductionActorsConnectionWhere
              \\"\\"\\"
              Return Series where some of the related ProductionActorsConnections match this filter
              \\"\\"\\"
              actorsConnection_SOME: ProductionActorsConnectionWhere
              \\"\\"\\"Return Series where all of the related Actors match this filter\\"\\"\\"
              actors_ALL: ActorWhere
              \\"\\"\\"Return Series where none of the related Actors match this filter\\"\\"\\"
              actors_NONE: ActorWhere
              actors_NOT: ActorWhere @deprecated(reason: \\"Use \`actors_NONE\` instead.\\")
              \\"\\"\\"Return Series where one of the related Actors match this filter\\"\\"\\"
              actors_SINGLE: ActorWhere
              \\"\\"\\"Return Series where some of the related Actors match this filter\\"\\"\\"
              actors_SOME: ActorWhere
              episodeCount: Int
              episodeCount_GT: Int
              episodeCount_GTE: Int
              episodeCount_IN: [Int!]
              episodeCount_LT: Int
              episodeCount_LTE: Int
              episodeCount_NOT: Int @deprecated(reason: \\"Negation filters will be deprecated, use the NOT operator to achieve the same behavior\\")
              episodeCount_NOT_IN: [Int!] @deprecated(reason: \\"Negation filters will be deprecated, use the NOT operator to achieve the same behavior\\")
              episodes: EpisodeWhere @deprecated(reason: \\"Use \`episodes_SOME\` instead.\\")
              episodesAggregate: SeriesEpisodesAggregateInput
              episodesConnection: SeriesEpisodesConnectionWhere @deprecated(reason: \\"Use \`episodesConnection_SOME\` instead.\\")
              \\"\\"\\"
              Return Series where all of the related SeriesEpisodesConnections match this filter
              \\"\\"\\"
              episodesConnection_ALL: SeriesEpisodesConnectionWhere
              \\"\\"\\"
              Return Series where none of the related SeriesEpisodesConnections match this filter
              \\"\\"\\"
              episodesConnection_NONE: SeriesEpisodesConnectionWhere
              episodesConnection_NOT: SeriesEpisodesConnectionWhere @deprecated(reason: \\"Use \`episodesConnection_NONE\` instead.\\")
              \\"\\"\\"
              Return Series where one of the related SeriesEpisodesConnections match this filter
              \\"\\"\\"
              episodesConnection_SINGLE: SeriesEpisodesConnectionWhere
              \\"\\"\\"
              Return Series where some of the related SeriesEpisodesConnections match this filter
              \\"\\"\\"
              episodesConnection_SOME: SeriesEpisodesConnectionWhere
              \\"\\"\\"Return Series where all of the related Episodes match this filter\\"\\"\\"
              episodes_ALL: EpisodeWhere
              \\"\\"\\"Return Series where none of the related Episodes match this filter\\"\\"\\"
              episodes_NONE: EpisodeWhere
              episodes_NOT: EpisodeWhere @deprecated(reason: \\"Use \`episodes_NONE\` instead.\\")
              \\"\\"\\"Return Series where one of the related Episodes match this filter\\"\\"\\"
              episodes_SINGLE: EpisodeWhere
              \\"\\"\\"Return Series where some of the related Episodes match this filter\\"\\"\\"
              episodes_SOME: EpisodeWhere
              title: String
              title_CONTAINS: String
              title_ENDS_WITH: String
              title_IN: [String!]
              title_NOT: String @deprecated(reason: \\"Negation filters will be deprecated, use the NOT operator to achieve the same behavior\\")
              title_NOT_CONTAINS: String @deprecated(reason: \\"Negation filters will be deprecated, use the NOT operator to achieve the same behavior\\")
              title_NOT_ENDS_WITH: String @deprecated(reason: \\"Negation filters will be deprecated, use the NOT operator to achieve the same behavior\\")
              title_NOT_IN: [String!] @deprecated(reason: \\"Negation filters will be deprecated, use the NOT operator to achieve the same behavior\\")
              title_NOT_STARTS_WITH: String @deprecated(reason: \\"Negation filters will be deprecated, use the NOT operator to achieve the same behavior\\")
              title_STARTS_WITH: String
            }

            \\"\\"\\"An enum for sorting in either ascending or descending order.\\"\\"\\"
            enum SortDirection {
              \\"\\"\\"Sort by field values in ascending order.\\"\\"\\"
              ASC
              \\"\\"\\"Sort by field values in descending order.\\"\\"\\"
              DESC
            }

            type StringAggregateSelectionNonNullable {
              longest: String!
              shortest: String!
            }

            type UpdateActorsMutationResponse {
              actors: [Actor!]!
              info: UpdateInfo!
            }

            type UpdateEpisodesMutationResponse {
              episodes: [Episode!]!
              info: UpdateInfo!
            }

            \\"\\"\\"
            Information about the number of nodes and relationships created and deleted during an update mutation
            \\"\\"\\"
            type UpdateInfo {
              bookmark: String @deprecated(reason: \\"This field has been deprecated because bookmarks are now handled by the driver.\\")
              nodesCreated: Int!
              nodesDeleted: Int!
              relationshipsCreated: Int!
              relationshipsDeleted: Int!
            }

            type UpdateMoviesMutationResponse {
              info: UpdateInfo!
              movies: [Movie!]!
            }

            type UpdateSeriesMutationResponse {
              info: UpdateInfo!
              series: [Series!]!
            }"
        `);
    });

    test("Interface Relationships - multiple - different relationship implementations", async () => {
        const typeDefs = gql`
            type Episode {
                runtime: Int!
                series: Series! @relationship(type: "HAS_EPISODE", direction: IN)
            }

            interface Production {
                title: String!
                actors: [Actor!]! @declareRelationship
            }

            type Movie implements Production {
                title: String!
                runtime: Int!
                actors: [Actor!]! @relationship(type: "ACTED_IN", direction: IN, properties: "ActedIn")
            }

            type Series implements Production {
                title: String!
                episodeCount: Int!
                episodes: [Episode!]! @relationship(type: "HAS_EPISODE", direction: OUT)
                actors: [Actor!]! @relationship(type: "ACTED_IN", direction: IN, properties: "StarredIn")
            }

            type ActedIn @relationshipProperties {
                screenTime: Int!
            }

            type StarredIn @relationshipProperties {
                seasons: Int!
            }

            type Actor {
                name: String!
                actedIn: [Production!]! @relationship(type: "ACTED_IN", direction: OUT, properties: "ActedIn")
            }
        `;
        const neoSchema = new Neo4jGraphQL({ typeDefs, experimental: true });
        const printedSchema = printSchemaWithDirectives(lexicographicSortSchema(await neoSchema.getSchema()));

        expect(printedSchema).toMatchInlineSnapshot(`
            "schema {
              query: Query
              mutation: Mutation
            }

            \\"\\"\\"
            The edge properties for the following fields:
            * Movie.actors
            * Actor.actedIn
            \\"\\"\\"
            type ActedIn {
              screenTime: Int!
            }

            input ActedInCreateInput {
              screenTime: Int!
            }

            input ActedInSort {
              screenTime: SortDirection
            }

            input ActedInUpdateInput {
              screenTime: Int
              screenTime_DECREMENT: Int
              screenTime_INCREMENT: Int
            }

            input ActedInWhere {
              AND: [ActedInWhere!]
              NOT: ActedInWhere
              OR: [ActedInWhere!]
              screenTime: Int
              screenTime_GT: Int
              screenTime_GTE: Int
              screenTime_IN: [Int!]
              screenTime_LT: Int
              screenTime_LTE: Int
              screenTime_NOT: Int @deprecated(reason: \\"Negation filters will be deprecated, use the NOT operator to achieve the same behavior\\")
              screenTime_NOT_IN: [Int!] @deprecated(reason: \\"Negation filters will be deprecated, use the NOT operator to achieve the same behavior\\")
            }

            type Actor {
              actedIn(directed: Boolean = true, options: ProductionOptions, where: ProductionWhere): [Production!]!
              actedInAggregate(directed: Boolean = true, where: ProductionWhere): ActorProductionActedInAggregationSelection
              actedInConnection(after: String, directed: Boolean = true, first: Int, sort: [ActorActedInConnectionSort!], where: ActorActedInConnectionWhere): ActorActedInConnection!
              name: String!
            }

            input ActorActedInConnectFieldInput {
              connect: ProductionConnectInput
              edge: ActedInCreateInput!
              where: ProductionConnectWhere
            }

<<<<<<< HEAD
            type ActorActedInConnection {
              edges: [ActorActedInRelationship!]!
              pageInfo: PageInfo!
              totalCount: Int!
=======
            interface Interface1 {
              field1: String!
              interface2(directed: Boolean = true, options: Interface2Options, where: Interface2Where): [Interface2!]!
              interface2Connection(after: String, directed: Boolean = true, first: Int, sort: [Interface1Interface2ConnectionSort!], where: Interface1Interface2ConnectionWhere): Interface1Interface2Connection!
>>>>>>> 8ed4ebcd
            }

            input ActorActedInConnectionSort {
              edge: ActedInSort
              node: ProductionSort
            }

            input ActorActedInConnectionWhere {
              AND: [ActorActedInConnectionWhere!]
              NOT: ActorActedInConnectionWhere
              OR: [ActorActedInConnectionWhere!]
              edge: ActedInWhere
              edge_NOT: ActedInWhere @deprecated(reason: \\"Negation filters will be deprecated, use the NOT operator to achieve the same behavior\\")
              node: ProductionWhere
              node_NOT: ProductionWhere @deprecated(reason: \\"Negation filters will be deprecated, use the NOT operator to achieve the same behavior\\")
            }

            input ActorActedInCreateFieldInput {
              edge: ActedInCreateInput!
              node: ProductionCreateInput!
            }

            input ActorActedInDeleteFieldInput {
              delete: ProductionDeleteInput
              where: ActorActedInConnectionWhere
            }

            input ActorActedInDisconnectFieldInput {
              disconnect: ProductionDisconnectInput
              where: ActorActedInConnectionWhere
            }

            input ActorActedInFieldInput {
              connect: [ActorActedInConnectFieldInput!]
              create: [ActorActedInCreateFieldInput!]
            }

            type ActorActedInRelationship {
              cursor: String!
              node: Production!
              properties: ActedIn!
            }

            input ActorActedInUpdateConnectionInput {
              edge: ActedInUpdateInput
              node: ProductionUpdateInput
            }

            input ActorActedInUpdateFieldInput {
              connect: [ActorActedInConnectFieldInput!]
              create: [ActorActedInCreateFieldInput!]
              delete: [ActorActedInDeleteFieldInput!]
              disconnect: [ActorActedInDisconnectFieldInput!]
              update: ActorActedInUpdateConnectionInput
              where: ActorActedInConnectionWhere
            }

            type ActorAggregateSelection {
              count: Int!
              name: StringAggregateSelectionNonNullable!
            }

            input ActorConnectInput {
              actedIn: [ActorActedInConnectFieldInput!]
            }

            input ActorConnectWhere {
              node: ActorWhere!
            }

            input ActorCreateInput {
              actedIn: ActorActedInFieldInput
              name: String!
            }

            input ActorDeleteInput {
              actedIn: [ActorActedInDeleteFieldInput!]
            }

            input ActorDisconnectInput {
              actedIn: [ActorActedInDisconnectFieldInput!]
            }

            type ActorEdge {
              cursor: String!
              node: Actor!
            }

            input ActorOptions {
              limit: Int
              offset: Int
              \\"\\"\\"
              Specify one or more ActorSort objects to sort Actors by. The sorts will be applied in the order in which they are arranged in the array.
              \\"\\"\\"
              sort: [ActorSort!]
            }

            type ActorProductionActedInAggregationSelection {
              count: Int!
              edge: ActorProductionActedInEdgeAggregateSelection
              node: ActorProductionActedInNodeAggregateSelection
            }

            type ActorProductionActedInEdgeAggregateSelection {
              screenTime: IntAggregateSelectionNonNullable!
            }

            type ActorProductionActedInNodeAggregateSelection {
              title: StringAggregateSelectionNonNullable!
            }

            input ActorRelationInput {
              actedIn: [ActorActedInCreateFieldInput!]
            }

            \\"\\"\\"
            Fields to sort Actors by. The order in which sorts are applied is not guaranteed when specifying many fields in one ActorSort object.
            \\"\\"\\"
            input ActorSort {
              name: SortDirection
            }

            input ActorUpdateInput {
              actedIn: [ActorActedInUpdateFieldInput!]
              name: String
            }

            input ActorWhere {
              AND: [ActorWhere!]
              NOT: ActorWhere
              OR: [ActorWhere!]
              actedInConnection: ActorActedInConnectionWhere @deprecated(reason: \\"Use \`actedInConnection_SOME\` instead.\\")
              \\"\\"\\"
              Return Actors where all of the related ActorActedInConnections match this filter
              \\"\\"\\"
              actedInConnection_ALL: ActorActedInConnectionWhere
              \\"\\"\\"
              Return Actors where none of the related ActorActedInConnections match this filter
              \\"\\"\\"
              actedInConnection_NONE: ActorActedInConnectionWhere
              actedInConnection_NOT: ActorActedInConnectionWhere @deprecated(reason: \\"Use \`actedInConnection_NONE\` instead.\\")
              \\"\\"\\"
              Return Actors where one of the related ActorActedInConnections match this filter
              \\"\\"\\"
              actedInConnection_SINGLE: ActorActedInConnectionWhere
              \\"\\"\\"
              Return Actors where some of the related ActorActedInConnections match this filter
              \\"\\"\\"
              actedInConnection_SOME: ActorActedInConnectionWhere
              name: String
              name_CONTAINS: String
              name_ENDS_WITH: String
              name_IN: [String!]
              name_NOT: String @deprecated(reason: \\"Negation filters will be deprecated, use the NOT operator to achieve the same behavior\\")
              name_NOT_CONTAINS: String @deprecated(reason: \\"Negation filters will be deprecated, use the NOT operator to achieve the same behavior\\")
              name_NOT_ENDS_WITH: String @deprecated(reason: \\"Negation filters will be deprecated, use the NOT operator to achieve the same behavior\\")
              name_NOT_IN: [String!] @deprecated(reason: \\"Negation filters will be deprecated, use the NOT operator to achieve the same behavior\\")
              name_NOT_STARTS_WITH: String @deprecated(reason: \\"Negation filters will be deprecated, use the NOT operator to achieve the same behavior\\")
              name_STARTS_WITH: String
            }

            type ActorsConnection {
              edges: [ActorEdge!]!
              pageInfo: PageInfo!
              totalCount: Int!
            }

            type CreateActorsMutationResponse {
              actors: [Actor!]!
              info: CreateInfo!
            }

            type CreateEpisodesMutationResponse {
              episodes: [Episode!]!
              info: CreateInfo!
            }

            \\"\\"\\"
            Information about the number of nodes and relationships created during a create mutation
            \\"\\"\\"
            type CreateInfo {
              bookmark: String @deprecated(reason: \\"This field has been deprecated because bookmarks are now handled by the driver.\\")
              nodesCreated: Int!
              relationshipsCreated: Int!
            }

            type CreateMoviesMutationResponse {
              info: CreateInfo!
              movies: [Movie!]!
            }

            type CreateSeriesMutationResponse {
              info: CreateInfo!
              series: [Series!]!
            }

            \\"\\"\\"
            Information about the number of nodes and relationships deleted during a delete mutation
            \\"\\"\\"
            type DeleteInfo {
              bookmark: String @deprecated(reason: \\"This field has been deprecated because bookmarks are now handled by the driver.\\")
              nodesDeleted: Int!
              relationshipsDeleted: Int!
            }

            type Episode {
              runtime: Int!
              series(directed: Boolean = true, options: SeriesOptions, where: SeriesWhere): Series!
              seriesAggregate(directed: Boolean = true, where: SeriesWhere): EpisodeSeriesSeriesAggregationSelection
              seriesConnection(after: String, directed: Boolean = true, first: Int, sort: [EpisodeSeriesConnectionSort!], where: EpisodeSeriesConnectionWhere): EpisodeSeriesConnection!
            }

            type EpisodeAggregateSelection {
              count: Int!
              runtime: IntAggregateSelectionNonNullable!
            }

            input EpisodeConnectInput {
              series: EpisodeSeriesConnectFieldInput
            }

            input EpisodeConnectWhere {
              node: EpisodeWhere!
            }

            input EpisodeCreateInput {
              runtime: Int!
              series: EpisodeSeriesFieldInput
            }

            input EpisodeDeleteInput {
              series: EpisodeSeriesDeleteFieldInput
            }

            input EpisodeDisconnectInput {
              series: EpisodeSeriesDisconnectFieldInput
            }

            type EpisodeEdge {
              cursor: String!
              node: Episode!
            }

            input EpisodeOptions {
              limit: Int
              offset: Int
              \\"\\"\\"
              Specify one or more EpisodeSort objects to sort Episodes by. The sorts will be applied in the order in which they are arranged in the array.
              \\"\\"\\"
              sort: [EpisodeSort!]
            }

            input EpisodeRelationInput {
              series: EpisodeSeriesCreateFieldInput
            }

            input EpisodeSeriesAggregateInput {
              AND: [EpisodeSeriesAggregateInput!]
              NOT: EpisodeSeriesAggregateInput
              OR: [EpisodeSeriesAggregateInput!]
              count: Int
              count_GT: Int
              count_GTE: Int
              count_LT: Int
              count_LTE: Int
              node: EpisodeSeriesNodeAggregationWhereInput
            }

            input EpisodeSeriesConnectFieldInput {
              connect: SeriesConnectInput
              \\"\\"\\"
              Whether or not to overwrite any matching relationship with the new properties.
              \\"\\"\\"
              overwrite: Boolean! = true
              where: SeriesConnectWhere
            }

            type EpisodeSeriesConnection {
              edges: [EpisodeSeriesRelationship!]!
              pageInfo: PageInfo!
              totalCount: Int!
            }

            input EpisodeSeriesConnectionSort {
              node: SeriesSort
            }

            input EpisodeSeriesConnectionWhere {
              AND: [EpisodeSeriesConnectionWhere!]
              NOT: EpisodeSeriesConnectionWhere
              OR: [EpisodeSeriesConnectionWhere!]
              node: SeriesWhere
              node_NOT: SeriesWhere @deprecated(reason: \\"Negation filters will be deprecated, use the NOT operator to achieve the same behavior\\")
            }

            input EpisodeSeriesCreateFieldInput {
              node: SeriesCreateInput!
            }

            input EpisodeSeriesDeleteFieldInput {
              delete: SeriesDeleteInput
              where: EpisodeSeriesConnectionWhere
            }

            input EpisodeSeriesDisconnectFieldInput {
              disconnect: SeriesDisconnectInput
              where: EpisodeSeriesConnectionWhere
            }

            input EpisodeSeriesFieldInput {
              connect: EpisodeSeriesConnectFieldInput
              create: EpisodeSeriesCreateFieldInput
            }

            input EpisodeSeriesNodeAggregationWhereInput {
              AND: [EpisodeSeriesNodeAggregationWhereInput!]
              NOT: EpisodeSeriesNodeAggregationWhereInput
              OR: [EpisodeSeriesNodeAggregationWhereInput!]
              episodeCount_AVERAGE_EQUAL: Float
              episodeCount_AVERAGE_GT: Float
              episodeCount_AVERAGE_GTE: Float
              episodeCount_AVERAGE_LT: Float
              episodeCount_AVERAGE_LTE: Float
              episodeCount_EQUAL: Int @deprecated(reason: \\"Aggregation filters that are not relying on an aggregating function will be deprecated.\\")
              episodeCount_GT: Int @deprecated(reason: \\"Aggregation filters that are not relying on an aggregating function will be deprecated.\\")
              episodeCount_GTE: Int @deprecated(reason: \\"Aggregation filters that are not relying on an aggregating function will be deprecated.\\")
              episodeCount_LT: Int @deprecated(reason: \\"Aggregation filters that are not relying on an aggregating function will be deprecated.\\")
              episodeCount_LTE: Int @deprecated(reason: \\"Aggregation filters that are not relying on an aggregating function will be deprecated.\\")
              episodeCount_MAX_EQUAL: Int
              episodeCount_MAX_GT: Int
              episodeCount_MAX_GTE: Int
              episodeCount_MAX_LT: Int
              episodeCount_MAX_LTE: Int
              episodeCount_MIN_EQUAL: Int
              episodeCount_MIN_GT: Int
              episodeCount_MIN_GTE: Int
              episodeCount_MIN_LT: Int
              episodeCount_MIN_LTE: Int
              episodeCount_SUM_EQUAL: Int
              episodeCount_SUM_GT: Int
              episodeCount_SUM_GTE: Int
              episodeCount_SUM_LT: Int
              episodeCount_SUM_LTE: Int
              title_AVERAGE_EQUAL: Float @deprecated(reason: \\"Please use the explicit _LENGTH version for string aggregation.\\")
              title_AVERAGE_GT: Float @deprecated(reason: \\"Please use the explicit _LENGTH version for string aggregation.\\")
              title_AVERAGE_GTE: Float @deprecated(reason: \\"Please use the explicit _LENGTH version for string aggregation.\\")
              title_AVERAGE_LENGTH_EQUAL: Float
              title_AVERAGE_LENGTH_GT: Float
              title_AVERAGE_LENGTH_GTE: Float
              title_AVERAGE_LENGTH_LT: Float
              title_AVERAGE_LENGTH_LTE: Float
              title_AVERAGE_LT: Float @deprecated(reason: \\"Please use the explicit _LENGTH version for string aggregation.\\")
              title_AVERAGE_LTE: Float @deprecated(reason: \\"Please use the explicit _LENGTH version for string aggregation.\\")
              title_EQUAL: String @deprecated(reason: \\"Aggregation filters that are not relying on an aggregating function will be deprecated.\\")
              title_GT: Int @deprecated(reason: \\"Aggregation filters that are not relying on an aggregating function will be deprecated.\\")
              title_GTE: Int @deprecated(reason: \\"Aggregation filters that are not relying on an aggregating function will be deprecated.\\")
              title_LONGEST_EQUAL: Int @deprecated(reason: \\"Please use the explicit _LENGTH version for string aggregation.\\")
              title_LONGEST_GT: Int @deprecated(reason: \\"Please use the explicit _LENGTH version for string aggregation.\\")
              title_LONGEST_GTE: Int @deprecated(reason: \\"Please use the explicit _LENGTH version for string aggregation.\\")
              title_LONGEST_LENGTH_EQUAL: Int
              title_LONGEST_LENGTH_GT: Int
              title_LONGEST_LENGTH_GTE: Int
              title_LONGEST_LENGTH_LT: Int
              title_LONGEST_LENGTH_LTE: Int
              title_LONGEST_LT: Int @deprecated(reason: \\"Please use the explicit _LENGTH version for string aggregation.\\")
              title_LONGEST_LTE: Int @deprecated(reason: \\"Please use the explicit _LENGTH version for string aggregation.\\")
              title_LT: Int @deprecated(reason: \\"Aggregation filters that are not relying on an aggregating function will be deprecated.\\")
              title_LTE: Int @deprecated(reason: \\"Aggregation filters that are not relying on an aggregating function will be deprecated.\\")
              title_SHORTEST_EQUAL: Int @deprecated(reason: \\"Please use the explicit _LENGTH version for string aggregation.\\")
              title_SHORTEST_GT: Int @deprecated(reason: \\"Please use the explicit _LENGTH version for string aggregation.\\")
              title_SHORTEST_GTE: Int @deprecated(reason: \\"Please use the explicit _LENGTH version for string aggregation.\\")
              title_SHORTEST_LENGTH_EQUAL: Int
              title_SHORTEST_LENGTH_GT: Int
              title_SHORTEST_LENGTH_GTE: Int
              title_SHORTEST_LENGTH_LT: Int
              title_SHORTEST_LENGTH_LTE: Int
              title_SHORTEST_LT: Int @deprecated(reason: \\"Please use the explicit _LENGTH version for string aggregation.\\")
              title_SHORTEST_LTE: Int @deprecated(reason: \\"Please use the explicit _LENGTH version for string aggregation.\\")
            }

            type EpisodeSeriesRelationship {
              cursor: String!
              node: Series!
            }

            type EpisodeSeriesSeriesAggregationSelection {
              count: Int!
              node: EpisodeSeriesSeriesNodeAggregateSelection
            }

            type EpisodeSeriesSeriesNodeAggregateSelection {
              episodeCount: IntAggregateSelectionNonNullable!
              title: StringAggregateSelectionNonNullable!
            }

            input EpisodeSeriesUpdateConnectionInput {
              node: SeriesUpdateInput
            }

            input EpisodeSeriesUpdateFieldInput {
              connect: EpisodeSeriesConnectFieldInput
              create: EpisodeSeriesCreateFieldInput
              delete: EpisodeSeriesDeleteFieldInput
              disconnect: EpisodeSeriesDisconnectFieldInput
              update: EpisodeSeriesUpdateConnectionInput
              where: EpisodeSeriesConnectionWhere
            }

            \\"\\"\\"
            Fields to sort Episodes by. The order in which sorts are applied is not guaranteed when specifying many fields in one EpisodeSort object.
            \\"\\"\\"
            input EpisodeSort {
              runtime: SortDirection
            }

            input EpisodeUpdateInput {
              runtime: Int
              runtime_DECREMENT: Int
              runtime_INCREMENT: Int
              series: EpisodeSeriesUpdateFieldInput
            }

            input EpisodeWhere {
              AND: [EpisodeWhere!]
              NOT: EpisodeWhere
              OR: [EpisodeWhere!]
              runtime: Int
              runtime_GT: Int
              runtime_GTE: Int
              runtime_IN: [Int!]
              runtime_LT: Int
              runtime_LTE: Int
              runtime_NOT: Int @deprecated(reason: \\"Negation filters will be deprecated, use the NOT operator to achieve the same behavior\\")
              runtime_NOT_IN: [Int!] @deprecated(reason: \\"Negation filters will be deprecated, use the NOT operator to achieve the same behavior\\")
              series: SeriesWhere
              seriesAggregate: EpisodeSeriesAggregateInput
              seriesConnection: EpisodeSeriesConnectionWhere
              seriesConnection_NOT: EpisodeSeriesConnectionWhere
              series_NOT: SeriesWhere
            }

            type EpisodesConnection {
              edges: [EpisodeEdge!]!
              pageInfo: PageInfo!
              totalCount: Int!
            }

            type IntAggregateSelectionNonNullable {
              average: Float!
              max: Int!
              min: Int!
              sum: Int!
            }

            type Movie implements Production {
              actors(directed: Boolean = true, options: ActorOptions, where: ActorWhere): [Actor!]!
              actorsAggregate(directed: Boolean = true, where: ActorWhere): MovieActorActorsAggregationSelection
              actorsConnection(after: String, directed: Boolean = true, first: Int, sort: [ProductionActorsConnectionSort!], where: ProductionActorsConnectionWhere): ProductionActorsConnection!
              runtime: Int!
              title: String!
            }

            type MovieActorActorsAggregationSelection {
              count: Int!
              edge: MovieActorActorsEdgeAggregateSelection
              node: MovieActorActorsNodeAggregateSelection
            }

            type MovieActorActorsEdgeAggregateSelection {
              screenTime: IntAggregateSelectionNonNullable!
            }

            type MovieActorActorsNodeAggregateSelection {
              name: StringAggregateSelectionNonNullable!
            }

            input MovieActorsAggregateInput {
              AND: [MovieActorsAggregateInput!]
              NOT: MovieActorsAggregateInput
              OR: [MovieActorsAggregateInput!]
              count: Int
              count_GT: Int
              count_GTE: Int
              count_LT: Int
              count_LTE: Int
              edge: MovieActorsEdgeAggregationWhereInput
              node: MovieActorsNodeAggregationWhereInput
            }

            input MovieActorsConnectFieldInput {
              connect: [ActorConnectInput!]
              edge: ActedInCreateInput!
              \\"\\"\\"
              Whether or not to overwrite any matching relationship with the new properties.
              \\"\\"\\"
              overwrite: Boolean! = true
              where: ActorConnectWhere
            }

            input MovieActorsCreateFieldInput {
              edge: ActedInCreateInput!
              node: ActorCreateInput!
            }

            input MovieActorsEdgeAggregationWhereInput {
              AND: [MovieActorsEdgeAggregationWhereInput!]
              NOT: MovieActorsEdgeAggregationWhereInput
              OR: [MovieActorsEdgeAggregationWhereInput!]
              screenTime_AVERAGE_EQUAL: Float
              screenTime_AVERAGE_GT: Float
              screenTime_AVERAGE_GTE: Float
              screenTime_AVERAGE_LT: Float
              screenTime_AVERAGE_LTE: Float
              screenTime_EQUAL: Int @deprecated(reason: \\"Aggregation filters that are not relying on an aggregating function will be deprecated.\\")
              screenTime_GT: Int @deprecated(reason: \\"Aggregation filters that are not relying on an aggregating function will be deprecated.\\")
              screenTime_GTE: Int @deprecated(reason: \\"Aggregation filters that are not relying on an aggregating function will be deprecated.\\")
              screenTime_LT: Int @deprecated(reason: \\"Aggregation filters that are not relying on an aggregating function will be deprecated.\\")
              screenTime_LTE: Int @deprecated(reason: \\"Aggregation filters that are not relying on an aggregating function will be deprecated.\\")
              screenTime_MAX_EQUAL: Int
              screenTime_MAX_GT: Int
              screenTime_MAX_GTE: Int
              screenTime_MAX_LT: Int
              screenTime_MAX_LTE: Int
              screenTime_MIN_EQUAL: Int
              screenTime_MIN_GT: Int
              screenTime_MIN_GTE: Int
              screenTime_MIN_LT: Int
              screenTime_MIN_LTE: Int
              screenTime_SUM_EQUAL: Int
              screenTime_SUM_GT: Int
              screenTime_SUM_GTE: Int
              screenTime_SUM_LT: Int
              screenTime_SUM_LTE: Int
            }

            input MovieActorsFieldInput {
              connect: [MovieActorsConnectFieldInput!]
              create: [MovieActorsCreateFieldInput!]
            }

            input MovieActorsNodeAggregationWhereInput {
              AND: [MovieActorsNodeAggregationWhereInput!]
              NOT: MovieActorsNodeAggregationWhereInput
              OR: [MovieActorsNodeAggregationWhereInput!]
              name_AVERAGE_EQUAL: Float @deprecated(reason: \\"Please use the explicit _LENGTH version for string aggregation.\\")
              name_AVERAGE_GT: Float @deprecated(reason: \\"Please use the explicit _LENGTH version for string aggregation.\\")
              name_AVERAGE_GTE: Float @deprecated(reason: \\"Please use the explicit _LENGTH version for string aggregation.\\")
              name_AVERAGE_LENGTH_EQUAL: Float
              name_AVERAGE_LENGTH_GT: Float
              name_AVERAGE_LENGTH_GTE: Float
              name_AVERAGE_LENGTH_LT: Float
              name_AVERAGE_LENGTH_LTE: Float
              name_AVERAGE_LT: Float @deprecated(reason: \\"Please use the explicit _LENGTH version for string aggregation.\\")
              name_AVERAGE_LTE: Float @deprecated(reason: \\"Please use the explicit _LENGTH version for string aggregation.\\")
              name_EQUAL: String @deprecated(reason: \\"Aggregation filters that are not relying on an aggregating function will be deprecated.\\")
              name_GT: Int @deprecated(reason: \\"Aggregation filters that are not relying on an aggregating function will be deprecated.\\")
              name_GTE: Int @deprecated(reason: \\"Aggregation filters that are not relying on an aggregating function will be deprecated.\\")
              name_LONGEST_EQUAL: Int @deprecated(reason: \\"Please use the explicit _LENGTH version for string aggregation.\\")
              name_LONGEST_GT: Int @deprecated(reason: \\"Please use the explicit _LENGTH version for string aggregation.\\")
              name_LONGEST_GTE: Int @deprecated(reason: \\"Please use the explicit _LENGTH version for string aggregation.\\")
              name_LONGEST_LENGTH_EQUAL: Int
              name_LONGEST_LENGTH_GT: Int
              name_LONGEST_LENGTH_GTE: Int
              name_LONGEST_LENGTH_LT: Int
              name_LONGEST_LENGTH_LTE: Int
              name_LONGEST_LT: Int @deprecated(reason: \\"Please use the explicit _LENGTH version for string aggregation.\\")
              name_LONGEST_LTE: Int @deprecated(reason: \\"Please use the explicit _LENGTH version for string aggregation.\\")
              name_LT: Int @deprecated(reason: \\"Aggregation filters that are not relying on an aggregating function will be deprecated.\\")
              name_LTE: Int @deprecated(reason: \\"Aggregation filters that are not relying on an aggregating function will be deprecated.\\")
              name_SHORTEST_EQUAL: Int @deprecated(reason: \\"Please use the explicit _LENGTH version for string aggregation.\\")
              name_SHORTEST_GT: Int @deprecated(reason: \\"Please use the explicit _LENGTH version for string aggregation.\\")
              name_SHORTEST_GTE: Int @deprecated(reason: \\"Please use the explicit _LENGTH version for string aggregation.\\")
              name_SHORTEST_LENGTH_EQUAL: Int
              name_SHORTEST_LENGTH_GT: Int
              name_SHORTEST_LENGTH_GTE: Int
              name_SHORTEST_LENGTH_LT: Int
              name_SHORTEST_LENGTH_LTE: Int
              name_SHORTEST_LT: Int @deprecated(reason: \\"Please use the explicit _LENGTH version for string aggregation.\\")
              name_SHORTEST_LTE: Int @deprecated(reason: \\"Please use the explicit _LENGTH version for string aggregation.\\")
            }

            input MovieActorsUpdateConnectionInput {
              edge: ActedInUpdateInput
              node: ActorUpdateInput
            }

            input MovieActorsUpdateFieldInput {
              connect: [MovieActorsConnectFieldInput!]
              create: [MovieActorsCreateFieldInput!]
              delete: [ProductionActorsDeleteFieldInput!]
              disconnect: [ProductionActorsDisconnectFieldInput!]
              update: MovieActorsUpdateConnectionInput
              where: ProductionActorsConnectionWhere
            }

            type MovieAggregateSelection {
              count: Int!
              runtime: IntAggregateSelectionNonNullable!
              title: StringAggregateSelectionNonNullable!
            }

            input MovieConnectInput {
              actors: [MovieActorsConnectFieldInput!]
            }

            input MovieCreateInput {
              actors: MovieActorsFieldInput
              runtime: Int!
              title: String!
            }

            input MovieDeleteInput {
              actors: [ProductionActorsDeleteFieldInput!]
            }

            input MovieDisconnectInput {
              actors: [ProductionActorsDisconnectFieldInput!]
            }

            type MovieEdge {
              cursor: String!
              node: Movie!
            }

            input MovieOptions {
              limit: Int
              offset: Int
              \\"\\"\\"
              Specify one or more MovieSort objects to sort Movies by. The sorts will be applied in the order in which they are arranged in the array.
              \\"\\"\\"
              sort: [MovieSort!]
            }

            input MovieRelationInput {
              actors: [MovieActorsCreateFieldInput!]
            }

            \\"\\"\\"
            Fields to sort Movies by. The order in which sorts are applied is not guaranteed when specifying many fields in one MovieSort object.
            \\"\\"\\"
            input MovieSort {
              runtime: SortDirection
              title: SortDirection
            }

            input MovieUpdateInput {
              actors: [MovieActorsUpdateFieldInput!]
              runtime: Int
              runtime_DECREMENT: Int
              runtime_INCREMENT: Int
              title: String
            }

            input MovieWhere {
              AND: [MovieWhere!]
              NOT: MovieWhere
              OR: [MovieWhere!]
              actors: ActorWhere @deprecated(reason: \\"Use \`actors_SOME\` instead.\\")
              actorsAggregate: MovieActorsAggregateInput
              actorsConnection: ProductionActorsConnectionWhere @deprecated(reason: \\"Use \`actorsConnection_SOME\` instead.\\")
              \\"\\"\\"
              Return Movies where all of the related ProductionActorsConnections match this filter
              \\"\\"\\"
              actorsConnection_ALL: ProductionActorsConnectionWhere
              \\"\\"\\"
              Return Movies where none of the related ProductionActorsConnections match this filter
              \\"\\"\\"
              actorsConnection_NONE: ProductionActorsConnectionWhere
              actorsConnection_NOT: ProductionActorsConnectionWhere @deprecated(reason: \\"Use \`actorsConnection_NONE\` instead.\\")
              \\"\\"\\"
              Return Movies where one of the related ProductionActorsConnections match this filter
              \\"\\"\\"
              actorsConnection_SINGLE: ProductionActorsConnectionWhere
              \\"\\"\\"
              Return Movies where some of the related ProductionActorsConnections match this filter
              \\"\\"\\"
              actorsConnection_SOME: ProductionActorsConnectionWhere
              \\"\\"\\"Return Movies where all of the related Actors match this filter\\"\\"\\"
              actors_ALL: ActorWhere
              \\"\\"\\"Return Movies where none of the related Actors match this filter\\"\\"\\"
              actors_NONE: ActorWhere
              actors_NOT: ActorWhere @deprecated(reason: \\"Use \`actors_NONE\` instead.\\")
              \\"\\"\\"Return Movies where one of the related Actors match this filter\\"\\"\\"
              actors_SINGLE: ActorWhere
              \\"\\"\\"Return Movies where some of the related Actors match this filter\\"\\"\\"
              actors_SOME: ActorWhere
              runtime: Int
              runtime_GT: Int
              runtime_GTE: Int
              runtime_IN: [Int!]
              runtime_LT: Int
              runtime_LTE: Int
              runtime_NOT: Int @deprecated(reason: \\"Negation filters will be deprecated, use the NOT operator to achieve the same behavior\\")
              runtime_NOT_IN: [Int!] @deprecated(reason: \\"Negation filters will be deprecated, use the NOT operator to achieve the same behavior\\")
              title: String
              title_CONTAINS: String
              title_ENDS_WITH: String
              title_IN: [String!]
              title_NOT: String @deprecated(reason: \\"Negation filters will be deprecated, use the NOT operator to achieve the same behavior\\")
              title_NOT_CONTAINS: String @deprecated(reason: \\"Negation filters will be deprecated, use the NOT operator to achieve the same behavior\\")
              title_NOT_ENDS_WITH: String @deprecated(reason: \\"Negation filters will be deprecated, use the NOT operator to achieve the same behavior\\")
              title_NOT_IN: [String!] @deprecated(reason: \\"Negation filters will be deprecated, use the NOT operator to achieve the same behavior\\")
              title_NOT_STARTS_WITH: String @deprecated(reason: \\"Negation filters will be deprecated, use the NOT operator to achieve the same behavior\\")
              title_STARTS_WITH: String
            }

            type MoviesConnection {
              edges: [MovieEdge!]!
              pageInfo: PageInfo!
              totalCount: Int!
            }

            type Mutation {
              createActors(input: [ActorCreateInput!]!): CreateActorsMutationResponse!
              createEpisodes(input: [EpisodeCreateInput!]!): CreateEpisodesMutationResponse!
              createMovies(input: [MovieCreateInput!]!): CreateMoviesMutationResponse!
              createSeries(input: [SeriesCreateInput!]!): CreateSeriesMutationResponse!
              deleteActors(delete: ActorDeleteInput, where: ActorWhere): DeleteInfo!
              deleteEpisodes(delete: EpisodeDeleteInput, where: EpisodeWhere): DeleteInfo!
              deleteMovies(delete: MovieDeleteInput, where: MovieWhere): DeleteInfo!
              deleteSeries(delete: SeriesDeleteInput, where: SeriesWhere): DeleteInfo!
              updateActors(connect: ActorConnectInput, create: ActorRelationInput, delete: ActorDeleteInput, disconnect: ActorDisconnectInput, update: ActorUpdateInput, where: ActorWhere): UpdateActorsMutationResponse!
              updateEpisodes(connect: EpisodeConnectInput, create: EpisodeRelationInput, delete: EpisodeDeleteInput, disconnect: EpisodeDisconnectInput, update: EpisodeUpdateInput, where: EpisodeWhere): UpdateEpisodesMutationResponse!
              updateMovies(connect: MovieConnectInput, create: MovieRelationInput, delete: MovieDeleteInput, disconnect: MovieDisconnectInput, update: MovieUpdateInput, where: MovieWhere): UpdateMoviesMutationResponse!
              updateSeries(connect: SeriesConnectInput, create: SeriesRelationInput, delete: SeriesDeleteInput, disconnect: SeriesDisconnectInput, update: SeriesUpdateInput, where: SeriesWhere): UpdateSeriesMutationResponse!
            }

            \\"\\"\\"Pagination information (Relay)\\"\\"\\"
            type PageInfo {
              endCursor: String
              hasNextPage: Boolean!
              hasPreviousPage: Boolean!
              startCursor: String
            }

            interface Production {
              actors(options: ActorOptions, where: ActorWhere): [Actor!]!
              actorsConnection(after: String, first: Int, sort: [ProductionActorsConnectionSort!], where: ProductionActorsConnectionWhere): ProductionActorsConnection!
              title: String!
            }

            input ProductionActorsAggregateInput {
              AND: [ProductionActorsAggregateInput!]
              NOT: ProductionActorsAggregateInput
              OR: [ProductionActorsAggregateInput!]
              count: Int
              count_GT: Int
              count_GTE: Int
              count_LT: Int
              count_LTE: Int
              edge: ProductionActorsEdgeAggregationWhereInput
              node: ProductionActorsNodeAggregationWhereInput
            }

            input ProductionActorsConnectFieldInput {
              connect: [ActorConnectInput!]
              edge: ProductionActorsEdgeCreateInput!
              \\"\\"\\"
              Whether or not to overwrite any matching relationship with the new properties.
              \\"\\"\\"
              overwrite: Boolean! = true
              where: ActorConnectWhere
            }

            type ProductionActorsConnection {
              edges: [ProductionActorsRelationship!]!
              pageInfo: PageInfo!
              totalCount: Int!
            }

            input ProductionActorsConnectionSort {
              edge: ProductionActorsEdgeSort
              node: ActorSort
            }

            input ProductionActorsConnectionWhere {
              AND: [ProductionActorsConnectionWhere!]
              NOT: ProductionActorsConnectionWhere
              OR: [ProductionActorsConnectionWhere!]
              edge: ProductionActorsEdgeWhere
              edge_NOT: ProductionActorsEdgeWhere @deprecated(reason: \\"Negation filters will be deprecated, use the NOT operator to achieve the same behavior\\")
              node: ActorWhere
              node_NOT: ActorWhere @deprecated(reason: \\"Negation filters will be deprecated, use the NOT operator to achieve the same behavior\\")
            }

            input ProductionActorsCreateFieldInput {
              edge: ProductionActorsEdgeCreateInput!
              node: ActorCreateInput!
            }

            input ProductionActorsDeleteFieldInput {
              delete: ActorDeleteInput
              where: ProductionActorsConnectionWhere
            }

            input ProductionActorsDisconnectFieldInput {
              disconnect: ActorDisconnectInput
              where: ProductionActorsConnectionWhere
            }

            input ProductionActorsEdgeAggregationWhereInput {
              \\"\\"\\"
              Relationship properties when source node is of type:
              * Movie
              \\"\\"\\"
              ActedIn: MovieActorsEdgeAggregationWhereInput
              \\"\\"\\"
              Relationship properties when source node is of type:
              * Series
              \\"\\"\\"
              StarredIn: SeriesActorsEdgeAggregationWhereInput
            }

            input ProductionActorsEdgeCreateInput {
              \\"\\"\\"
              Relationship properties when source node is of type:
              * Movie
              \\"\\"\\"
              ActedIn: ActedInCreateInput!
              \\"\\"\\"
              Relationship properties when source node is of type:
              * Series
              \\"\\"\\"
              StarredIn: StarredInCreateInput!
            }

            input ProductionActorsEdgeSort {
              \\"\\"\\"
              Relationship properties when source node is of type:
              * Movie
              \\"\\"\\"
              ActedIn: ActedInSort
              \\"\\"\\"
              Relationship properties when source node is of type:
              * Series
              \\"\\"\\"
              StarredIn: StarredInSort
            }

            input ProductionActorsEdgeUpdateInput {
              \\"\\"\\"
              Relationship properties when source node is of type:
              * Movie
              \\"\\"\\"
              ActedIn: ActedInUpdateInput
              \\"\\"\\"
              Relationship properties when source node is of type:
              * Series
              \\"\\"\\"
              StarredIn: StarredInUpdateInput
            }

            input ProductionActorsEdgeWhere {
              \\"\\"\\"
              Relationship properties when source node is of type:
              * Movie
              \\"\\"\\"
              ActedIn: ActedInWhere
              \\"\\"\\"
              Relationship properties when source node is of type:
              * Series
              \\"\\"\\"
              StarredIn: StarredInWhere
            }

            input ProductionActorsNodeAggregationWhereInput {
              AND: [ProductionActorsNodeAggregationWhereInput!]
              NOT: ProductionActorsNodeAggregationWhereInput
              OR: [ProductionActorsNodeAggregationWhereInput!]
              name_AVERAGE_EQUAL: Float @deprecated(reason: \\"Please use the explicit _LENGTH version for string aggregation.\\")
              name_AVERAGE_GT: Float @deprecated(reason: \\"Please use the explicit _LENGTH version for string aggregation.\\")
              name_AVERAGE_GTE: Float @deprecated(reason: \\"Please use the explicit _LENGTH version for string aggregation.\\")
              name_AVERAGE_LENGTH_EQUAL: Float
              name_AVERAGE_LENGTH_GT: Float
              name_AVERAGE_LENGTH_GTE: Float
              name_AVERAGE_LENGTH_LT: Float
              name_AVERAGE_LENGTH_LTE: Float
              name_AVERAGE_LT: Float @deprecated(reason: \\"Please use the explicit _LENGTH version for string aggregation.\\")
              name_AVERAGE_LTE: Float @deprecated(reason: \\"Please use the explicit _LENGTH version for string aggregation.\\")
              name_EQUAL: String @deprecated(reason: \\"Aggregation filters that are not relying on an aggregating function will be deprecated.\\")
              name_GT: Int @deprecated(reason: \\"Aggregation filters that are not relying on an aggregating function will be deprecated.\\")
              name_GTE: Int @deprecated(reason: \\"Aggregation filters that are not relying on an aggregating function will be deprecated.\\")
              name_LONGEST_EQUAL: Int @deprecated(reason: \\"Please use the explicit _LENGTH version for string aggregation.\\")
              name_LONGEST_GT: Int @deprecated(reason: \\"Please use the explicit _LENGTH version for string aggregation.\\")
              name_LONGEST_GTE: Int @deprecated(reason: \\"Please use the explicit _LENGTH version for string aggregation.\\")
              name_LONGEST_LENGTH_EQUAL: Int
              name_LONGEST_LENGTH_GT: Int
              name_LONGEST_LENGTH_GTE: Int
              name_LONGEST_LENGTH_LT: Int
              name_LONGEST_LENGTH_LTE: Int
              name_LONGEST_LT: Int @deprecated(reason: \\"Please use the explicit _LENGTH version for string aggregation.\\")
              name_LONGEST_LTE: Int @deprecated(reason: \\"Please use the explicit _LENGTH version for string aggregation.\\")
              name_LT: Int @deprecated(reason: \\"Aggregation filters that are not relying on an aggregating function will be deprecated.\\")
              name_LTE: Int @deprecated(reason: \\"Aggregation filters that are not relying on an aggregating function will be deprecated.\\")
              name_SHORTEST_EQUAL: Int @deprecated(reason: \\"Please use the explicit _LENGTH version for string aggregation.\\")
              name_SHORTEST_GT: Int @deprecated(reason: \\"Please use the explicit _LENGTH version for string aggregation.\\")
              name_SHORTEST_GTE: Int @deprecated(reason: \\"Please use the explicit _LENGTH version for string aggregation.\\")
              name_SHORTEST_LENGTH_EQUAL: Int
              name_SHORTEST_LENGTH_GT: Int
              name_SHORTEST_LENGTH_GTE: Int
              name_SHORTEST_LENGTH_LT: Int
              name_SHORTEST_LENGTH_LTE: Int
              name_SHORTEST_LT: Int @deprecated(reason: \\"Please use the explicit _LENGTH version for string aggregation.\\")
              name_SHORTEST_LTE: Int @deprecated(reason: \\"Please use the explicit _LENGTH version for string aggregation.\\")
            }

            type ProductionActorsRelationship {
              cursor: String!
              node: Actor!
              properties: ProductionActorsRelationshipProperties!
            }

            union ProductionActorsRelationshipProperties = ActedIn | StarredIn

            input ProductionActorsUpdateConnectionInput {
              edge: ProductionActorsEdgeUpdateInput
              node: ActorUpdateInput
            }

            input ProductionActorsUpdateFieldInput {
              connect: [ProductionActorsConnectFieldInput!]
              create: [ProductionActorsCreateFieldInput!]
              delete: [ProductionActorsDeleteFieldInput!]
              disconnect: [ProductionActorsDisconnectFieldInput!]
              update: ProductionActorsUpdateConnectionInput
              where: ProductionActorsConnectionWhere
            }

            type ProductionAggregateSelection {
              count: Int!
              title: StringAggregateSelectionNonNullable!
            }

            input ProductionConnectInput {
              actors: [ProductionActorsConnectFieldInput!]
            }

            input ProductionConnectWhere {
              node: ProductionWhere!
            }

            input ProductionCreateInput {
              Movie: MovieCreateInput
              Series: SeriesCreateInput
            }

            input ProductionDeleteInput {
              actors: [ProductionActorsDeleteFieldInput!]
            }

            input ProductionDisconnectInput {
              actors: [ProductionActorsDisconnectFieldInput!]
            }

            enum ProductionImplementation {
              Movie
              Series
            }

            input ProductionOptions {
              limit: Int
              offset: Int
              \\"\\"\\"
              Specify one or more ProductionSort objects to sort Productions by. The sorts will be applied in the order in which they are arranged in the array.
              \\"\\"\\"
              sort: [ProductionSort]
            }

            \\"\\"\\"
            Fields to sort Productions by. The order in which sorts are applied is not guaranteed when specifying many fields in one ProductionSort object.
            \\"\\"\\"
            input ProductionSort {
              title: SortDirection
            }

            input ProductionUpdateInput {
              actors: [ProductionActorsUpdateFieldInput!]
              title: String
            }

            input ProductionWhere {
              AND: [ProductionWhere!]
              NOT: ProductionWhere
              OR: [ProductionWhere!]
              actors: ActorWhere @deprecated(reason: \\"Use \`actors_SOME\` instead.\\")
              actorsAggregate: ProductionActorsAggregateInput
              actorsConnection: ProductionActorsConnectionWhere @deprecated(reason: \\"Use \`actorsConnection_SOME\` instead.\\")
              \\"\\"\\"
              Return Productions where all of the related ProductionActorsConnections match this filter
              \\"\\"\\"
              actorsConnection_ALL: ProductionActorsConnectionWhere
              \\"\\"\\"
              Return Productions where none of the related ProductionActorsConnections match this filter
              \\"\\"\\"
              actorsConnection_NONE: ProductionActorsConnectionWhere
              actorsConnection_NOT: ProductionActorsConnectionWhere @deprecated(reason: \\"Use \`actorsConnection_NONE\` instead.\\")
              \\"\\"\\"
              Return Productions where one of the related ProductionActorsConnections match this filter
              \\"\\"\\"
              actorsConnection_SINGLE: ProductionActorsConnectionWhere
              \\"\\"\\"
              Return Productions where some of the related ProductionActorsConnections match this filter
              \\"\\"\\"
              actorsConnection_SOME: ProductionActorsConnectionWhere
              \\"\\"\\"Return Productions where all of the related Actors match this filter\\"\\"\\"
              actors_ALL: ActorWhere
              \\"\\"\\"Return Productions where none of the related Actors match this filter\\"\\"\\"
              actors_NONE: ActorWhere
              actors_NOT: ActorWhere @deprecated(reason: \\"Use \`actors_NONE\` instead.\\")
              \\"\\"\\"Return Productions where one of the related Actors match this filter\\"\\"\\"
              actors_SINGLE: ActorWhere
              \\"\\"\\"Return Productions where some of the related Actors match this filter\\"\\"\\"
              actors_SOME: ActorWhere
              title: String
              title_CONTAINS: String
              title_ENDS_WITH: String
              title_IN: [String!]
              title_NOT: String @deprecated(reason: \\"Negation filters will be deprecated, use the NOT operator to achieve the same behavior\\")
              title_NOT_CONTAINS: String @deprecated(reason: \\"Negation filters will be deprecated, use the NOT operator to achieve the same behavior\\")
              title_NOT_ENDS_WITH: String @deprecated(reason: \\"Negation filters will be deprecated, use the NOT operator to achieve the same behavior\\")
              title_NOT_IN: [String!] @deprecated(reason: \\"Negation filters will be deprecated, use the NOT operator to achieve the same behavior\\")
              title_NOT_STARTS_WITH: String @deprecated(reason: \\"Negation filters will be deprecated, use the NOT operator to achieve the same behavior\\")
              title_STARTS_WITH: String
              typename_IN: [ProductionImplementation!]
            }

            type Query {
              actors(options: ActorOptions, where: ActorWhere): [Actor!]!
              actorsAggregate(where: ActorWhere): ActorAggregateSelection!
              actorsConnection(after: String, first: Int, sort: [ActorSort], where: ActorWhere): ActorsConnection!
              episodes(options: EpisodeOptions, where: EpisodeWhere): [Episode!]!
              episodesAggregate(where: EpisodeWhere): EpisodeAggregateSelection!
              episodesConnection(after: String, first: Int, sort: [EpisodeSort], where: EpisodeWhere): EpisodesConnection!
              movies(options: MovieOptions, where: MovieWhere): [Movie!]!
              moviesAggregate(where: MovieWhere): MovieAggregateSelection!
              moviesConnection(after: String, first: Int, sort: [MovieSort], where: MovieWhere): MoviesConnection!
              productions(options: ProductionOptions, where: ProductionWhere): [Production!]!
              productionsAggregate(where: ProductionWhere): ProductionAggregateSelection!
              series(options: SeriesOptions, where: SeriesWhere): [Series!]!
              seriesAggregate(where: SeriesWhere): SeriesAggregateSelection!
              seriesConnection(after: String, first: Int, sort: [SeriesSort], where: SeriesWhere): SeriesConnection!
            }

            type Series implements Production {
              actors(directed: Boolean = true, options: ActorOptions, where: ActorWhere): [Actor!]!
              actorsAggregate(directed: Boolean = true, where: ActorWhere): SeriesActorActorsAggregationSelection
              actorsConnection(after: String, directed: Boolean = true, first: Int, sort: [ProductionActorsConnectionSort!], where: ProductionActorsConnectionWhere): ProductionActorsConnection!
              episodeCount: Int!
              episodes(directed: Boolean = true, options: EpisodeOptions, where: EpisodeWhere): [Episode!]!
              episodesAggregate(directed: Boolean = true, where: EpisodeWhere): SeriesEpisodeEpisodesAggregationSelection
              episodesConnection(after: String, directed: Boolean = true, first: Int, sort: [SeriesEpisodesConnectionSort!], where: SeriesEpisodesConnectionWhere): SeriesEpisodesConnection!
              title: String!
            }

            type SeriesActorActorsAggregationSelection {
              count: Int!
              edge: SeriesActorActorsEdgeAggregateSelection
              node: SeriesActorActorsNodeAggregateSelection
            }

            type SeriesActorActorsEdgeAggregateSelection {
              seasons: IntAggregateSelectionNonNullable!
            }

            type SeriesActorActorsNodeAggregateSelection {
              name: StringAggregateSelectionNonNullable!
            }

            input SeriesActorsAggregateInput {
              AND: [SeriesActorsAggregateInput!]
              NOT: SeriesActorsAggregateInput
              OR: [SeriesActorsAggregateInput!]
              count: Int
              count_GT: Int
              count_GTE: Int
              count_LT: Int
              count_LTE: Int
              edge: SeriesActorsEdgeAggregationWhereInput
              node: SeriesActorsNodeAggregationWhereInput
            }

            input SeriesActorsConnectFieldInput {
              connect: [ActorConnectInput!]
              edge: StarredInCreateInput!
              \\"\\"\\"
              Whether or not to overwrite any matching relationship with the new properties.
              \\"\\"\\"
              overwrite: Boolean! = true
              where: ActorConnectWhere
            }

            input SeriesActorsCreateFieldInput {
              edge: StarredInCreateInput!
              node: ActorCreateInput!
            }

            input SeriesActorsEdgeAggregationWhereInput {
              AND: [SeriesActorsEdgeAggregationWhereInput!]
              NOT: SeriesActorsEdgeAggregationWhereInput
              OR: [SeriesActorsEdgeAggregationWhereInput!]
              seasons_AVERAGE_EQUAL: Float
              seasons_AVERAGE_GT: Float
              seasons_AVERAGE_GTE: Float
              seasons_AVERAGE_LT: Float
              seasons_AVERAGE_LTE: Float
              seasons_EQUAL: Int @deprecated(reason: \\"Aggregation filters that are not relying on an aggregating function will be deprecated.\\")
              seasons_GT: Int @deprecated(reason: \\"Aggregation filters that are not relying on an aggregating function will be deprecated.\\")
              seasons_GTE: Int @deprecated(reason: \\"Aggregation filters that are not relying on an aggregating function will be deprecated.\\")
              seasons_LT: Int @deprecated(reason: \\"Aggregation filters that are not relying on an aggregating function will be deprecated.\\")
              seasons_LTE: Int @deprecated(reason: \\"Aggregation filters that are not relying on an aggregating function will be deprecated.\\")
              seasons_MAX_EQUAL: Int
              seasons_MAX_GT: Int
              seasons_MAX_GTE: Int
              seasons_MAX_LT: Int
              seasons_MAX_LTE: Int
              seasons_MIN_EQUAL: Int
              seasons_MIN_GT: Int
              seasons_MIN_GTE: Int
              seasons_MIN_LT: Int
              seasons_MIN_LTE: Int
              seasons_SUM_EQUAL: Int
              seasons_SUM_GT: Int
              seasons_SUM_GTE: Int
              seasons_SUM_LT: Int
              seasons_SUM_LTE: Int
            }

            input SeriesActorsFieldInput {
              connect: [SeriesActorsConnectFieldInput!]
              create: [SeriesActorsCreateFieldInput!]
            }

            input SeriesActorsNodeAggregationWhereInput {
              AND: [SeriesActorsNodeAggregationWhereInput!]
              NOT: SeriesActorsNodeAggregationWhereInput
              OR: [SeriesActorsNodeAggregationWhereInput!]
              name_AVERAGE_EQUAL: Float @deprecated(reason: \\"Please use the explicit _LENGTH version for string aggregation.\\")
              name_AVERAGE_GT: Float @deprecated(reason: \\"Please use the explicit _LENGTH version for string aggregation.\\")
              name_AVERAGE_GTE: Float @deprecated(reason: \\"Please use the explicit _LENGTH version for string aggregation.\\")
              name_AVERAGE_LENGTH_EQUAL: Float
              name_AVERAGE_LENGTH_GT: Float
              name_AVERAGE_LENGTH_GTE: Float
              name_AVERAGE_LENGTH_LT: Float
              name_AVERAGE_LENGTH_LTE: Float
              name_AVERAGE_LT: Float @deprecated(reason: \\"Please use the explicit _LENGTH version for string aggregation.\\")
              name_AVERAGE_LTE: Float @deprecated(reason: \\"Please use the explicit _LENGTH version for string aggregation.\\")
              name_EQUAL: String @deprecated(reason: \\"Aggregation filters that are not relying on an aggregating function will be deprecated.\\")
              name_GT: Int @deprecated(reason: \\"Aggregation filters that are not relying on an aggregating function will be deprecated.\\")
              name_GTE: Int @deprecated(reason: \\"Aggregation filters that are not relying on an aggregating function will be deprecated.\\")
              name_LONGEST_EQUAL: Int @deprecated(reason: \\"Please use the explicit _LENGTH version for string aggregation.\\")
              name_LONGEST_GT: Int @deprecated(reason: \\"Please use the explicit _LENGTH version for string aggregation.\\")
              name_LONGEST_GTE: Int @deprecated(reason: \\"Please use the explicit _LENGTH version for string aggregation.\\")
              name_LONGEST_LENGTH_EQUAL: Int
              name_LONGEST_LENGTH_GT: Int
              name_LONGEST_LENGTH_GTE: Int
              name_LONGEST_LENGTH_LT: Int
              name_LONGEST_LENGTH_LTE: Int
              name_LONGEST_LT: Int @deprecated(reason: \\"Please use the explicit _LENGTH version for string aggregation.\\")
              name_LONGEST_LTE: Int @deprecated(reason: \\"Please use the explicit _LENGTH version for string aggregation.\\")
              name_LT: Int @deprecated(reason: \\"Aggregation filters that are not relying on an aggregating function will be deprecated.\\")
              name_LTE: Int @deprecated(reason: \\"Aggregation filters that are not relying on an aggregating function will be deprecated.\\")
              name_SHORTEST_EQUAL: Int @deprecated(reason: \\"Please use the explicit _LENGTH version for string aggregation.\\")
              name_SHORTEST_GT: Int @deprecated(reason: \\"Please use the explicit _LENGTH version for string aggregation.\\")
              name_SHORTEST_GTE: Int @deprecated(reason: \\"Please use the explicit _LENGTH version for string aggregation.\\")
              name_SHORTEST_LENGTH_EQUAL: Int
              name_SHORTEST_LENGTH_GT: Int
              name_SHORTEST_LENGTH_GTE: Int
              name_SHORTEST_LENGTH_LT: Int
              name_SHORTEST_LENGTH_LTE: Int
              name_SHORTEST_LT: Int @deprecated(reason: \\"Please use the explicit _LENGTH version for string aggregation.\\")
              name_SHORTEST_LTE: Int @deprecated(reason: \\"Please use the explicit _LENGTH version for string aggregation.\\")
            }

            input SeriesActorsUpdateConnectionInput {
              edge: StarredInUpdateInput
              node: ActorUpdateInput
            }

            input SeriesActorsUpdateFieldInput {
              connect: [SeriesActorsConnectFieldInput!]
              create: [SeriesActorsCreateFieldInput!]
              delete: [ProductionActorsDeleteFieldInput!]
              disconnect: [ProductionActorsDisconnectFieldInput!]
              update: SeriesActorsUpdateConnectionInput
              where: ProductionActorsConnectionWhere
            }

            type SeriesAggregateSelection {
              count: Int!
              episodeCount: IntAggregateSelectionNonNullable!
              title: StringAggregateSelectionNonNullable!
            }

            input SeriesConnectInput {
              actors: [SeriesActorsConnectFieldInput!]
              episodes: [SeriesEpisodesConnectFieldInput!]
            }

            input SeriesConnectWhere {
              node: SeriesWhere!
            }

            type SeriesConnection {
              edges: [SeriesEdge!]!
              pageInfo: PageInfo!
              totalCount: Int!
            }

            input SeriesCreateInput {
              actors: SeriesActorsFieldInput
              episodeCount: Int!
              episodes: SeriesEpisodesFieldInput
              title: String!
            }

            input SeriesDeleteInput {
              actors: [ProductionActorsDeleteFieldInput!]
              episodes: [SeriesEpisodesDeleteFieldInput!]
            }

            input SeriesDisconnectInput {
              actors: [ProductionActorsDisconnectFieldInput!]
              episodes: [SeriesEpisodesDisconnectFieldInput!]
            }

            type SeriesEdge {
              cursor: String!
              node: Series!
            }

            type SeriesEpisodeEpisodesAggregationSelection {
              count: Int!
              node: SeriesEpisodeEpisodesNodeAggregateSelection
            }

            type SeriesEpisodeEpisodesNodeAggregateSelection {
              runtime: IntAggregateSelectionNonNullable!
            }

            input SeriesEpisodesAggregateInput {
              AND: [SeriesEpisodesAggregateInput!]
              NOT: SeriesEpisodesAggregateInput
              OR: [SeriesEpisodesAggregateInput!]
              count: Int
              count_GT: Int
              count_GTE: Int
              count_LT: Int
              count_LTE: Int
              node: SeriesEpisodesNodeAggregationWhereInput
            }

            input SeriesEpisodesConnectFieldInput {
              connect: [EpisodeConnectInput!]
              \\"\\"\\"
              Whether or not to overwrite any matching relationship with the new properties.
              \\"\\"\\"
              overwrite: Boolean! = true
              where: EpisodeConnectWhere
            }

            type SeriesEpisodesConnection {
              edges: [SeriesEpisodesRelationship!]!
              pageInfo: PageInfo!
              totalCount: Int!
            }

            input SeriesEpisodesConnectionSort {
              node: EpisodeSort
            }

            input SeriesEpisodesConnectionWhere {
              AND: [SeriesEpisodesConnectionWhere!]
              NOT: SeriesEpisodesConnectionWhere
              OR: [SeriesEpisodesConnectionWhere!]
              node: EpisodeWhere
              node_NOT: EpisodeWhere @deprecated(reason: \\"Negation filters will be deprecated, use the NOT operator to achieve the same behavior\\")
            }

            input SeriesEpisodesCreateFieldInput {
              node: EpisodeCreateInput!
            }

            input SeriesEpisodesDeleteFieldInput {
              delete: EpisodeDeleteInput
              where: SeriesEpisodesConnectionWhere
            }

            input SeriesEpisodesDisconnectFieldInput {
              disconnect: EpisodeDisconnectInput
              where: SeriesEpisodesConnectionWhere
            }

            input SeriesEpisodesFieldInput {
              connect: [SeriesEpisodesConnectFieldInput!]
              create: [SeriesEpisodesCreateFieldInput!]
            }

            input SeriesEpisodesNodeAggregationWhereInput {
              AND: [SeriesEpisodesNodeAggregationWhereInput!]
              NOT: SeriesEpisodesNodeAggregationWhereInput
              OR: [SeriesEpisodesNodeAggregationWhereInput!]
              runtime_AVERAGE_EQUAL: Float
              runtime_AVERAGE_GT: Float
              runtime_AVERAGE_GTE: Float
              runtime_AVERAGE_LT: Float
              runtime_AVERAGE_LTE: Float
              runtime_EQUAL: Int @deprecated(reason: \\"Aggregation filters that are not relying on an aggregating function will be deprecated.\\")
              runtime_GT: Int @deprecated(reason: \\"Aggregation filters that are not relying on an aggregating function will be deprecated.\\")
              runtime_GTE: Int @deprecated(reason: \\"Aggregation filters that are not relying on an aggregating function will be deprecated.\\")
              runtime_LT: Int @deprecated(reason: \\"Aggregation filters that are not relying on an aggregating function will be deprecated.\\")
              runtime_LTE: Int @deprecated(reason: \\"Aggregation filters that are not relying on an aggregating function will be deprecated.\\")
              runtime_MAX_EQUAL: Int
              runtime_MAX_GT: Int
              runtime_MAX_GTE: Int
              runtime_MAX_LT: Int
              runtime_MAX_LTE: Int
              runtime_MIN_EQUAL: Int
              runtime_MIN_GT: Int
              runtime_MIN_GTE: Int
              runtime_MIN_LT: Int
              runtime_MIN_LTE: Int
              runtime_SUM_EQUAL: Int
              runtime_SUM_GT: Int
              runtime_SUM_GTE: Int
              runtime_SUM_LT: Int
              runtime_SUM_LTE: Int
            }

            type SeriesEpisodesRelationship {
              cursor: String!
              node: Episode!
            }

            input SeriesEpisodesUpdateConnectionInput {
              node: EpisodeUpdateInput
            }

            input SeriesEpisodesUpdateFieldInput {
              connect: [SeriesEpisodesConnectFieldInput!]
              create: [SeriesEpisodesCreateFieldInput!]
              delete: [SeriesEpisodesDeleteFieldInput!]
              disconnect: [SeriesEpisodesDisconnectFieldInput!]
              update: SeriesEpisodesUpdateConnectionInput
              where: SeriesEpisodesConnectionWhere
            }

            input SeriesOptions {
              limit: Int
              offset: Int
              \\"\\"\\"
              Specify one or more SeriesSort objects to sort Series by. The sorts will be applied in the order in which they are arranged in the array.
              \\"\\"\\"
              sort: [SeriesSort!]
            }

            input SeriesRelationInput {
              actors: [SeriesActorsCreateFieldInput!]
              episodes: [SeriesEpisodesCreateFieldInput!]
            }

            \\"\\"\\"
            Fields to sort Series by. The order in which sorts are applied is not guaranteed when specifying many fields in one SeriesSort object.
            \\"\\"\\"
            input SeriesSort {
              episodeCount: SortDirection
              title: SortDirection
            }

            input SeriesUpdateInput {
              actors: [SeriesActorsUpdateFieldInput!]
              episodeCount: Int
              episodeCount_DECREMENT: Int
              episodeCount_INCREMENT: Int
              episodes: [SeriesEpisodesUpdateFieldInput!]
              title: String
            }

            input SeriesWhere {
              AND: [SeriesWhere!]
              NOT: SeriesWhere
              OR: [SeriesWhere!]
              actors: ActorWhere @deprecated(reason: \\"Use \`actors_SOME\` instead.\\")
              actorsAggregate: SeriesActorsAggregateInput
              actorsConnection: ProductionActorsConnectionWhere @deprecated(reason: \\"Use \`actorsConnection_SOME\` instead.\\")
              \\"\\"\\"
              Return Series where all of the related ProductionActorsConnections match this filter
              \\"\\"\\"
              actorsConnection_ALL: ProductionActorsConnectionWhere
              \\"\\"\\"
              Return Series where none of the related ProductionActorsConnections match this filter
              \\"\\"\\"
              actorsConnection_NONE: ProductionActorsConnectionWhere
              actorsConnection_NOT: ProductionActorsConnectionWhere @deprecated(reason: \\"Use \`actorsConnection_NONE\` instead.\\")
              \\"\\"\\"
              Return Series where one of the related ProductionActorsConnections match this filter
              \\"\\"\\"
              actorsConnection_SINGLE: ProductionActorsConnectionWhere
              \\"\\"\\"
              Return Series where some of the related ProductionActorsConnections match this filter
              \\"\\"\\"
              actorsConnection_SOME: ProductionActorsConnectionWhere
              \\"\\"\\"Return Series where all of the related Actors match this filter\\"\\"\\"
              actors_ALL: ActorWhere
              \\"\\"\\"Return Series where none of the related Actors match this filter\\"\\"\\"
              actors_NONE: ActorWhere
              actors_NOT: ActorWhere @deprecated(reason: \\"Use \`actors_NONE\` instead.\\")
              \\"\\"\\"Return Series where one of the related Actors match this filter\\"\\"\\"
              actors_SINGLE: ActorWhere
              \\"\\"\\"Return Series where some of the related Actors match this filter\\"\\"\\"
              actors_SOME: ActorWhere
              episodeCount: Int
              episodeCount_GT: Int
              episodeCount_GTE: Int
              episodeCount_IN: [Int!]
              episodeCount_LT: Int
              episodeCount_LTE: Int
              episodeCount_NOT: Int @deprecated(reason: \\"Negation filters will be deprecated, use the NOT operator to achieve the same behavior\\")
              episodeCount_NOT_IN: [Int!] @deprecated(reason: \\"Negation filters will be deprecated, use the NOT operator to achieve the same behavior\\")
              episodes: EpisodeWhere @deprecated(reason: \\"Use \`episodes_SOME\` instead.\\")
              episodesAggregate: SeriesEpisodesAggregateInput
              episodesConnection: SeriesEpisodesConnectionWhere @deprecated(reason: \\"Use \`episodesConnection_SOME\` instead.\\")
              \\"\\"\\"
              Return Series where all of the related SeriesEpisodesConnections match this filter
              \\"\\"\\"
              episodesConnection_ALL: SeriesEpisodesConnectionWhere
              \\"\\"\\"
              Return Series where none of the related SeriesEpisodesConnections match this filter
              \\"\\"\\"
              episodesConnection_NONE: SeriesEpisodesConnectionWhere
              episodesConnection_NOT: SeriesEpisodesConnectionWhere @deprecated(reason: \\"Use \`episodesConnection_NONE\` instead.\\")
              \\"\\"\\"
              Return Series where one of the related SeriesEpisodesConnections match this filter
              \\"\\"\\"
              episodesConnection_SINGLE: SeriesEpisodesConnectionWhere
              \\"\\"\\"
              Return Series where some of the related SeriesEpisodesConnections match this filter
              \\"\\"\\"
              episodesConnection_SOME: SeriesEpisodesConnectionWhere
              \\"\\"\\"Return Series where all of the related Episodes match this filter\\"\\"\\"
              episodes_ALL: EpisodeWhere
              \\"\\"\\"Return Series where none of the related Episodes match this filter\\"\\"\\"
              episodes_NONE: EpisodeWhere
              episodes_NOT: EpisodeWhere @deprecated(reason: \\"Use \`episodes_NONE\` instead.\\")
              \\"\\"\\"Return Series where one of the related Episodes match this filter\\"\\"\\"
              episodes_SINGLE: EpisodeWhere
              \\"\\"\\"Return Series where some of the related Episodes match this filter\\"\\"\\"
              episodes_SOME: EpisodeWhere
              title: String
              title_CONTAINS: String
              title_ENDS_WITH: String
              title_IN: [String!]
              title_NOT: String @deprecated(reason: \\"Negation filters will be deprecated, use the NOT operator to achieve the same behavior\\")
              title_NOT_CONTAINS: String @deprecated(reason: \\"Negation filters will be deprecated, use the NOT operator to achieve the same behavior\\")
              title_NOT_ENDS_WITH: String @deprecated(reason: \\"Negation filters will be deprecated, use the NOT operator to achieve the same behavior\\")
              title_NOT_IN: [String!] @deprecated(reason: \\"Negation filters will be deprecated, use the NOT operator to achieve the same behavior\\")
              title_NOT_STARTS_WITH: String @deprecated(reason: \\"Negation filters will be deprecated, use the NOT operator to achieve the same behavior\\")
              title_STARTS_WITH: String
            }

            \\"\\"\\"An enum for sorting in either ascending or descending order.\\"\\"\\"
            enum SortDirection {
              \\"\\"\\"Sort by field values in ascending order.\\"\\"\\"
              ASC
              \\"\\"\\"Sort by field values in descending order.\\"\\"\\"
              DESC
            }

            \\"\\"\\"
            The edge properties for the following fields:
            * Series.actors
            \\"\\"\\"
            type StarredIn {
              seasons: Int!
            }

            input StarredInCreateInput {
              seasons: Int!
            }

            input StarredInSort {
              seasons: SortDirection
            }

            input StarredInUpdateInput {
              seasons: Int
              seasons_DECREMENT: Int
              seasons_INCREMENT: Int
            }

            input StarredInWhere {
              AND: [StarredInWhere!]
              NOT: StarredInWhere
              OR: [StarredInWhere!]
              seasons: Int
              seasons_GT: Int
              seasons_GTE: Int
              seasons_IN: [Int!]
              seasons_LT: Int
              seasons_LTE: Int
              seasons_NOT: Int @deprecated(reason: \\"Negation filters will be deprecated, use the NOT operator to achieve the same behavior\\")
              seasons_NOT_IN: [Int!] @deprecated(reason: \\"Negation filters will be deprecated, use the NOT operator to achieve the same behavior\\")
            }

            type StringAggregateSelectionNonNullable {
              longest: String!
              shortest: String!
            }

            type UpdateActorsMutationResponse {
              actors: [Actor!]!
              info: UpdateInfo!
            }

            type UpdateEpisodesMutationResponse {
              episodes: [Episode!]!
              info: UpdateInfo!
            }

            \\"\\"\\"
            Information about the number of nodes and relationships created and deleted during an update mutation
            \\"\\"\\"
            type UpdateInfo {
              bookmark: String @deprecated(reason: \\"This field has been deprecated because bookmarks are now handled by the driver.\\")
              nodesCreated: Int!
              nodesDeleted: Int!
              relationshipsCreated: Int!
              relationshipsDeleted: Int!
            }

            type UpdateMoviesMutationResponse {
              info: UpdateInfo!
              movies: [Movie!]!
            }

            type UpdateSeriesMutationResponse {
              info: UpdateInfo!
              series: [Series!]!
            }"
        `);
    });

    test("Interface Relationships - nested interface relationships", async () => {
        const typeDefs = gql`
            interface Interface1 {
                field1: String!
                interface2: [Interface2!]! @declareRelationship
            }

            interface Interface2 {
                field2: String
            }

            type Type1Interface1 implements Interface1 {
                field1: String!
                interface2: [Interface2!]! @relationship(type: "INTERFACE_TWO", direction: OUT)
            }

            type Type2Interface1 implements Interface1 {
                field1: String!
                interface2: [Interface2!]! @relationship(type: "INTERFACE_TWO", direction: OUT)
            }

            type Type1Interface2 implements Interface2 {
                field2: String!
            }

            type Type2Interface2 implements Interface2 {
                field2: String!
            }

            type Type1 {
                field1: String!
                interface1: [Interface1!]! @relationship(type: "INTERFACE_ONE", direction: OUT)
            }
        `;

        const neoSchema = new Neo4jGraphQL({ typeDefs });
        const printedSchema = printSchemaWithDirectives(lexicographicSortSchema(await neoSchema.getSchema()));

        expect(printedSchema).toMatchInlineSnapshot(`
            "schema {
              query: Query
              mutation: Mutation
            }

            \\"\\"\\"
            Information about the number of nodes and relationships created during a create mutation
            \\"\\"\\"
            type CreateInfo {
              bookmark: String @deprecated(reason: \\"This field has been deprecated because bookmarks are now handled by the driver.\\")
              nodesCreated: Int!
              relationshipsCreated: Int!
            }

            type CreateType1Interface1sMutationResponse {
              info: CreateInfo!
              type1Interface1s: [Type1Interface1!]!
            }

            type CreateType1Interface2sMutationResponse {
              info: CreateInfo!
              type1Interface2s: [Type1Interface2!]!
            }

            type CreateType1sMutationResponse {
              info: CreateInfo!
              type1s: [Type1!]!
            }

            type CreateType2Interface1sMutationResponse {
              info: CreateInfo!
              type2Interface1s: [Type2Interface1!]!
            }

            type CreateType2Interface2sMutationResponse {
              info: CreateInfo!
              type2Interface2s: [Type2Interface2!]!
            }

            \\"\\"\\"
            Information about the number of nodes and relationships deleted during a delete mutation
            \\"\\"\\"
            type DeleteInfo {
              bookmark: String @deprecated(reason: \\"This field has been deprecated because bookmarks are now handled by the driver.\\")
              nodesDeleted: Int!
              relationshipsDeleted: Int!
            }

            interface Interface1 {
              field1: String!
              interface2(options: Interface2Options, where: Interface2Where): [Interface2!]!
              interface2Connection(after: String, first: Int, where: Interface1Interface2ConnectionWhere): Interface1Interface2Connection!
            }

            type Interface1AggregateSelection {
              count: Int!
              field1: StringAggregateSelectionNonNullable!
            }

            input Interface1ConnectInput {
              interface2: [Interface1Interface2ConnectFieldInput!]
            }

            input Interface1ConnectWhere {
              node: Interface1Where!
            }

            input Interface1CreateInput {
              Type1Interface1: Type1Interface1CreateInput
              Type2Interface1: Type2Interface1CreateInput
            }

            input Interface1DeleteInput {
              interface2: [Interface1Interface2DeleteFieldInput!]
            }

            input Interface1DisconnectInput {
              interface2: [Interface1Interface2DisconnectFieldInput!]
            }

            enum Interface1Implementation {
              Type1Interface1
              Type2Interface1
            }

            input Interface1Interface2ConnectFieldInput {
              where: Interface2ConnectWhere
            }

            type Interface1Interface2Connection {
              edges: [Interface1Interface2Relationship!]!
              pageInfo: PageInfo!
              totalCount: Int!
            }

            input Interface1Interface2ConnectionSort {
              node: Interface2Sort
            }

            input Interface1Interface2ConnectionWhere {
              AND: [Interface1Interface2ConnectionWhere!]
              NOT: Interface1Interface2ConnectionWhere
              OR: [Interface1Interface2ConnectionWhere!]
              node: Interface2Where
              node_NOT: Interface2Where @deprecated(reason: \\"Negation filters will be deprecated, use the NOT operator to achieve the same behavior\\")
            }

            input Interface1Interface2CreateFieldInput {
              node: Interface2CreateInput!
            }

            input Interface1Interface2DeleteFieldInput {
              where: Interface1Interface2ConnectionWhere
            }

            input Interface1Interface2DisconnectFieldInput {
              where: Interface1Interface2ConnectionWhere
            }

            type Interface1Interface2Relationship {
              cursor: String!
              node: Interface2!
            }

            input Interface1Interface2UpdateConnectionInput {
              node: Interface2UpdateInput
            }

            input Interface1Interface2UpdateFieldInput {
              connect: [Interface1Interface2ConnectFieldInput!]
              create: [Interface1Interface2CreateFieldInput!]
              delete: [Interface1Interface2DeleteFieldInput!]
              disconnect: [Interface1Interface2DisconnectFieldInput!]
              update: Interface1Interface2UpdateConnectionInput
              where: Interface1Interface2ConnectionWhere
            }

            input Interface1Options {
              limit: Int
              offset: Int
              \\"\\"\\"
              Specify one or more Interface1Sort objects to sort Interface1s by. The sorts will be applied in the order in which they are arranged in the array.
              \\"\\"\\"
              sort: [Interface1Sort]
            }

            \\"\\"\\"
            Fields to sort Interface1s by. The order in which sorts are applied is not guaranteed when specifying many fields in one Interface1Sort object.
            \\"\\"\\"
            input Interface1Sort {
              field1: SortDirection
            }

            input Interface1UpdateInput {
              field1: String
              interface2: [Interface1Interface2UpdateFieldInput!]
            }

            input Interface1Where {
              AND: [Interface1Where!]
              NOT: Interface1Where
              OR: [Interface1Where!]
              field1: String
              field1_CONTAINS: String
              field1_ENDS_WITH: String
              field1_IN: [String!]
              field1_NOT: String @deprecated(reason: \\"Negation filters will be deprecated, use the NOT operator to achieve the same behavior\\")
              field1_NOT_CONTAINS: String @deprecated(reason: \\"Negation filters will be deprecated, use the NOT operator to achieve the same behavior\\")
              field1_NOT_ENDS_WITH: String @deprecated(reason: \\"Negation filters will be deprecated, use the NOT operator to achieve the same behavior\\")
              field1_NOT_IN: [String!] @deprecated(reason: \\"Negation filters will be deprecated, use the NOT operator to achieve the same behavior\\")
              field1_NOT_STARTS_WITH: String @deprecated(reason: \\"Negation filters will be deprecated, use the NOT operator to achieve the same behavior\\")
              field1_STARTS_WITH: String
              interface2Connection: Interface1Interface2ConnectionWhere @deprecated(reason: \\"Use \`interface2Connection_SOME\` instead.\\")
              \\"\\"\\"
              Return Interface1s where all of the related Interface1Interface2Connections match this filter
              \\"\\"\\"
              interface2Connection_ALL: Interface1Interface2ConnectionWhere
              \\"\\"\\"
              Return Interface1s where none of the related Interface1Interface2Connections match this filter
              \\"\\"\\"
              interface2Connection_NONE: Interface1Interface2ConnectionWhere
              interface2Connection_NOT: Interface1Interface2ConnectionWhere @deprecated(reason: \\"Use \`interface2Connection_NONE\` instead.\\")
              \\"\\"\\"
              Return Interface1s where one of the related Interface1Interface2Connections match this filter
              \\"\\"\\"
              interface2Connection_SINGLE: Interface1Interface2ConnectionWhere
              \\"\\"\\"
              Return Interface1s where some of the related Interface1Interface2Connections match this filter
              \\"\\"\\"
              interface2Connection_SOME: Interface1Interface2ConnectionWhere
              typename_IN: [Interface1Implementation!]
            }

            interface Interface2 {
              field2: String
            }

            type Interface2AggregateSelection {
              count: Int!
              field2: StringAggregateSelectionNullable!
            }

            input Interface2ConnectWhere {
              node: Interface2Where!
            }

            input Interface2CreateInput {
              Type1Interface2: Type1Interface2CreateInput
              Type2Interface2: Type2Interface2CreateInput
            }

            enum Interface2Implementation {
              Type1Interface2
              Type2Interface2
            }

            input Interface2Options {
              limit: Int
              offset: Int
              \\"\\"\\"
              Specify one or more Interface2Sort objects to sort Interface2s by. The sorts will be applied in the order in which they are arranged in the array.
              \\"\\"\\"
              sort: [Interface2Sort]
            }

            \\"\\"\\"
            Fields to sort Interface2s by. The order in which sorts are applied is not guaranteed when specifying many fields in one Interface2Sort object.
            \\"\\"\\"
            input Interface2Sort {
              field2: SortDirection
            }

            input Interface2UpdateInput {
              field2: String
            }

            input Interface2Where {
              AND: [Interface2Where!]
              NOT: Interface2Where
              OR: [Interface2Where!]
              field2: String
              field2_CONTAINS: String
              field2_ENDS_WITH: String
              field2_IN: [String]
              field2_NOT: String @deprecated(reason: \\"Negation filters will be deprecated, use the NOT operator to achieve the same behavior\\")
              field2_NOT_CONTAINS: String @deprecated(reason: \\"Negation filters will be deprecated, use the NOT operator to achieve the same behavior\\")
              field2_NOT_ENDS_WITH: String @deprecated(reason: \\"Negation filters will be deprecated, use the NOT operator to achieve the same behavior\\")
              field2_NOT_IN: [String] @deprecated(reason: \\"Negation filters will be deprecated, use the NOT operator to achieve the same behavior\\")
              field2_NOT_STARTS_WITH: String @deprecated(reason: \\"Negation filters will be deprecated, use the NOT operator to achieve the same behavior\\")
              field2_STARTS_WITH: String
              typename_IN: [Interface2Implementation!]
            }

            type Mutation {
              createType1Interface1s(input: [Type1Interface1CreateInput!]!): CreateType1Interface1sMutationResponse!
              createType1Interface2s(input: [Type1Interface2CreateInput!]!): CreateType1Interface2sMutationResponse!
              createType1s(input: [Type1CreateInput!]!): CreateType1sMutationResponse!
              createType2Interface1s(input: [Type2Interface1CreateInput!]!): CreateType2Interface1sMutationResponse!
              createType2Interface2s(input: [Type2Interface2CreateInput!]!): CreateType2Interface2sMutationResponse!
              deleteType1Interface1s(delete: Type1Interface1DeleteInput, where: Type1Interface1Where): DeleteInfo!
              deleteType1Interface2s(where: Type1Interface2Where): DeleteInfo!
              deleteType1s(delete: Type1DeleteInput, where: Type1Where): DeleteInfo!
              deleteType2Interface1s(delete: Type2Interface1DeleteInput, where: Type2Interface1Where): DeleteInfo!
              deleteType2Interface2s(where: Type2Interface2Where): DeleteInfo!
              updateType1Interface1s(connect: Type1Interface1ConnectInput, create: Type1Interface1RelationInput, delete: Type1Interface1DeleteInput, disconnect: Type1Interface1DisconnectInput, update: Type1Interface1UpdateInput, where: Type1Interface1Where): UpdateType1Interface1sMutationResponse!
              updateType1Interface2s(update: Type1Interface2UpdateInput, where: Type1Interface2Where): UpdateType1Interface2sMutationResponse!
              updateType1s(connect: Type1ConnectInput, create: Type1RelationInput, delete: Type1DeleteInput, disconnect: Type1DisconnectInput, update: Type1UpdateInput, where: Type1Where): UpdateType1sMutationResponse!
              updateType2Interface1s(connect: Type2Interface1ConnectInput, create: Type2Interface1RelationInput, delete: Type2Interface1DeleteInput, disconnect: Type2Interface1DisconnectInput, update: Type2Interface1UpdateInput, where: Type2Interface1Where): UpdateType2Interface1sMutationResponse!
              updateType2Interface2s(update: Type2Interface2UpdateInput, where: Type2Interface2Where): UpdateType2Interface2sMutationResponse!
            }

            \\"\\"\\"Pagination information (Relay)\\"\\"\\"
            type PageInfo {
              endCursor: String
              hasNextPage: Boolean!
              hasPreviousPage: Boolean!
              startCursor: String
            }

            type Query {
              interface1s(options: Interface1Options, where: Interface1Where): [Interface1!]!
              interface1sAggregate(where: Interface1Where): Interface1AggregateSelection!
              interface2s(options: Interface2Options, where: Interface2Where): [Interface2!]!
              interface2sAggregate(where: Interface2Where): Interface2AggregateSelection!
              type1Interface1s(options: Type1Interface1Options, where: Type1Interface1Where): [Type1Interface1!]!
              type1Interface1sAggregate(where: Type1Interface1Where): Type1Interface1AggregateSelection!
              type1Interface1sConnection(after: String, first: Int, sort: [Type1Interface1Sort], where: Type1Interface1Where): Type1Interface1sConnection!
              type1Interface2s(options: Type1Interface2Options, where: Type1Interface2Where): [Type1Interface2!]!
              type1Interface2sAggregate(where: Type1Interface2Where): Type1Interface2AggregateSelection!
              type1Interface2sConnection(after: String, first: Int, sort: [Type1Interface2Sort], where: Type1Interface2Where): Type1Interface2sConnection!
              type1s(options: Type1Options, where: Type1Where): [Type1!]!
              type1sAggregate(where: Type1Where): Type1AggregateSelection!
              type1sConnection(after: String, first: Int, sort: [Type1Sort], where: Type1Where): Type1sConnection!
              type2Interface1s(options: Type2Interface1Options, where: Type2Interface1Where): [Type2Interface1!]!
              type2Interface1sAggregate(where: Type2Interface1Where): Type2Interface1AggregateSelection!
              type2Interface1sConnection(after: String, first: Int, sort: [Type2Interface1Sort], where: Type2Interface1Where): Type2Interface1sConnection!
              type2Interface2s(options: Type2Interface2Options, where: Type2Interface2Where): [Type2Interface2!]!
              type2Interface2sAggregate(where: Type2Interface2Where): Type2Interface2AggregateSelection!
              type2Interface2sConnection(after: String, first: Int, sort: [Type2Interface2Sort], where: Type2Interface2Where): Type2Interface2sConnection!
            }

            \\"\\"\\"An enum for sorting in either ascending or descending order.\\"\\"\\"
            enum SortDirection {
              \\"\\"\\"Sort by field values in ascending order.\\"\\"\\"
              ASC
              \\"\\"\\"Sort by field values in descending order.\\"\\"\\"
              DESC
            }

            type StringAggregateSelectionNonNullable {
              longest: String!
              shortest: String!
            }

            type StringAggregateSelectionNullable {
              longest: String
              shortest: String
            }

            type Type1 {
              field1: String!
              interface1(directed: Boolean = true, options: Interface1Options, where: Interface1Where): [Interface1!]!
              interface1Aggregate(directed: Boolean = true, where: Interface1Where): Type1Interface1Interface1AggregationSelection
              interface1Connection(after: String, directed: Boolean = true, first: Int, sort: [Type1Interface1ConnectionSort!], where: Type1Interface1ConnectionWhere): Type1Interface1Connection!
            }

            type Type1AggregateSelection {
              count: Int!
              field1: StringAggregateSelectionNonNullable!
            }

            input Type1ConnectInput {
              interface1: [Type1Interface1ConnectFieldInput!]
            }

            input Type1CreateInput {
              field1: String!
              interface1: Type1Interface1FieldInput
            }

            input Type1DeleteInput {
              interface1: [Type1Interface1DeleteFieldInput!]
            }

            input Type1DisconnectInput {
              interface1: [Type1Interface1DisconnectFieldInput!]
            }

            type Type1Edge {
              cursor: String!
              node: Type1!
            }

            type Type1Interface1 implements Interface1 {
              field1: String!
              interface2(directed: Boolean = true, options: Interface2Options, where: Interface2Where): [Interface2!]!
              interface2Aggregate(directed: Boolean = true, where: Interface2Where): Type1Interface1Interface2Interface2AggregationSelection
              interface2Connection(after: String, directed: Boolean = true, first: Int, sort: [Interface1Interface2ConnectionSort!], where: Interface1Interface2ConnectionWhere): Interface1Interface2Connection!
            }

            type Type1Interface1AggregateSelection {
              count: Int!
              field1: StringAggregateSelectionNonNullable!
            }

            input Type1Interface1ConnectFieldInput {
              connect: Interface1ConnectInput
              where: Interface1ConnectWhere
            }

            input Type1Interface1ConnectInput {
              interface2: [Type1Interface1Interface2ConnectFieldInput!]
            }

            type Type1Interface1Connection {
              edges: [Type1Interface1Relationship!]!
              pageInfo: PageInfo!
              totalCount: Int!
            }

            input Type1Interface1ConnectionSort {
              node: Interface1Sort
            }

            input Type1Interface1ConnectionWhere {
              AND: [Type1Interface1ConnectionWhere!]
              NOT: Type1Interface1ConnectionWhere
              OR: [Type1Interface1ConnectionWhere!]
              node: Interface1Where
              node_NOT: Interface1Where @deprecated(reason: \\"Negation filters will be deprecated, use the NOT operator to achieve the same behavior\\")
            }

            input Type1Interface1CreateFieldInput {
              node: Interface1CreateInput!
            }

            input Type1Interface1CreateInput {
              field1: String!
              interface2: Type1Interface1Interface2FieldInput
            }

            input Type1Interface1DeleteFieldInput {
              delete: Interface1DeleteInput
              where: Type1Interface1ConnectionWhere
            }

            input Type1Interface1DeleteInput {
              interface2: [Type1Interface1Interface2DeleteFieldInput!]
            }

            input Type1Interface1DisconnectFieldInput {
              disconnect: Interface1DisconnectInput
              where: Type1Interface1ConnectionWhere
            }

            input Type1Interface1DisconnectInput {
              interface2: [Type1Interface1Interface2DisconnectFieldInput!]
            }

            type Type1Interface1Edge {
              cursor: String!
              node: Type1Interface1!
            }

            input Type1Interface1FieldInput {
              connect: [Type1Interface1ConnectFieldInput!]
              create: [Type1Interface1CreateFieldInput!]
            }

            type Type1Interface1Interface1AggregationSelection {
              count: Int!
              node: Type1Interface1Interface1NodeAggregateSelection
            }

            type Type1Interface1Interface1NodeAggregateSelection {
              field1: StringAggregateSelectionNonNullable!
            }

            input Type1Interface1Interface2ConnectFieldInput {
              where: Interface2ConnectWhere
            }

            input Type1Interface1Interface2CreateFieldInput {
              node: Interface2CreateInput!
            }

            input Type1Interface1Interface2DeleteFieldInput {
              where: Interface1Interface2ConnectionWhere
            }

            input Type1Interface1Interface2DisconnectFieldInput {
              where: Interface1Interface2ConnectionWhere
            }

            input Type1Interface1Interface2FieldInput {
              connect: [Type1Interface1Interface2ConnectFieldInput!]
              create: [Type1Interface1Interface2CreateFieldInput!]
            }

            type Type1Interface1Interface2Interface2AggregationSelection {
              count: Int!
              node: Type1Interface1Interface2Interface2NodeAggregateSelection
            }

            type Type1Interface1Interface2Interface2NodeAggregateSelection {
              field2: StringAggregateSelectionNullable!
            }

            input Type1Interface1Interface2UpdateConnectionInput {
              node: Interface2UpdateInput
            }

            input Type1Interface1Interface2UpdateFieldInput {
              connect: [Type1Interface1Interface2ConnectFieldInput!]
              create: [Type1Interface1Interface2CreateFieldInput!]
              delete: [Type1Interface1Interface2DeleteFieldInput!]
              disconnect: [Type1Interface1Interface2DisconnectFieldInput!]
              update: Type1Interface1Interface2UpdateConnectionInput
              where: Interface1Interface2ConnectionWhere
            }

            input Type1Interface1Options {
              limit: Int
              offset: Int
              \\"\\"\\"
              Specify one or more Type1Interface1Sort objects to sort Type1Interface1s by. The sorts will be applied in the order in which they are arranged in the array.
              \\"\\"\\"
              sort: [Type1Interface1Sort!]
            }

            input Type1Interface1RelationInput {
              interface2: [Type1Interface1Interface2CreateFieldInput!]
            }

            type Type1Interface1Relationship {
              cursor: String!
              node: Interface1!
            }

            \\"\\"\\"
            Fields to sort Type1Interface1s by. The order in which sorts are applied is not guaranteed when specifying many fields in one Type1Interface1Sort object.
            \\"\\"\\"
            input Type1Interface1Sort {
              field1: SortDirection
            }

            input Type1Interface1UpdateConnectionInput {
              node: Interface1UpdateInput
            }

            input Type1Interface1UpdateFieldInput {
              connect: [Type1Interface1ConnectFieldInput!]
              create: [Type1Interface1CreateFieldInput!]
              delete: [Type1Interface1DeleteFieldInput!]
              disconnect: [Type1Interface1DisconnectFieldInput!]
              update: Type1Interface1UpdateConnectionInput
              where: Type1Interface1ConnectionWhere
            }

            input Type1Interface1UpdateInput {
              field1: String
              interface2: [Type1Interface1Interface2UpdateFieldInput!]
            }

            input Type1Interface1Where {
              AND: [Type1Interface1Where!]
              NOT: Type1Interface1Where
              OR: [Type1Interface1Where!]
              field1: String
              field1_CONTAINS: String
              field1_ENDS_WITH: String
              field1_IN: [String!]
              field1_NOT: String @deprecated(reason: \\"Negation filters will be deprecated, use the NOT operator to achieve the same behavior\\")
              field1_NOT_CONTAINS: String @deprecated(reason: \\"Negation filters will be deprecated, use the NOT operator to achieve the same behavior\\")
              field1_NOT_ENDS_WITH: String @deprecated(reason: \\"Negation filters will be deprecated, use the NOT operator to achieve the same behavior\\")
              field1_NOT_IN: [String!] @deprecated(reason: \\"Negation filters will be deprecated, use the NOT operator to achieve the same behavior\\")
              field1_NOT_STARTS_WITH: String @deprecated(reason: \\"Negation filters will be deprecated, use the NOT operator to achieve the same behavior\\")
              field1_STARTS_WITH: String
              interface2Connection: Interface1Interface2ConnectionWhere @deprecated(reason: \\"Use \`interface2Connection_SOME\` instead.\\")
              \\"\\"\\"
              Return Type1Interface1s where all of the related Interface1Interface2Connections match this filter
              \\"\\"\\"
              interface2Connection_ALL: Interface1Interface2ConnectionWhere
              \\"\\"\\"
              Return Type1Interface1s where none of the related Interface1Interface2Connections match this filter
              \\"\\"\\"
              interface2Connection_NONE: Interface1Interface2ConnectionWhere
              interface2Connection_NOT: Interface1Interface2ConnectionWhere @deprecated(reason: \\"Use \`interface2Connection_NONE\` instead.\\")
              \\"\\"\\"
              Return Type1Interface1s where one of the related Interface1Interface2Connections match this filter
              \\"\\"\\"
              interface2Connection_SINGLE: Interface1Interface2ConnectionWhere
              \\"\\"\\"
              Return Type1Interface1s where some of the related Interface1Interface2Connections match this filter
              \\"\\"\\"
              interface2Connection_SOME: Interface1Interface2ConnectionWhere
            }

            type Type1Interface1sConnection {
              edges: [Type1Interface1Edge!]!
              pageInfo: PageInfo!
              totalCount: Int!
            }

            type Type1Interface2 implements Interface2 {
              field2: String!
            }

            type Type1Interface2AggregateSelection {
              count: Int!
              field2: StringAggregateSelectionNonNullable!
            }

            input Type1Interface2CreateInput {
              field2: String!
            }

            type Type1Interface2Edge {
              cursor: String!
              node: Type1Interface2!
            }

            input Type1Interface2Options {
              limit: Int
              offset: Int
              \\"\\"\\"
              Specify one or more Type1Interface2Sort objects to sort Type1Interface2s by. The sorts will be applied in the order in which they are arranged in the array.
              \\"\\"\\"
              sort: [Type1Interface2Sort!]
            }

            \\"\\"\\"
            Fields to sort Type1Interface2s by. The order in which sorts are applied is not guaranteed when specifying many fields in one Type1Interface2Sort object.
            \\"\\"\\"
            input Type1Interface2Sort {
              field2: SortDirection
            }

            input Type1Interface2UpdateInput {
              field2: String
            }

            input Type1Interface2Where {
              AND: [Type1Interface2Where!]
              NOT: Type1Interface2Where
              OR: [Type1Interface2Where!]
              field2: String
              field2_CONTAINS: String
              field2_ENDS_WITH: String
              field2_IN: [String!]
              field2_NOT: String @deprecated(reason: \\"Negation filters will be deprecated, use the NOT operator to achieve the same behavior\\")
              field2_NOT_CONTAINS: String @deprecated(reason: \\"Negation filters will be deprecated, use the NOT operator to achieve the same behavior\\")
              field2_NOT_ENDS_WITH: String @deprecated(reason: \\"Negation filters will be deprecated, use the NOT operator to achieve the same behavior\\")
              field2_NOT_IN: [String!] @deprecated(reason: \\"Negation filters will be deprecated, use the NOT operator to achieve the same behavior\\")
              field2_NOT_STARTS_WITH: String @deprecated(reason: \\"Negation filters will be deprecated, use the NOT operator to achieve the same behavior\\")
              field2_STARTS_WITH: String
            }

            type Type1Interface2sConnection {
              edges: [Type1Interface2Edge!]!
              pageInfo: PageInfo!
              totalCount: Int!
            }

            input Type1Options {
              limit: Int
              offset: Int
              \\"\\"\\"
              Specify one or more Type1Sort objects to sort Type1s by. The sorts will be applied in the order in which they are arranged in the array.
              \\"\\"\\"
              sort: [Type1Sort!]
            }

            input Type1RelationInput {
              interface1: [Type1Interface1CreateFieldInput!]
            }

            \\"\\"\\"
            Fields to sort Type1s by. The order in which sorts are applied is not guaranteed when specifying many fields in one Type1Sort object.
            \\"\\"\\"
            input Type1Sort {
              field1: SortDirection
            }

            input Type1UpdateInput {
              field1: String
              interface1: [Type1Interface1UpdateFieldInput!]
            }

            input Type1Where {
              AND: [Type1Where!]
              NOT: Type1Where
              OR: [Type1Where!]
              field1: String
              field1_CONTAINS: String
              field1_ENDS_WITH: String
              field1_IN: [String!]
              field1_NOT: String @deprecated(reason: \\"Negation filters will be deprecated, use the NOT operator to achieve the same behavior\\")
              field1_NOT_CONTAINS: String @deprecated(reason: \\"Negation filters will be deprecated, use the NOT operator to achieve the same behavior\\")
              field1_NOT_ENDS_WITH: String @deprecated(reason: \\"Negation filters will be deprecated, use the NOT operator to achieve the same behavior\\")
              field1_NOT_IN: [String!] @deprecated(reason: \\"Negation filters will be deprecated, use the NOT operator to achieve the same behavior\\")
              field1_NOT_STARTS_WITH: String @deprecated(reason: \\"Negation filters will be deprecated, use the NOT operator to achieve the same behavior\\")
              field1_STARTS_WITH: String
              interface1Connection: Type1Interface1ConnectionWhere @deprecated(reason: \\"Use \`interface1Connection_SOME\` instead.\\")
              \\"\\"\\"
              Return Type1s where all of the related Type1Interface1Connections match this filter
              \\"\\"\\"
              interface1Connection_ALL: Type1Interface1ConnectionWhere
              \\"\\"\\"
              Return Type1s where none of the related Type1Interface1Connections match this filter
              \\"\\"\\"
              interface1Connection_NONE: Type1Interface1ConnectionWhere
              interface1Connection_NOT: Type1Interface1ConnectionWhere @deprecated(reason: \\"Use \`interface1Connection_NONE\` instead.\\")
              \\"\\"\\"
              Return Type1s where one of the related Type1Interface1Connections match this filter
              \\"\\"\\"
              interface1Connection_SINGLE: Type1Interface1ConnectionWhere
              \\"\\"\\"
              Return Type1s where some of the related Type1Interface1Connections match this filter
              \\"\\"\\"
              interface1Connection_SOME: Type1Interface1ConnectionWhere
            }

            type Type1sConnection {
              edges: [Type1Edge!]!
              pageInfo: PageInfo!
              totalCount: Int!
            }

            type Type2Interface1 implements Interface1 {
              field1: String!
              interface2(directed: Boolean = true, options: Interface2Options, where: Interface2Where): [Interface2!]!
              interface2Aggregate(directed: Boolean = true, where: Interface2Where): Type2Interface1Interface2Interface2AggregationSelection
              interface2Connection(after: String, directed: Boolean = true, first: Int, sort: [Interface1Interface2ConnectionSort!], where: Interface1Interface2ConnectionWhere): Interface1Interface2Connection!
            }

            type Type2Interface1AggregateSelection {
              count: Int!
              field1: StringAggregateSelectionNonNullable!
            }

            input Type2Interface1ConnectInput {
              interface2: [Type2Interface1Interface2ConnectFieldInput!]
            }

            input Type2Interface1CreateInput {
              field1: String!
              interface2: Type2Interface1Interface2FieldInput
            }

            input Type2Interface1DeleteInput {
              interface2: [Type2Interface1Interface2DeleteFieldInput!]
            }

            input Type2Interface1DisconnectInput {
              interface2: [Type2Interface1Interface2DisconnectFieldInput!]
            }

            type Type2Interface1Edge {
              cursor: String!
              node: Type2Interface1!
            }

            input Type2Interface1Interface2ConnectFieldInput {
              where: Interface2ConnectWhere
            }

            input Type2Interface1Interface2CreateFieldInput {
              node: Interface2CreateInput!
            }

            input Type2Interface1Interface2DeleteFieldInput {
              where: Interface1Interface2ConnectionWhere
            }

            input Type2Interface1Interface2DisconnectFieldInput {
              where: Interface1Interface2ConnectionWhere
            }

            input Type2Interface1Interface2FieldInput {
              connect: [Type2Interface1Interface2ConnectFieldInput!]
              create: [Type2Interface1Interface2CreateFieldInput!]
            }

            type Type2Interface1Interface2Interface2AggregationSelection {
              count: Int!
              node: Type2Interface1Interface2Interface2NodeAggregateSelection
            }

            type Type2Interface1Interface2Interface2NodeAggregateSelection {
              field2: StringAggregateSelectionNullable!
            }

            input Type2Interface1Interface2UpdateConnectionInput {
              node: Interface2UpdateInput
            }

            input Type2Interface1Interface2UpdateFieldInput {
              connect: [Type2Interface1Interface2ConnectFieldInput!]
              create: [Type2Interface1Interface2CreateFieldInput!]
              delete: [Type2Interface1Interface2DeleteFieldInput!]
              disconnect: [Type2Interface1Interface2DisconnectFieldInput!]
              update: Type2Interface1Interface2UpdateConnectionInput
              where: Interface1Interface2ConnectionWhere
            }

            input Type2Interface1Options {
              limit: Int
              offset: Int
              \\"\\"\\"
              Specify one or more Type2Interface1Sort objects to sort Type2Interface1s by. The sorts will be applied in the order in which they are arranged in the array.
              \\"\\"\\"
              sort: [Type2Interface1Sort!]
            }

            input Type2Interface1RelationInput {
              interface2: [Type2Interface1Interface2CreateFieldInput!]
            }

            \\"\\"\\"
            Fields to sort Type2Interface1s by. The order in which sorts are applied is not guaranteed when specifying many fields in one Type2Interface1Sort object.
            \\"\\"\\"
            input Type2Interface1Sort {
              field1: SortDirection
            }

            input Type2Interface1UpdateInput {
              field1: String
              interface2: [Type2Interface1Interface2UpdateFieldInput!]
            }

            input Type2Interface1Where {
              AND: [Type2Interface1Where!]
              NOT: Type2Interface1Where
              OR: [Type2Interface1Where!]
              field1: String
              field1_CONTAINS: String
              field1_ENDS_WITH: String
              field1_IN: [String!]
              field1_NOT: String @deprecated(reason: \\"Negation filters will be deprecated, use the NOT operator to achieve the same behavior\\")
              field1_NOT_CONTAINS: String @deprecated(reason: \\"Negation filters will be deprecated, use the NOT operator to achieve the same behavior\\")
              field1_NOT_ENDS_WITH: String @deprecated(reason: \\"Negation filters will be deprecated, use the NOT operator to achieve the same behavior\\")
              field1_NOT_IN: [String!] @deprecated(reason: \\"Negation filters will be deprecated, use the NOT operator to achieve the same behavior\\")
              field1_NOT_STARTS_WITH: String @deprecated(reason: \\"Negation filters will be deprecated, use the NOT operator to achieve the same behavior\\")
              field1_STARTS_WITH: String
              interface2Connection: Interface1Interface2ConnectionWhere @deprecated(reason: \\"Use \`interface2Connection_SOME\` instead.\\")
              \\"\\"\\"
              Return Type2Interface1s where all of the related Interface1Interface2Connections match this filter
              \\"\\"\\"
              interface2Connection_ALL: Interface1Interface2ConnectionWhere
              \\"\\"\\"
              Return Type2Interface1s where none of the related Interface1Interface2Connections match this filter
              \\"\\"\\"
              interface2Connection_NONE: Interface1Interface2ConnectionWhere
              interface2Connection_NOT: Interface1Interface2ConnectionWhere @deprecated(reason: \\"Use \`interface2Connection_NONE\` instead.\\")
              \\"\\"\\"
              Return Type2Interface1s where one of the related Interface1Interface2Connections match this filter
              \\"\\"\\"
              interface2Connection_SINGLE: Interface1Interface2ConnectionWhere
              \\"\\"\\"
              Return Type2Interface1s where some of the related Interface1Interface2Connections match this filter
              \\"\\"\\"
              interface2Connection_SOME: Interface1Interface2ConnectionWhere
            }

            type Type2Interface1sConnection {
              edges: [Type2Interface1Edge!]!
              pageInfo: PageInfo!
              totalCount: Int!
            }

            type Type2Interface2 implements Interface2 {
              field2: String!
            }

            type Type2Interface2AggregateSelection {
              count: Int!
              field2: StringAggregateSelectionNonNullable!
            }

            input Type2Interface2CreateInput {
              field2: String!
            }

            type Type2Interface2Edge {
              cursor: String!
              node: Type2Interface2!
            }

            input Type2Interface2Options {
              limit: Int
              offset: Int
              \\"\\"\\"
              Specify one or more Type2Interface2Sort objects to sort Type2Interface2s by. The sorts will be applied in the order in which they are arranged in the array.
              \\"\\"\\"
              sort: [Type2Interface2Sort!]
            }

            \\"\\"\\"
            Fields to sort Type2Interface2s by. The order in which sorts are applied is not guaranteed when specifying many fields in one Type2Interface2Sort object.
            \\"\\"\\"
            input Type2Interface2Sort {
              field2: SortDirection
            }

            input Type2Interface2UpdateInput {
              field2: String
            }

            input Type2Interface2Where {
              AND: [Type2Interface2Where!]
              NOT: Type2Interface2Where
              OR: [Type2Interface2Where!]
              field2: String
              field2_CONTAINS: String
              field2_ENDS_WITH: String
              field2_IN: [String!]
              field2_NOT: String @deprecated(reason: \\"Negation filters will be deprecated, use the NOT operator to achieve the same behavior\\")
              field2_NOT_CONTAINS: String @deprecated(reason: \\"Negation filters will be deprecated, use the NOT operator to achieve the same behavior\\")
              field2_NOT_ENDS_WITH: String @deprecated(reason: \\"Negation filters will be deprecated, use the NOT operator to achieve the same behavior\\")
              field2_NOT_IN: [String!] @deprecated(reason: \\"Negation filters will be deprecated, use the NOT operator to achieve the same behavior\\")
              field2_NOT_STARTS_WITH: String @deprecated(reason: \\"Negation filters will be deprecated, use the NOT operator to achieve the same behavior\\")
              field2_STARTS_WITH: String
            }

            type Type2Interface2sConnection {
              edges: [Type2Interface2Edge!]!
              pageInfo: PageInfo!
              totalCount: Int!
            }

            \\"\\"\\"
            Information about the number of nodes and relationships created and deleted during an update mutation
            \\"\\"\\"
            type UpdateInfo {
              bookmark: String @deprecated(reason: \\"This field has been deprecated because bookmarks are now handled by the driver.\\")
              nodesCreated: Int!
              nodesDeleted: Int!
              relationshipsCreated: Int!
              relationshipsDeleted: Int!
            }

            type UpdateType1Interface1sMutationResponse {
              info: UpdateInfo!
              type1Interface1s: [Type1Interface1!]!
            }

            type UpdateType1Interface2sMutationResponse {
              info: UpdateInfo!
              type1Interface2s: [Type1Interface2!]!
            }

            type UpdateType1sMutationResponse {
              info: UpdateInfo!
              type1s: [Type1!]!
            }

            type UpdateType2Interface1sMutationResponse {
              info: UpdateInfo!
              type2Interface1s: [Type2Interface1!]!
            }

            type UpdateType2Interface2sMutationResponse {
              info: UpdateInfo!
              type2Interface2s: [Type2Interface2!]!
            }"
        `);

        // expect(() => {
        //     // eslint-disable-next-line @typescript-eslint/no-unused-vars
        //     const neoSchema = new Neo4jGraphQL({ typeDefs });
        // }).toThrowError("Nested interface relationship fields are not supported: Interface1.interface2");
    });

    test("Interface Relationships - nested interface relationships - with same properties", async () => {
        const typeDefs = gql`
            interface Interface1 {
                field1: String!
                interface2: [Interface2!]! @declareRelationship
            }

            interface Interface2 {
                field2: String
            }

            type Type1Interface1 implements Interface1 {
                field1: String!
                interface2: [Interface2!]! @relationship(type: "INTERFACE_TWO", direction: OUT, properties: "Props")
            }

            type Type2Interface1 implements Interface1 {
                field1: String!
                interface2: [Interface2!]! @relationship(type: "INTERFACE_TWO", direction: OUT, properties: "Props")
            }

            type Type1Interface2 implements Interface2 {
                field2: String!
            }

            type Type2Interface2 implements Interface2 {
                field2: String!
            }

            type Type1 {
                field1: String!
                interface1: [Interface1!]! @relationship(type: "INTERFACE_ONE", direction: OUT)
            }

            type Props @relationshipProperties {
                propsField: Int!
            }
        `;

        const neoSchema = new Neo4jGraphQL({ typeDefs, experimental: true });
        const printedSchema = printSchemaWithDirectives(lexicographicSortSchema(await neoSchema.getSchema()));

        expect(printedSchema).toMatchInlineSnapshot(`
            "schema {
              query: Query
              mutation: Mutation
            }

            \\"\\"\\"
            Information about the number of nodes and relationships created during a create mutation
            \\"\\"\\"
            type CreateInfo {
              bookmark: String @deprecated(reason: \\"This field has been deprecated because bookmarks are now handled by the driver.\\")
              nodesCreated: Int!
              relationshipsCreated: Int!
            }

            type CreateType1Interface1sMutationResponse {
              info: CreateInfo!
              type1Interface1s: [Type1Interface1!]!
            }

            type CreateType1Interface2sMutationResponse {
              info: CreateInfo!
              type1Interface2s: [Type1Interface2!]!
            }

            type CreateType1sMutationResponse {
              info: CreateInfo!
              type1s: [Type1!]!
            }

            type CreateType2Interface1sMutationResponse {
              info: CreateInfo!
              type2Interface1s: [Type2Interface1!]!
            }

            type CreateType2Interface2sMutationResponse {
              info: CreateInfo!
              type2Interface2s: [Type2Interface2!]!
            }

            \\"\\"\\"
            Information about the number of nodes and relationships deleted during a delete mutation
            \\"\\"\\"
            type DeleteInfo {
              bookmark: String @deprecated(reason: \\"This field has been deprecated because bookmarks are now handled by the driver.\\")
              nodesDeleted: Int!
              relationshipsDeleted: Int!
            }

            type IntAggregateSelectionNonNullable {
              average: Float!
              max: Int!
              min: Int!
              sum: Int!
            }

            interface Interface1 {
              field1: String!
              interface2(options: Interface2Options, where: Interface2Where): [Interface2!]!
              interface2Connection(after: String, first: Int, sort: [Interface1Interface2ConnectionSort!], where: Interface1Interface2ConnectionWhere): Interface1Interface2Connection!
            }

            type Interface1AggregateSelection {
              count: Int!
              field1: StringAggregateSelectionNonNullable!
            }

            input Interface1ConnectInput {
              interface2: [Interface1Interface2ConnectFieldInput!]
            }

            input Interface1ConnectWhere {
              node: Interface1Where!
            }

            input Interface1CreateInput {
              Type1Interface1: Type1Interface1CreateInput
              Type2Interface1: Type2Interface1CreateInput
            }

            input Interface1DeleteInput {
              interface2: [Interface1Interface2DeleteFieldInput!]
            }

            input Interface1DisconnectInput {
              interface2: [Interface1Interface2DisconnectFieldInput!]
            }

            enum Interface1Implementation {
              Type1Interface1
              Type2Interface1
            }

            input Interface1Interface2ConnectFieldInput {
              edge: Interface1Interface2EdgeCreateInput!
              where: Interface2ConnectWhere
            }

            type Interface1Interface2Connection {
              edges: [Interface1Interface2Relationship!]!
              pageInfo: PageInfo!
              totalCount: Int!
            }

            input Interface1Interface2ConnectionSort {
              edge: Interface1Interface2EdgeSort
              node: Interface2Sort
            }

            input Interface1Interface2ConnectionWhere {
              AND: [Interface1Interface2ConnectionWhere!]
              NOT: Interface1Interface2ConnectionWhere
              OR: [Interface1Interface2ConnectionWhere!]
              edge: Interface1Interface2EdgeWhere
              edge_NOT: Interface1Interface2EdgeWhere @deprecated(reason: \\"Negation filters will be deprecated, use the NOT operator to achieve the same behavior\\")
              node: Interface2Where
              node_NOT: Interface2Where @deprecated(reason: \\"Negation filters will be deprecated, use the NOT operator to achieve the same behavior\\")
            }

            input Interface1Interface2CreateFieldInput {
              edge: Interface1Interface2EdgeCreateInput!
              node: Interface2CreateInput!
            }

            input Interface1Interface2DeleteFieldInput {
              where: Interface1Interface2ConnectionWhere
            }

            input Interface1Interface2DisconnectFieldInput {
              where: Interface1Interface2ConnectionWhere
            }

            input Interface1Interface2EdgeCreateInput {
              \\"\\"\\"
              Relationship properties when source node is of type:
              * Type1Interface1
              * Type2Interface1
              \\"\\"\\"
              Props: PropsCreateInput!
            }

            input Interface1Interface2EdgeSort {
              \\"\\"\\"
              Relationship properties when source node is of type:
              * Type1Interface1
              * Type2Interface1
              \\"\\"\\"
              Props: PropsSort
            }

            input Interface1Interface2EdgeUpdateInput {
              \\"\\"\\"
              Relationship properties when source node is of type:
              * Type1Interface1
              * Type2Interface1
              \\"\\"\\"
              Props: PropsUpdateInput
            }

            input Interface1Interface2EdgeWhere {
              \\"\\"\\"
              Relationship properties when source node is of type:
              * Type1Interface1
              * Type2Interface1
              \\"\\"\\"
              Props: PropsWhere
            }

            type Interface1Interface2Relationship {
              cursor: String!
              node: Interface2!
              properties: Interface1Interface2RelationshipProperties!
            }

            union Interface1Interface2RelationshipProperties = Props

            input Interface1Interface2UpdateConnectionInput {
              edge: Interface1Interface2EdgeUpdateInput
              node: Interface2UpdateInput
            }

            input Interface1Interface2UpdateFieldInput {
              connect: [Interface1Interface2ConnectFieldInput!]
              create: [Interface1Interface2CreateFieldInput!]
              delete: [Interface1Interface2DeleteFieldInput!]
              disconnect: [Interface1Interface2DisconnectFieldInput!]
              update: Interface1Interface2UpdateConnectionInput
              where: Interface1Interface2ConnectionWhere
            }

            input Interface1Options {
              limit: Int
              offset: Int
              \\"\\"\\"
              Specify one or more Interface1Sort objects to sort Interface1s by. The sorts will be applied in the order in which they are arranged in the array.
              \\"\\"\\"
              sort: [Interface1Sort]
            }

            \\"\\"\\"
            Fields to sort Interface1s by. The order in which sorts are applied is not guaranteed when specifying many fields in one Interface1Sort object.
            \\"\\"\\"
            input Interface1Sort {
              field1: SortDirection
            }

            input Interface1UpdateInput {
              field1: String
              interface2: [Interface1Interface2UpdateFieldInput!]
            }

            input Interface1Where {
              AND: [Interface1Where!]
              NOT: Interface1Where
              OR: [Interface1Where!]
              field1: String
              field1_CONTAINS: String
              field1_ENDS_WITH: String
              field1_IN: [String!]
              field1_NOT: String @deprecated(reason: \\"Negation filters will be deprecated, use the NOT operator to achieve the same behavior\\")
              field1_NOT_CONTAINS: String @deprecated(reason: \\"Negation filters will be deprecated, use the NOT operator to achieve the same behavior\\")
              field1_NOT_ENDS_WITH: String @deprecated(reason: \\"Negation filters will be deprecated, use the NOT operator to achieve the same behavior\\")
              field1_NOT_IN: [String!] @deprecated(reason: \\"Negation filters will be deprecated, use the NOT operator to achieve the same behavior\\")
              field1_NOT_STARTS_WITH: String @deprecated(reason: \\"Negation filters will be deprecated, use the NOT operator to achieve the same behavior\\")
              field1_STARTS_WITH: String
              interface2Connection: Interface1Interface2ConnectionWhere @deprecated(reason: \\"Use \`interface2Connection_SOME\` instead.\\")
              \\"\\"\\"
              Return Interface1s where all of the related Interface1Interface2Connections match this filter
              \\"\\"\\"
              interface2Connection_ALL: Interface1Interface2ConnectionWhere
              \\"\\"\\"
              Return Interface1s where none of the related Interface1Interface2Connections match this filter
              \\"\\"\\"
              interface2Connection_NONE: Interface1Interface2ConnectionWhere
              interface2Connection_NOT: Interface1Interface2ConnectionWhere @deprecated(reason: \\"Use \`interface2Connection_NONE\` instead.\\")
              \\"\\"\\"
              Return Interface1s where one of the related Interface1Interface2Connections match this filter
              \\"\\"\\"
              interface2Connection_SINGLE: Interface1Interface2ConnectionWhere
              \\"\\"\\"
              Return Interface1s where some of the related Interface1Interface2Connections match this filter
              \\"\\"\\"
              interface2Connection_SOME: Interface1Interface2ConnectionWhere
              typename_IN: [Interface1Implementation!]
            }

            interface Interface2 {
              field2: String
            }

            type Interface2AggregateSelection {
              count: Int!
              field2: StringAggregateSelectionNullable!
            }

            input Interface2ConnectWhere {
              node: Interface2Where!
            }

            input Interface2CreateInput {
              Type1Interface2: Type1Interface2CreateInput
              Type2Interface2: Type2Interface2CreateInput
            }

            enum Interface2Implementation {
              Type1Interface2
              Type2Interface2
            }

            input Interface2Options {
              limit: Int
              offset: Int
              \\"\\"\\"
              Specify one or more Interface2Sort objects to sort Interface2s by. The sorts will be applied in the order in which they are arranged in the array.
              \\"\\"\\"
              sort: [Interface2Sort]
            }

            \\"\\"\\"
            Fields to sort Interface2s by. The order in which sorts are applied is not guaranteed when specifying many fields in one Interface2Sort object.
            \\"\\"\\"
            input Interface2Sort {
              field2: SortDirection
            }

            input Interface2UpdateInput {
              field2: String
            }

            input Interface2Where {
              AND: [Interface2Where!]
              NOT: Interface2Where
              OR: [Interface2Where!]
              field2: String
              field2_CONTAINS: String
              field2_ENDS_WITH: String
              field2_IN: [String]
              field2_NOT: String @deprecated(reason: \\"Negation filters will be deprecated, use the NOT operator to achieve the same behavior\\")
              field2_NOT_CONTAINS: String @deprecated(reason: \\"Negation filters will be deprecated, use the NOT operator to achieve the same behavior\\")
              field2_NOT_ENDS_WITH: String @deprecated(reason: \\"Negation filters will be deprecated, use the NOT operator to achieve the same behavior\\")
              field2_NOT_IN: [String] @deprecated(reason: \\"Negation filters will be deprecated, use the NOT operator to achieve the same behavior\\")
              field2_NOT_STARTS_WITH: String @deprecated(reason: \\"Negation filters will be deprecated, use the NOT operator to achieve the same behavior\\")
              field2_STARTS_WITH: String
              typename_IN: [Interface2Implementation!]
            }

            type Mutation {
              createType1Interface1s(input: [Type1Interface1CreateInput!]!): CreateType1Interface1sMutationResponse!
              createType1Interface2s(input: [Type1Interface2CreateInput!]!): CreateType1Interface2sMutationResponse!
              createType1s(input: [Type1CreateInput!]!): CreateType1sMutationResponse!
              createType2Interface1s(input: [Type2Interface1CreateInput!]!): CreateType2Interface1sMutationResponse!
              createType2Interface2s(input: [Type2Interface2CreateInput!]!): CreateType2Interface2sMutationResponse!
              deleteType1Interface1s(delete: Type1Interface1DeleteInput, where: Type1Interface1Where): DeleteInfo!
              deleteType1Interface2s(where: Type1Interface2Where): DeleteInfo!
              deleteType1s(delete: Type1DeleteInput, where: Type1Where): DeleteInfo!
              deleteType2Interface1s(delete: Type2Interface1DeleteInput, where: Type2Interface1Where): DeleteInfo!
              deleteType2Interface2s(where: Type2Interface2Where): DeleteInfo!
              updateType1Interface1s(connect: Type1Interface1ConnectInput, create: Type1Interface1RelationInput, delete: Type1Interface1DeleteInput, disconnect: Type1Interface1DisconnectInput, update: Type1Interface1UpdateInput, where: Type1Interface1Where): UpdateType1Interface1sMutationResponse!
              updateType1Interface2s(update: Type1Interface2UpdateInput, where: Type1Interface2Where): UpdateType1Interface2sMutationResponse!
              updateType1s(connect: Type1ConnectInput, create: Type1RelationInput, delete: Type1DeleteInput, disconnect: Type1DisconnectInput, update: Type1UpdateInput, where: Type1Where): UpdateType1sMutationResponse!
              updateType2Interface1s(connect: Type2Interface1ConnectInput, create: Type2Interface1RelationInput, delete: Type2Interface1DeleteInput, disconnect: Type2Interface1DisconnectInput, update: Type2Interface1UpdateInput, where: Type2Interface1Where): UpdateType2Interface1sMutationResponse!
              updateType2Interface2s(update: Type2Interface2UpdateInput, where: Type2Interface2Where): UpdateType2Interface2sMutationResponse!
            }

            \\"\\"\\"Pagination information (Relay)\\"\\"\\"
            type PageInfo {
              endCursor: String
              hasNextPage: Boolean!
              hasPreviousPage: Boolean!
              startCursor: String
            }

            \\"\\"\\"
            The edge properties for the following fields:
            * Type1Interface1.interface2
            * Type2Interface1.interface2
            \\"\\"\\"
            type Props {
              propsField: Int!
            }

            input PropsCreateInput {
              propsField: Int!
            }

            input PropsSort {
              propsField: SortDirection
            }

            input PropsUpdateInput {
              propsField: Int
              propsField_DECREMENT: Int
              propsField_INCREMENT: Int
            }

            input PropsWhere {
              AND: [PropsWhere!]
              NOT: PropsWhere
              OR: [PropsWhere!]
              propsField: Int
              propsField_GT: Int
              propsField_GTE: Int
              propsField_IN: [Int!]
              propsField_LT: Int
              propsField_LTE: Int
              propsField_NOT: Int @deprecated(reason: \\"Negation filters will be deprecated, use the NOT operator to achieve the same behavior\\")
              propsField_NOT_IN: [Int!] @deprecated(reason: \\"Negation filters will be deprecated, use the NOT operator to achieve the same behavior\\")
            }

            type Query {
              interface1s(options: Interface1Options, where: Interface1Where): [Interface1!]!
              interface1sAggregate(where: Interface1Where): Interface1AggregateSelection!
              interface2s(options: Interface2Options, where: Interface2Where): [Interface2!]!
              interface2sAggregate(where: Interface2Where): Interface2AggregateSelection!
              type1Interface1s(options: Type1Interface1Options, where: Type1Interface1Where): [Type1Interface1!]!
              type1Interface1sAggregate(where: Type1Interface1Where): Type1Interface1AggregateSelection!
              type1Interface1sConnection(after: String, first: Int, sort: [Type1Interface1Sort], where: Type1Interface1Where): Type1Interface1sConnection!
              type1Interface2s(options: Type1Interface2Options, where: Type1Interface2Where): [Type1Interface2!]!
              type1Interface2sAggregate(where: Type1Interface2Where): Type1Interface2AggregateSelection!
              type1Interface2sConnection(after: String, first: Int, sort: [Type1Interface2Sort], where: Type1Interface2Where): Type1Interface2sConnection!
              type1s(options: Type1Options, where: Type1Where): [Type1!]!
              type1sAggregate(where: Type1Where): Type1AggregateSelection!
              type1sConnection(after: String, first: Int, sort: [Type1Sort], where: Type1Where): Type1sConnection!
              type2Interface1s(options: Type2Interface1Options, where: Type2Interface1Where): [Type2Interface1!]!
              type2Interface1sAggregate(where: Type2Interface1Where): Type2Interface1AggregateSelection!
              type2Interface1sConnection(after: String, first: Int, sort: [Type2Interface1Sort], where: Type2Interface1Where): Type2Interface1sConnection!
              type2Interface2s(options: Type2Interface2Options, where: Type2Interface2Where): [Type2Interface2!]!
              type2Interface2sAggregate(where: Type2Interface2Where): Type2Interface2AggregateSelection!
              type2Interface2sConnection(after: String, first: Int, sort: [Type2Interface2Sort], where: Type2Interface2Where): Type2Interface2sConnection!
            }

            \\"\\"\\"An enum for sorting in either ascending or descending order.\\"\\"\\"
            enum SortDirection {
              \\"\\"\\"Sort by field values in ascending order.\\"\\"\\"
              ASC
              \\"\\"\\"Sort by field values in descending order.\\"\\"\\"
              DESC
            }

            type StringAggregateSelectionNonNullable {
              longest: String!
              shortest: String!
            }

            type StringAggregateSelectionNullable {
              longest: String
              shortest: String
            }

            type Type1 {
              field1: String!
              interface1(directed: Boolean = true, options: Interface1Options, where: Interface1Where): [Interface1!]!
              interface1Aggregate(directed: Boolean = true, where: Interface1Where): Type1Interface1Interface1AggregationSelection
              interface1Connection(after: String, directed: Boolean = true, first: Int, sort: [Type1Interface1ConnectionSort!], where: Type1Interface1ConnectionWhere): Type1Interface1Connection!
            }

            type Type1AggregateSelection {
              count: Int!
              field1: StringAggregateSelectionNonNullable!
            }

            input Type1ConnectInput {
              interface1: [Type1Interface1ConnectFieldInput!]
            }

            input Type1CreateInput {
              field1: String!
              interface1: Type1Interface1FieldInput
            }

            input Type1DeleteInput {
              interface1: [Type1Interface1DeleteFieldInput!]
            }

            input Type1DisconnectInput {
              interface1: [Type1Interface1DisconnectFieldInput!]
            }

            type Type1Edge {
              cursor: String!
              node: Type1!
            }

            type Type1Interface1 implements Interface1 {
              field1: String!
              interface2(directed: Boolean = true, options: Interface2Options, where: Interface2Where): [Interface2!]!
              interface2Aggregate(directed: Boolean = true, where: Interface2Where): Type1Interface1Interface2Interface2AggregationSelection
              interface2Connection(after: String, directed: Boolean = true, first: Int, sort: [Interface1Interface2ConnectionSort!], where: Interface1Interface2ConnectionWhere): Interface1Interface2Connection!
            }

            type Type1Interface1AggregateSelection {
              count: Int!
              field1: StringAggregateSelectionNonNullable!
            }

            input Type1Interface1ConnectFieldInput {
              connect: Interface1ConnectInput
              where: Interface1ConnectWhere
            }

            input Type1Interface1ConnectInput {
              interface2: [Type1Interface1Interface2ConnectFieldInput!]
            }

            type Type1Interface1Connection {
              edges: [Type1Interface1Relationship!]!
              pageInfo: PageInfo!
              totalCount: Int!
            }

            input Type1Interface1ConnectionSort {
              node: Interface1Sort
            }

            input Type1Interface1ConnectionWhere {
              AND: [Type1Interface1ConnectionWhere!]
              NOT: Type1Interface1ConnectionWhere
              OR: [Type1Interface1ConnectionWhere!]
              node: Interface1Where
              node_NOT: Interface1Where @deprecated(reason: \\"Negation filters will be deprecated, use the NOT operator to achieve the same behavior\\")
            }

            input Type1Interface1CreateFieldInput {
              node: Interface1CreateInput!
            }

            input Type1Interface1CreateInput {
              field1: String!
              interface2: Type1Interface1Interface2FieldInput
            }

            input Type1Interface1DeleteFieldInput {
              delete: Interface1DeleteInput
              where: Type1Interface1ConnectionWhere
            }

            input Type1Interface1DeleteInput {
              interface2: [Type1Interface1Interface2DeleteFieldInput!]
            }

            input Type1Interface1DisconnectFieldInput {
              disconnect: Interface1DisconnectInput
              where: Type1Interface1ConnectionWhere
            }

            input Type1Interface1DisconnectInput {
              interface2: [Type1Interface1Interface2DisconnectFieldInput!]
            }

            type Type1Interface1Edge {
              cursor: String!
              node: Type1Interface1!
            }

            input Type1Interface1FieldInput {
              connect: [Type1Interface1ConnectFieldInput!]
              create: [Type1Interface1CreateFieldInput!]
            }

            type Type1Interface1Interface1AggregationSelection {
              count: Int!
              node: Type1Interface1Interface1NodeAggregateSelection
            }

            type Type1Interface1Interface1NodeAggregateSelection {
              field1: StringAggregateSelectionNonNullable!
            }

            input Type1Interface1Interface2ConnectFieldInput {
              edge: PropsCreateInput!
              where: Interface2ConnectWhere
            }

            input Type1Interface1Interface2CreateFieldInput {
              edge: PropsCreateInput!
              node: Interface2CreateInput!
            }

            input Type1Interface1Interface2DeleteFieldInput {
              where: Interface1Interface2ConnectionWhere
            }

            input Type1Interface1Interface2DisconnectFieldInput {
              where: Interface1Interface2ConnectionWhere
            }

            input Type1Interface1Interface2FieldInput {
              connect: [Type1Interface1Interface2ConnectFieldInput!]
              create: [Type1Interface1Interface2CreateFieldInput!]
            }

            type Type1Interface1Interface2Interface2AggregationSelection {
              count: Int!
              edge: Type1Interface1Interface2Interface2EdgeAggregateSelection
              node: Type1Interface1Interface2Interface2NodeAggregateSelection
            }

            type Type1Interface1Interface2Interface2EdgeAggregateSelection {
              propsField: IntAggregateSelectionNonNullable!
            }

            type Type1Interface1Interface2Interface2NodeAggregateSelection {
              field2: StringAggregateSelectionNullable!
            }

            input Type1Interface1Interface2UpdateConnectionInput {
              edge: PropsUpdateInput
              node: Interface2UpdateInput
            }

            input Type1Interface1Interface2UpdateFieldInput {
              connect: [Type1Interface1Interface2ConnectFieldInput!]
              create: [Type1Interface1Interface2CreateFieldInput!]
              delete: [Type1Interface1Interface2DeleteFieldInput!]
              disconnect: [Type1Interface1Interface2DisconnectFieldInput!]
              update: Type1Interface1Interface2UpdateConnectionInput
              where: Interface1Interface2ConnectionWhere
            }

            input Type1Interface1Options {
              limit: Int
              offset: Int
              \\"\\"\\"
              Specify one or more Type1Interface1Sort objects to sort Type1Interface1s by. The sorts will be applied in the order in which they are arranged in the array.
              \\"\\"\\"
              sort: [Type1Interface1Sort!]
            }

            input Type1Interface1RelationInput {
              interface2: [Type1Interface1Interface2CreateFieldInput!]
            }

            type Type1Interface1Relationship {
              cursor: String!
              node: Interface1!
            }

            \\"\\"\\"
            Fields to sort Type1Interface1s by. The order in which sorts are applied is not guaranteed when specifying many fields in one Type1Interface1Sort object.
            \\"\\"\\"
            input Type1Interface1Sort {
              field1: SortDirection
            }

            input Type1Interface1UpdateConnectionInput {
              node: Interface1UpdateInput
            }

            input Type1Interface1UpdateFieldInput {
              connect: [Type1Interface1ConnectFieldInput!]
              create: [Type1Interface1CreateFieldInput!]
              delete: [Type1Interface1DeleteFieldInput!]
              disconnect: [Type1Interface1DisconnectFieldInput!]
              update: Type1Interface1UpdateConnectionInput
              where: Type1Interface1ConnectionWhere
            }

            input Type1Interface1UpdateInput {
              field1: String
              interface2: [Type1Interface1Interface2UpdateFieldInput!]
            }

            input Type1Interface1Where {
              AND: [Type1Interface1Where!]
              NOT: Type1Interface1Where
              OR: [Type1Interface1Where!]
              field1: String
              field1_CONTAINS: String
              field1_ENDS_WITH: String
              field1_IN: [String!]
              field1_NOT: String @deprecated(reason: \\"Negation filters will be deprecated, use the NOT operator to achieve the same behavior\\")
              field1_NOT_CONTAINS: String @deprecated(reason: \\"Negation filters will be deprecated, use the NOT operator to achieve the same behavior\\")
              field1_NOT_ENDS_WITH: String @deprecated(reason: \\"Negation filters will be deprecated, use the NOT operator to achieve the same behavior\\")
              field1_NOT_IN: [String!] @deprecated(reason: \\"Negation filters will be deprecated, use the NOT operator to achieve the same behavior\\")
              field1_NOT_STARTS_WITH: String @deprecated(reason: \\"Negation filters will be deprecated, use the NOT operator to achieve the same behavior\\")
              field1_STARTS_WITH: String
              interface2Connection: Interface1Interface2ConnectionWhere @deprecated(reason: \\"Use \`interface2Connection_SOME\` instead.\\")
              \\"\\"\\"
              Return Type1Interface1s where all of the related Interface1Interface2Connections match this filter
              \\"\\"\\"
              interface2Connection_ALL: Interface1Interface2ConnectionWhere
              \\"\\"\\"
              Return Type1Interface1s where none of the related Interface1Interface2Connections match this filter
              \\"\\"\\"
              interface2Connection_NONE: Interface1Interface2ConnectionWhere
              interface2Connection_NOT: Interface1Interface2ConnectionWhere @deprecated(reason: \\"Use \`interface2Connection_NONE\` instead.\\")
              \\"\\"\\"
              Return Type1Interface1s where one of the related Interface1Interface2Connections match this filter
              \\"\\"\\"
              interface2Connection_SINGLE: Interface1Interface2ConnectionWhere
              \\"\\"\\"
              Return Type1Interface1s where some of the related Interface1Interface2Connections match this filter
              \\"\\"\\"
              interface2Connection_SOME: Interface1Interface2ConnectionWhere
            }

            type Type1Interface1sConnection {
              edges: [Type1Interface1Edge!]!
              pageInfo: PageInfo!
              totalCount: Int!
            }

            type Type1Interface2 implements Interface2 {
              field2: String!
            }

            type Type1Interface2AggregateSelection {
              count: Int!
              field2: StringAggregateSelectionNonNullable!
            }

            input Type1Interface2CreateInput {
              field2: String!
            }

            type Type1Interface2Edge {
              cursor: String!
              node: Type1Interface2!
            }

            input Type1Interface2Options {
              limit: Int
              offset: Int
              \\"\\"\\"
              Specify one or more Type1Interface2Sort objects to sort Type1Interface2s by. The sorts will be applied in the order in which they are arranged in the array.
              \\"\\"\\"
              sort: [Type1Interface2Sort!]
            }

            \\"\\"\\"
            Fields to sort Type1Interface2s by. The order in which sorts are applied is not guaranteed when specifying many fields in one Type1Interface2Sort object.
            \\"\\"\\"
            input Type1Interface2Sort {
              field2: SortDirection
            }

            input Type1Interface2UpdateInput {
              field2: String
            }

            input Type1Interface2Where {
              AND: [Type1Interface2Where!]
              NOT: Type1Interface2Where
              OR: [Type1Interface2Where!]
              field2: String
              field2_CONTAINS: String
              field2_ENDS_WITH: String
              field2_IN: [String!]
              field2_NOT: String @deprecated(reason: \\"Negation filters will be deprecated, use the NOT operator to achieve the same behavior\\")
              field2_NOT_CONTAINS: String @deprecated(reason: \\"Negation filters will be deprecated, use the NOT operator to achieve the same behavior\\")
              field2_NOT_ENDS_WITH: String @deprecated(reason: \\"Negation filters will be deprecated, use the NOT operator to achieve the same behavior\\")
              field2_NOT_IN: [String!] @deprecated(reason: \\"Negation filters will be deprecated, use the NOT operator to achieve the same behavior\\")
              field2_NOT_STARTS_WITH: String @deprecated(reason: \\"Negation filters will be deprecated, use the NOT operator to achieve the same behavior\\")
              field2_STARTS_WITH: String
            }

            type Type1Interface2sConnection {
              edges: [Type1Interface2Edge!]!
              pageInfo: PageInfo!
              totalCount: Int!
            }

            input Type1Options {
              limit: Int
              offset: Int
              \\"\\"\\"
              Specify one or more Type1Sort objects to sort Type1s by. The sorts will be applied in the order in which they are arranged in the array.
              \\"\\"\\"
              sort: [Type1Sort!]
            }

            input Type1RelationInput {
              interface1: [Type1Interface1CreateFieldInput!]
            }

            \\"\\"\\"
            Fields to sort Type1s by. The order in which sorts are applied is not guaranteed when specifying many fields in one Type1Sort object.
            \\"\\"\\"
            input Type1Sort {
              field1: SortDirection
            }

            input Type1UpdateInput {
              field1: String
              interface1: [Type1Interface1UpdateFieldInput!]
            }

            input Type1Where {
              AND: [Type1Where!]
              NOT: Type1Where
              OR: [Type1Where!]
              field1: String
              field1_CONTAINS: String
              field1_ENDS_WITH: String
              field1_IN: [String!]
              field1_NOT: String @deprecated(reason: \\"Negation filters will be deprecated, use the NOT operator to achieve the same behavior\\")
              field1_NOT_CONTAINS: String @deprecated(reason: \\"Negation filters will be deprecated, use the NOT operator to achieve the same behavior\\")
              field1_NOT_ENDS_WITH: String @deprecated(reason: \\"Negation filters will be deprecated, use the NOT operator to achieve the same behavior\\")
              field1_NOT_IN: [String!] @deprecated(reason: \\"Negation filters will be deprecated, use the NOT operator to achieve the same behavior\\")
              field1_NOT_STARTS_WITH: String @deprecated(reason: \\"Negation filters will be deprecated, use the NOT operator to achieve the same behavior\\")
              field1_STARTS_WITH: String
              interface1Connection: Type1Interface1ConnectionWhere @deprecated(reason: \\"Use \`interface1Connection_SOME\` instead.\\")
              \\"\\"\\"
              Return Type1s where all of the related Type1Interface1Connections match this filter
              \\"\\"\\"
              interface1Connection_ALL: Type1Interface1ConnectionWhere
              \\"\\"\\"
              Return Type1s where none of the related Type1Interface1Connections match this filter
              \\"\\"\\"
              interface1Connection_NONE: Type1Interface1ConnectionWhere
              interface1Connection_NOT: Type1Interface1ConnectionWhere @deprecated(reason: \\"Use \`interface1Connection_NONE\` instead.\\")
              \\"\\"\\"
              Return Type1s where one of the related Type1Interface1Connections match this filter
              \\"\\"\\"
              interface1Connection_SINGLE: Type1Interface1ConnectionWhere
              \\"\\"\\"
              Return Type1s where some of the related Type1Interface1Connections match this filter
              \\"\\"\\"
              interface1Connection_SOME: Type1Interface1ConnectionWhere
            }

            type Type1sConnection {
              edges: [Type1Edge!]!
              pageInfo: PageInfo!
              totalCount: Int!
            }

            type Type2Interface1 implements Interface1 {
              field1: String!
              interface2(directed: Boolean = true, options: Interface2Options, where: Interface2Where): [Interface2!]!
              interface2Aggregate(directed: Boolean = true, where: Interface2Where): Type2Interface1Interface2Interface2AggregationSelection
              interface2Connection(after: String, directed: Boolean = true, first: Int, sort: [Interface1Interface2ConnectionSort!], where: Interface1Interface2ConnectionWhere): Interface1Interface2Connection!
            }

            type Type2Interface1AggregateSelection {
              count: Int!
              field1: StringAggregateSelectionNonNullable!
            }

            input Type2Interface1ConnectInput {
              interface2: [Type2Interface1Interface2ConnectFieldInput!]
            }

            input Type2Interface1CreateInput {
              field1: String!
              interface2: Type2Interface1Interface2FieldInput
            }

            input Type2Interface1DeleteInput {
              interface2: [Type2Interface1Interface2DeleteFieldInput!]
            }

            input Type2Interface1DisconnectInput {
              interface2: [Type2Interface1Interface2DisconnectFieldInput!]
            }

            type Type2Interface1Edge {
              cursor: String!
              node: Type2Interface1!
            }

            input Type2Interface1Interface2ConnectFieldInput {
              edge: PropsCreateInput!
              where: Interface2ConnectWhere
            }

            input Type2Interface1Interface2CreateFieldInput {
              edge: PropsCreateInput!
              node: Interface2CreateInput!
            }

            input Type2Interface1Interface2DeleteFieldInput {
              where: Interface1Interface2ConnectionWhere
            }

            input Type2Interface1Interface2DisconnectFieldInput {
              where: Interface1Interface2ConnectionWhere
            }

            input Type2Interface1Interface2FieldInput {
              connect: [Type2Interface1Interface2ConnectFieldInput!]
              create: [Type2Interface1Interface2CreateFieldInput!]
            }

            type Type2Interface1Interface2Interface2AggregationSelection {
              count: Int!
              edge: Type2Interface1Interface2Interface2EdgeAggregateSelection
              node: Type2Interface1Interface2Interface2NodeAggregateSelection
            }

            type Type2Interface1Interface2Interface2EdgeAggregateSelection {
              propsField: IntAggregateSelectionNonNullable!
            }

            type Type2Interface1Interface2Interface2NodeAggregateSelection {
              field2: StringAggregateSelectionNullable!
            }

            input Type2Interface1Interface2UpdateConnectionInput {
              edge: PropsUpdateInput
              node: Interface2UpdateInput
            }

            input Type2Interface1Interface2UpdateFieldInput {
              connect: [Type2Interface1Interface2ConnectFieldInput!]
              create: [Type2Interface1Interface2CreateFieldInput!]
              delete: [Type2Interface1Interface2DeleteFieldInput!]
              disconnect: [Type2Interface1Interface2DisconnectFieldInput!]
              update: Type2Interface1Interface2UpdateConnectionInput
              where: Interface1Interface2ConnectionWhere
            }

            input Type2Interface1Options {
              limit: Int
              offset: Int
              \\"\\"\\"
              Specify one or more Type2Interface1Sort objects to sort Type2Interface1s by. The sorts will be applied in the order in which they are arranged in the array.
              \\"\\"\\"
              sort: [Type2Interface1Sort!]
            }

            input Type2Interface1RelationInput {
              interface2: [Type2Interface1Interface2CreateFieldInput!]
            }

            \\"\\"\\"
            Fields to sort Type2Interface1s by. The order in which sorts are applied is not guaranteed when specifying many fields in one Type2Interface1Sort object.
            \\"\\"\\"
            input Type2Interface1Sort {
              field1: SortDirection
            }

            input Type2Interface1UpdateInput {
              field1: String
              interface2: [Type2Interface1Interface2UpdateFieldInput!]
            }

            input Type2Interface1Where {
              AND: [Type2Interface1Where!]
              NOT: Type2Interface1Where
              OR: [Type2Interface1Where!]
              field1: String
              field1_CONTAINS: String
              field1_ENDS_WITH: String
              field1_IN: [String!]
              field1_NOT: String @deprecated(reason: \\"Negation filters will be deprecated, use the NOT operator to achieve the same behavior\\")
              field1_NOT_CONTAINS: String @deprecated(reason: \\"Negation filters will be deprecated, use the NOT operator to achieve the same behavior\\")
              field1_NOT_ENDS_WITH: String @deprecated(reason: \\"Negation filters will be deprecated, use the NOT operator to achieve the same behavior\\")
              field1_NOT_IN: [String!] @deprecated(reason: \\"Negation filters will be deprecated, use the NOT operator to achieve the same behavior\\")
              field1_NOT_STARTS_WITH: String @deprecated(reason: \\"Negation filters will be deprecated, use the NOT operator to achieve the same behavior\\")
              field1_STARTS_WITH: String
              interface2Connection: Interface1Interface2ConnectionWhere @deprecated(reason: \\"Use \`interface2Connection_SOME\` instead.\\")
              \\"\\"\\"
              Return Type2Interface1s where all of the related Interface1Interface2Connections match this filter
              \\"\\"\\"
              interface2Connection_ALL: Interface1Interface2ConnectionWhere
              \\"\\"\\"
              Return Type2Interface1s where none of the related Interface1Interface2Connections match this filter
              \\"\\"\\"
              interface2Connection_NONE: Interface1Interface2ConnectionWhere
              interface2Connection_NOT: Interface1Interface2ConnectionWhere @deprecated(reason: \\"Use \`interface2Connection_NONE\` instead.\\")
              \\"\\"\\"
              Return Type2Interface1s where one of the related Interface1Interface2Connections match this filter
              \\"\\"\\"
              interface2Connection_SINGLE: Interface1Interface2ConnectionWhere
              \\"\\"\\"
              Return Type2Interface1s where some of the related Interface1Interface2Connections match this filter
              \\"\\"\\"
              interface2Connection_SOME: Interface1Interface2ConnectionWhere
            }

            type Type2Interface1sConnection {
              edges: [Type2Interface1Edge!]!
              pageInfo: PageInfo!
              totalCount: Int!
            }

            type Type2Interface2 implements Interface2 {
              field2: String!
            }

            type Type2Interface2AggregateSelection {
              count: Int!
              field2: StringAggregateSelectionNonNullable!
            }

            input Type2Interface2CreateInput {
              field2: String!
            }

            type Type2Interface2Edge {
              cursor: String!
              node: Type2Interface2!
            }

            input Type2Interface2Options {
              limit: Int
              offset: Int
              \\"\\"\\"
              Specify one or more Type2Interface2Sort objects to sort Type2Interface2s by. The sorts will be applied in the order in which they are arranged in the array.
              \\"\\"\\"
              sort: [Type2Interface2Sort!]
            }

            \\"\\"\\"
            Fields to sort Type2Interface2s by. The order in which sorts are applied is not guaranteed when specifying many fields in one Type2Interface2Sort object.
            \\"\\"\\"
            input Type2Interface2Sort {
              field2: SortDirection
            }

            input Type2Interface2UpdateInput {
              field2: String
            }

            input Type2Interface2Where {
              AND: [Type2Interface2Where!]
              NOT: Type2Interface2Where
              OR: [Type2Interface2Where!]
              field2: String
              field2_CONTAINS: String
              field2_ENDS_WITH: String
              field2_IN: [String!]
              field2_NOT: String @deprecated(reason: \\"Negation filters will be deprecated, use the NOT operator to achieve the same behavior\\")
              field2_NOT_CONTAINS: String @deprecated(reason: \\"Negation filters will be deprecated, use the NOT operator to achieve the same behavior\\")
              field2_NOT_ENDS_WITH: String @deprecated(reason: \\"Negation filters will be deprecated, use the NOT operator to achieve the same behavior\\")
              field2_NOT_IN: [String!] @deprecated(reason: \\"Negation filters will be deprecated, use the NOT operator to achieve the same behavior\\")
              field2_NOT_STARTS_WITH: String @deprecated(reason: \\"Negation filters will be deprecated, use the NOT operator to achieve the same behavior\\")
              field2_STARTS_WITH: String
            }

            type Type2Interface2sConnection {
              edges: [Type2Interface2Edge!]!
              pageInfo: PageInfo!
              totalCount: Int!
            }

            \\"\\"\\"
            Information about the number of nodes and relationships created and deleted during an update mutation
            \\"\\"\\"
            type UpdateInfo {
              bookmark: String @deprecated(reason: \\"This field has been deprecated because bookmarks are now handled by the driver.\\")
              nodesCreated: Int!
              nodesDeleted: Int!
              relationshipsCreated: Int!
              relationshipsDeleted: Int!
            }

            type UpdateType1Interface1sMutationResponse {
              info: UpdateInfo!
              type1Interface1s: [Type1Interface1!]!
            }

            type UpdateType1Interface2sMutationResponse {
              info: UpdateInfo!
              type1Interface2s: [Type1Interface2!]!
            }

            type UpdateType1sMutationResponse {
              info: UpdateInfo!
              type1s: [Type1!]!
            }

            type UpdateType2Interface1sMutationResponse {
              info: UpdateInfo!
              type2Interface1s: [Type2Interface1!]!
            }

            type UpdateType2Interface2sMutationResponse {
              info: UpdateInfo!
              type2Interface2s: [Type2Interface2!]!
            }"
        `);

        // expect(() => {
        //     // eslint-disable-next-line @typescript-eslint/no-unused-vars
        //     const neoSchema = new Neo4jGraphQL({ typeDefs, experimental: true });
        // }).toThrowError("Nested interface relationship fields are not supported: Interface1.interface2");
    });

    test("Interface Relationships - nested interface relationships - different relationship implementations", async () => {
        const typeDefs = gql`
            interface Interface1 {
                field1: String!
                interface2: [Interface2!]! @declareRelationship
            }

            interface Interface2 {
                field2: String
            }

            type Type1Interface1 implements Interface1 {
                field1: String!
                interface2: [Interface2!]!
                    @relationship(type: "INTERFACE_TWO", direction: OUT, properties: "Type1Props")
            }

            type Type2Interface1 implements Interface1 {
                field1: String!
                interface2: [Interface2!]!
                    @relationship(type: "INTERFACE_TWO", direction: OUT, properties: "Type2Props")
            }

            type Type1Interface2 implements Interface2 {
                field2: String!
            }

            type Type2Interface2 implements Interface2 {
                field2: String!
            }

            type Type1 {
                field1: String!
                interface1: [Interface1!]! @relationship(type: "INTERFACE_ONE", direction: OUT)
            }

            type Type1Props @relationshipProperties {
                type1Field: Int!
            }

            type Type2Props @relationshipProperties {
                type2Field: Int!
            }
        `;

        const neoSchema = new Neo4jGraphQL({ typeDefs, experimental: true });
        const printedSchema = printSchemaWithDirectives(lexicographicSortSchema(await neoSchema.getSchema()));

        expect(printedSchema).toMatchInlineSnapshot(`
            "schema {
              query: Query
              mutation: Mutation
            }

            \\"\\"\\"
            Information about the number of nodes and relationships created during a create mutation
            \\"\\"\\"
            type CreateInfo {
              bookmark: String @deprecated(reason: \\"This field has been deprecated because bookmarks are now handled by the driver.\\")
              nodesCreated: Int!
              relationshipsCreated: Int!
            }

            type CreateType1Interface1sMutationResponse {
              info: CreateInfo!
              type1Interface1s: [Type1Interface1!]!
            }

            type CreateType1Interface2sMutationResponse {
              info: CreateInfo!
              type1Interface2s: [Type1Interface2!]!
            }

            type CreateType1sMutationResponse {
              info: CreateInfo!
              type1s: [Type1!]!
            }

            type CreateType2Interface1sMutationResponse {
              info: CreateInfo!
              type2Interface1s: [Type2Interface1!]!
            }

            type CreateType2Interface2sMutationResponse {
              info: CreateInfo!
              type2Interface2s: [Type2Interface2!]!
            }

            \\"\\"\\"
            Information about the number of nodes and relationships deleted during a delete mutation
            \\"\\"\\"
            type DeleteInfo {
              bookmark: String @deprecated(reason: \\"This field has been deprecated because bookmarks are now handled by the driver.\\")
              nodesDeleted: Int!
              relationshipsDeleted: Int!
            }

            type IntAggregateSelectionNonNullable {
              average: Float!
              max: Int!
              min: Int!
              sum: Int!
            }

            interface Interface1 {
              field1: String!
              interface2(options: Interface2Options, where: Interface2Where): [Interface2!]!
              interface2Connection(after: String, first: Int, sort: [Interface1Interface2ConnectionSort!], where: Interface1Interface2ConnectionWhere): Interface1Interface2Connection!
            }

            type Interface1AggregateSelection {
              count: Int!
              field1: StringAggregateSelectionNonNullable!
            }

            input Interface1ConnectInput {
              interface2: [Interface1Interface2ConnectFieldInput!]
            }

            input Interface1ConnectWhere {
              node: Interface1Where!
            }

            input Interface1CreateInput {
              Type1Interface1: Type1Interface1CreateInput
              Type2Interface1: Type2Interface1CreateInput
            }

            input Interface1DeleteInput {
              interface2: [Interface1Interface2DeleteFieldInput!]
            }

            input Interface1DisconnectInput {
              interface2: [Interface1Interface2DisconnectFieldInput!]
            }

            enum Interface1Implementation {
              Type1Interface1
              Type2Interface1
            }

            input Interface1Interface2ConnectFieldInput {
              edge: Interface1Interface2EdgeCreateInput!
              where: Interface2ConnectWhere
            }

            type Interface1Interface2Connection {
              edges: [Interface1Interface2Relationship!]!
              pageInfo: PageInfo!
              totalCount: Int!
            }

            input Interface1Interface2ConnectionSort {
              edge: Interface1Interface2EdgeSort
              node: Interface2Sort
            }

            input Interface1Interface2ConnectionWhere {
              AND: [Interface1Interface2ConnectionWhere!]
              NOT: Interface1Interface2ConnectionWhere
              OR: [Interface1Interface2ConnectionWhere!]
              edge: Interface1Interface2EdgeWhere
              edge_NOT: Interface1Interface2EdgeWhere @deprecated(reason: \\"Negation filters will be deprecated, use the NOT operator to achieve the same behavior\\")
              node: Interface2Where
              node_NOT: Interface2Where @deprecated(reason: \\"Negation filters will be deprecated, use the NOT operator to achieve the same behavior\\")
            }

            input Interface1Interface2CreateFieldInput {
              edge: Interface1Interface2EdgeCreateInput!
              node: Interface2CreateInput!
            }

            input Interface1Interface2DeleteFieldInput {
              where: Interface1Interface2ConnectionWhere
            }

            input Interface1Interface2DisconnectFieldInput {
              where: Interface1Interface2ConnectionWhere
            }

            input Interface1Interface2EdgeCreateInput {
              \\"\\"\\"
              Relationship properties when source node is of type:
              * Type1Interface1
              \\"\\"\\"
              Type1Props: Type1PropsCreateInput!
              \\"\\"\\"
              Relationship properties when source node is of type:
              * Type2Interface1
              \\"\\"\\"
              Type2Props: Type2PropsCreateInput!
            }

            input Interface1Interface2EdgeSort {
              \\"\\"\\"
              Relationship properties when source node is of type:
              * Type1Interface1
              \\"\\"\\"
              Type1Props: Type1PropsSort
              \\"\\"\\"
              Relationship properties when source node is of type:
              * Type2Interface1
              \\"\\"\\"
              Type2Props: Type2PropsSort
            }

            input Interface1Interface2EdgeUpdateInput {
              \\"\\"\\"
              Relationship properties when source node is of type:
              * Type1Interface1
              \\"\\"\\"
              Type1Props: Type1PropsUpdateInput
              \\"\\"\\"
              Relationship properties when source node is of type:
              * Type2Interface1
              \\"\\"\\"
              Type2Props: Type2PropsUpdateInput
            }

            input Interface1Interface2EdgeWhere {
              \\"\\"\\"
              Relationship properties when source node is of type:
              * Type1Interface1
              \\"\\"\\"
              Type1Props: Type1PropsWhere
              \\"\\"\\"
              Relationship properties when source node is of type:
              * Type2Interface1
              \\"\\"\\"
              Type2Props: Type2PropsWhere
            }

            type Interface1Interface2Relationship {
              cursor: String!
              node: Interface2!
              properties: Interface1Interface2RelationshipProperties!
            }

            union Interface1Interface2RelationshipProperties = Type1Props | Type2Props

            input Interface1Interface2UpdateConnectionInput {
              edge: Interface1Interface2EdgeUpdateInput
              node: Interface2UpdateInput
            }

            input Interface1Interface2UpdateFieldInput {
              connect: [Interface1Interface2ConnectFieldInput!]
              create: [Interface1Interface2CreateFieldInput!]
              delete: [Interface1Interface2DeleteFieldInput!]
              disconnect: [Interface1Interface2DisconnectFieldInput!]
              update: Interface1Interface2UpdateConnectionInput
              where: Interface1Interface2ConnectionWhere
            }

            input Interface1Options {
              limit: Int
              offset: Int
              \\"\\"\\"
              Specify one or more Interface1Sort objects to sort Interface1s by. The sorts will be applied in the order in which they are arranged in the array.
              \\"\\"\\"
              sort: [Interface1Sort]
            }

            \\"\\"\\"
            Fields to sort Interface1s by. The order in which sorts are applied is not guaranteed when specifying many fields in one Interface1Sort object.
            \\"\\"\\"
            input Interface1Sort {
              field1: SortDirection
            }

            input Interface1UpdateInput {
              field1: String
              interface2: [Interface1Interface2UpdateFieldInput!]
            }

            input Interface1Where {
              AND: [Interface1Where!]
              NOT: Interface1Where
              OR: [Interface1Where!]
              field1: String
              field1_CONTAINS: String
              field1_ENDS_WITH: String
              field1_IN: [String!]
              field1_NOT: String @deprecated(reason: \\"Negation filters will be deprecated, use the NOT operator to achieve the same behavior\\")
              field1_NOT_CONTAINS: String @deprecated(reason: \\"Negation filters will be deprecated, use the NOT operator to achieve the same behavior\\")
              field1_NOT_ENDS_WITH: String @deprecated(reason: \\"Negation filters will be deprecated, use the NOT operator to achieve the same behavior\\")
              field1_NOT_IN: [String!] @deprecated(reason: \\"Negation filters will be deprecated, use the NOT operator to achieve the same behavior\\")
              field1_NOT_STARTS_WITH: String @deprecated(reason: \\"Negation filters will be deprecated, use the NOT operator to achieve the same behavior\\")
              field1_STARTS_WITH: String
              interface2Connection: Interface1Interface2ConnectionWhere @deprecated(reason: \\"Use \`interface2Connection_SOME\` instead.\\")
              \\"\\"\\"
              Return Interface1s where all of the related Interface1Interface2Connections match this filter
              \\"\\"\\"
              interface2Connection_ALL: Interface1Interface2ConnectionWhere
              \\"\\"\\"
              Return Interface1s where none of the related Interface1Interface2Connections match this filter
              \\"\\"\\"
              interface2Connection_NONE: Interface1Interface2ConnectionWhere
              interface2Connection_NOT: Interface1Interface2ConnectionWhere @deprecated(reason: \\"Use \`interface2Connection_NONE\` instead.\\")
              \\"\\"\\"
              Return Interface1s where one of the related Interface1Interface2Connections match this filter
              \\"\\"\\"
              interface2Connection_SINGLE: Interface1Interface2ConnectionWhere
              \\"\\"\\"
              Return Interface1s where some of the related Interface1Interface2Connections match this filter
              \\"\\"\\"
              interface2Connection_SOME: Interface1Interface2ConnectionWhere
              typename_IN: [Interface1Implementation!]
            }

            interface Interface2 {
              field2: String
            }

            type Interface2AggregateSelection {
              count: Int!
              field2: StringAggregateSelectionNullable!
            }

            input Interface2ConnectWhere {
              node: Interface2Where!
            }

            input Interface2CreateInput {
              Type1Interface2: Type1Interface2CreateInput
              Type2Interface2: Type2Interface2CreateInput
            }

            enum Interface2Implementation {
              Type1Interface2
              Type2Interface2
            }

            input Interface2Options {
              limit: Int
              offset: Int
              \\"\\"\\"
              Specify one or more Interface2Sort objects to sort Interface2s by. The sorts will be applied in the order in which they are arranged in the array.
              \\"\\"\\"
              sort: [Interface2Sort]
            }

            \\"\\"\\"
            Fields to sort Interface2s by. The order in which sorts are applied is not guaranteed when specifying many fields in one Interface2Sort object.
            \\"\\"\\"
            input Interface2Sort {
              field2: SortDirection
            }

            input Interface2UpdateInput {
              field2: String
            }

            input Interface2Where {
              AND: [Interface2Where!]
              NOT: Interface2Where
              OR: [Interface2Where!]
              field2: String
              field2_CONTAINS: String
              field2_ENDS_WITH: String
              field2_IN: [String]
              field2_NOT: String @deprecated(reason: \\"Negation filters will be deprecated, use the NOT operator to achieve the same behavior\\")
              field2_NOT_CONTAINS: String @deprecated(reason: \\"Negation filters will be deprecated, use the NOT operator to achieve the same behavior\\")
              field2_NOT_ENDS_WITH: String @deprecated(reason: \\"Negation filters will be deprecated, use the NOT operator to achieve the same behavior\\")
              field2_NOT_IN: [String] @deprecated(reason: \\"Negation filters will be deprecated, use the NOT operator to achieve the same behavior\\")
              field2_NOT_STARTS_WITH: String @deprecated(reason: \\"Negation filters will be deprecated, use the NOT operator to achieve the same behavior\\")
              field2_STARTS_WITH: String
              typename_IN: [Interface2Implementation!]
            }

            type Mutation {
              createType1Interface1s(input: [Type1Interface1CreateInput!]!): CreateType1Interface1sMutationResponse!
              createType1Interface2s(input: [Type1Interface2CreateInput!]!): CreateType1Interface2sMutationResponse!
              createType1s(input: [Type1CreateInput!]!): CreateType1sMutationResponse!
              createType2Interface1s(input: [Type2Interface1CreateInput!]!): CreateType2Interface1sMutationResponse!
              createType2Interface2s(input: [Type2Interface2CreateInput!]!): CreateType2Interface2sMutationResponse!
              deleteType1Interface1s(delete: Type1Interface1DeleteInput, where: Type1Interface1Where): DeleteInfo!
              deleteType1Interface2s(where: Type1Interface2Where): DeleteInfo!
              deleteType1s(delete: Type1DeleteInput, where: Type1Where): DeleteInfo!
              deleteType2Interface1s(delete: Type2Interface1DeleteInput, where: Type2Interface1Where): DeleteInfo!
              deleteType2Interface2s(where: Type2Interface2Where): DeleteInfo!
              updateType1Interface1s(connect: Type1Interface1ConnectInput, create: Type1Interface1RelationInput, delete: Type1Interface1DeleteInput, disconnect: Type1Interface1DisconnectInput, update: Type1Interface1UpdateInput, where: Type1Interface1Where): UpdateType1Interface1sMutationResponse!
              updateType1Interface2s(update: Type1Interface2UpdateInput, where: Type1Interface2Where): UpdateType1Interface2sMutationResponse!
              updateType1s(connect: Type1ConnectInput, create: Type1RelationInput, delete: Type1DeleteInput, disconnect: Type1DisconnectInput, update: Type1UpdateInput, where: Type1Where): UpdateType1sMutationResponse!
              updateType2Interface1s(connect: Type2Interface1ConnectInput, create: Type2Interface1RelationInput, delete: Type2Interface1DeleteInput, disconnect: Type2Interface1DisconnectInput, update: Type2Interface1UpdateInput, where: Type2Interface1Where): UpdateType2Interface1sMutationResponse!
              updateType2Interface2s(update: Type2Interface2UpdateInput, where: Type2Interface2Where): UpdateType2Interface2sMutationResponse!
            }

            \\"\\"\\"Pagination information (Relay)\\"\\"\\"
            type PageInfo {
              endCursor: String
              hasNextPage: Boolean!
              hasPreviousPage: Boolean!
              startCursor: String
            }

            type Query {
              interface1s(options: Interface1Options, where: Interface1Where): [Interface1!]!
              interface1sAggregate(where: Interface1Where): Interface1AggregateSelection!
              interface2s(options: Interface2Options, where: Interface2Where): [Interface2!]!
              interface2sAggregate(where: Interface2Where): Interface2AggregateSelection!
              type1Interface1s(options: Type1Interface1Options, where: Type1Interface1Where): [Type1Interface1!]!
              type1Interface1sAggregate(where: Type1Interface1Where): Type1Interface1AggregateSelection!
              type1Interface1sConnection(after: String, first: Int, sort: [Type1Interface1Sort], where: Type1Interface1Where): Type1Interface1sConnection!
              type1Interface2s(options: Type1Interface2Options, where: Type1Interface2Where): [Type1Interface2!]!
              type1Interface2sAggregate(where: Type1Interface2Where): Type1Interface2AggregateSelection!
              type1Interface2sConnection(after: String, first: Int, sort: [Type1Interface2Sort], where: Type1Interface2Where): Type1Interface2sConnection!
              type1s(options: Type1Options, where: Type1Where): [Type1!]!
              type1sAggregate(where: Type1Where): Type1AggregateSelection!
              type1sConnection(after: String, first: Int, sort: [Type1Sort], where: Type1Where): Type1sConnection!
              type2Interface1s(options: Type2Interface1Options, where: Type2Interface1Where): [Type2Interface1!]!
              type2Interface1sAggregate(where: Type2Interface1Where): Type2Interface1AggregateSelection!
              type2Interface1sConnection(after: String, first: Int, sort: [Type2Interface1Sort], where: Type2Interface1Where): Type2Interface1sConnection!
              type2Interface2s(options: Type2Interface2Options, where: Type2Interface2Where): [Type2Interface2!]!
              type2Interface2sAggregate(where: Type2Interface2Where): Type2Interface2AggregateSelection!
              type2Interface2sConnection(after: String, first: Int, sort: [Type2Interface2Sort], where: Type2Interface2Where): Type2Interface2sConnection!
            }

            \\"\\"\\"An enum for sorting in either ascending or descending order.\\"\\"\\"
            enum SortDirection {
              \\"\\"\\"Sort by field values in ascending order.\\"\\"\\"
              ASC
              \\"\\"\\"Sort by field values in descending order.\\"\\"\\"
              DESC
            }

            type StringAggregateSelectionNonNullable {
              longest: String!
              shortest: String!
            }

            type StringAggregateSelectionNullable {
              longest: String
              shortest: String
            }

            type Type1 {
              field1: String!
              interface1(directed: Boolean = true, options: Interface1Options, where: Interface1Where): [Interface1!]!
              interface1Aggregate(directed: Boolean = true, where: Interface1Where): Type1Interface1Interface1AggregationSelection
              interface1Connection(after: String, directed: Boolean = true, first: Int, sort: [Type1Interface1ConnectionSort!], where: Type1Interface1ConnectionWhere): Type1Interface1Connection!
            }

            type Type1AggregateSelection {
              count: Int!
              field1: StringAggregateSelectionNonNullable!
            }

            input Type1ConnectInput {
              interface1: [Type1Interface1ConnectFieldInput!]
            }

            input Type1CreateInput {
              field1: String!
              interface1: Type1Interface1FieldInput
            }

            input Type1DeleteInput {
              interface1: [Type1Interface1DeleteFieldInput!]
            }

            input Type1DisconnectInput {
              interface1: [Type1Interface1DisconnectFieldInput!]
            }

            type Type1Edge {
              cursor: String!
              node: Type1!
            }

            type Type1Interface1 implements Interface1 {
              field1: String!
              interface2(directed: Boolean = true, options: Interface2Options, where: Interface2Where): [Interface2!]!
              interface2Aggregate(directed: Boolean = true, where: Interface2Where): Type1Interface1Interface2Interface2AggregationSelection
              interface2Connection(after: String, directed: Boolean = true, first: Int, sort: [Interface1Interface2ConnectionSort!], where: Interface1Interface2ConnectionWhere): Interface1Interface2Connection!
            }

            type Type1Interface1AggregateSelection {
              count: Int!
              field1: StringAggregateSelectionNonNullable!
            }

            input Type1Interface1ConnectFieldInput {
              connect: Interface1ConnectInput
              where: Interface1ConnectWhere
            }

            input Type1Interface1ConnectInput {
              interface2: [Type1Interface1Interface2ConnectFieldInput!]
            }

            type Type1Interface1Connection {
              edges: [Type1Interface1Relationship!]!
              pageInfo: PageInfo!
              totalCount: Int!
            }

            input Type1Interface1ConnectionSort {
              node: Interface1Sort
            }

            input Type1Interface1ConnectionWhere {
              AND: [Type1Interface1ConnectionWhere!]
              NOT: Type1Interface1ConnectionWhere
              OR: [Type1Interface1ConnectionWhere!]
              node: Interface1Where
              node_NOT: Interface1Where @deprecated(reason: \\"Negation filters will be deprecated, use the NOT operator to achieve the same behavior\\")
            }

            input Type1Interface1CreateFieldInput {
              node: Interface1CreateInput!
            }

            input Type1Interface1CreateInput {
              field1: String!
              interface2: Type1Interface1Interface2FieldInput
            }

            input Type1Interface1DeleteFieldInput {
              delete: Interface1DeleteInput
              where: Type1Interface1ConnectionWhere
            }

            input Type1Interface1DeleteInput {
              interface2: [Type1Interface1Interface2DeleteFieldInput!]
            }

            input Type1Interface1DisconnectFieldInput {
              disconnect: Interface1DisconnectInput
              where: Type1Interface1ConnectionWhere
            }

            input Type1Interface1DisconnectInput {
              interface2: [Type1Interface1Interface2DisconnectFieldInput!]
            }

            type Type1Interface1Edge {
              cursor: String!
              node: Type1Interface1!
            }

            input Type1Interface1FieldInput {
              connect: [Type1Interface1ConnectFieldInput!]
              create: [Type1Interface1CreateFieldInput!]
            }

            type Type1Interface1Interface1AggregationSelection {
              count: Int!
              node: Type1Interface1Interface1NodeAggregateSelection
            }

            type Type1Interface1Interface1NodeAggregateSelection {
              field1: StringAggregateSelectionNonNullable!
            }

            input Type1Interface1Interface2ConnectFieldInput {
              edge: Type1PropsCreateInput!
              where: Interface2ConnectWhere
            }

            input Type1Interface1Interface2CreateFieldInput {
              edge: Type1PropsCreateInput!
              node: Interface2CreateInput!
            }

            input Type1Interface1Interface2DeleteFieldInput {
              where: Interface1Interface2ConnectionWhere
            }

            input Type1Interface1Interface2DisconnectFieldInput {
              where: Interface1Interface2ConnectionWhere
            }

            input Type1Interface1Interface2FieldInput {
              connect: [Type1Interface1Interface2ConnectFieldInput!]
              create: [Type1Interface1Interface2CreateFieldInput!]
            }

            type Type1Interface1Interface2Interface2AggregationSelection {
              count: Int!
              edge: Type1Interface1Interface2Interface2EdgeAggregateSelection
              node: Type1Interface1Interface2Interface2NodeAggregateSelection
            }

            type Type1Interface1Interface2Interface2EdgeAggregateSelection {
              type1Field: IntAggregateSelectionNonNullable!
            }

            type Type1Interface1Interface2Interface2NodeAggregateSelection {
              field2: StringAggregateSelectionNullable!
            }

            input Type1Interface1Interface2UpdateConnectionInput {
              edge: Type1PropsUpdateInput
              node: Interface2UpdateInput
            }

            input Type1Interface1Interface2UpdateFieldInput {
              connect: [Type1Interface1Interface2ConnectFieldInput!]
              create: [Type1Interface1Interface2CreateFieldInput!]
              delete: [Type1Interface1Interface2DeleteFieldInput!]
              disconnect: [Type1Interface1Interface2DisconnectFieldInput!]
              update: Type1Interface1Interface2UpdateConnectionInput
              where: Interface1Interface2ConnectionWhere
            }

            input Type1Interface1Options {
              limit: Int
              offset: Int
              \\"\\"\\"
              Specify one or more Type1Interface1Sort objects to sort Type1Interface1s by. The sorts will be applied in the order in which they are arranged in the array.
              \\"\\"\\"
              sort: [Type1Interface1Sort!]
            }

            input Type1Interface1RelationInput {
              interface2: [Type1Interface1Interface2CreateFieldInput!]
            }

            type Type1Interface1Relationship {
              cursor: String!
              node: Interface1!
            }

            \\"\\"\\"
            Fields to sort Type1Interface1s by. The order in which sorts are applied is not guaranteed when specifying many fields in one Type1Interface1Sort object.
            \\"\\"\\"
            input Type1Interface1Sort {
              field1: SortDirection
            }

            input Type1Interface1UpdateConnectionInput {
              node: Interface1UpdateInput
            }

            input Type1Interface1UpdateFieldInput {
              connect: [Type1Interface1ConnectFieldInput!]
              create: [Type1Interface1CreateFieldInput!]
              delete: [Type1Interface1DeleteFieldInput!]
              disconnect: [Type1Interface1DisconnectFieldInput!]
              update: Type1Interface1UpdateConnectionInput
              where: Type1Interface1ConnectionWhere
            }

            input Type1Interface1UpdateInput {
              field1: String
              interface2: [Type1Interface1Interface2UpdateFieldInput!]
            }

            input Type1Interface1Where {
              AND: [Type1Interface1Where!]
              NOT: Type1Interface1Where
              OR: [Type1Interface1Where!]
              field1: String
              field1_CONTAINS: String
              field1_ENDS_WITH: String
              field1_IN: [String!]
              field1_NOT: String @deprecated(reason: \\"Negation filters will be deprecated, use the NOT operator to achieve the same behavior\\")
              field1_NOT_CONTAINS: String @deprecated(reason: \\"Negation filters will be deprecated, use the NOT operator to achieve the same behavior\\")
              field1_NOT_ENDS_WITH: String @deprecated(reason: \\"Negation filters will be deprecated, use the NOT operator to achieve the same behavior\\")
              field1_NOT_IN: [String!] @deprecated(reason: \\"Negation filters will be deprecated, use the NOT operator to achieve the same behavior\\")
              field1_NOT_STARTS_WITH: String @deprecated(reason: \\"Negation filters will be deprecated, use the NOT operator to achieve the same behavior\\")
              field1_STARTS_WITH: String
              interface2Connection: Interface1Interface2ConnectionWhere @deprecated(reason: \\"Use \`interface2Connection_SOME\` instead.\\")
              \\"\\"\\"
              Return Type1Interface1s where all of the related Interface1Interface2Connections match this filter
              \\"\\"\\"
              interface2Connection_ALL: Interface1Interface2ConnectionWhere
              \\"\\"\\"
              Return Type1Interface1s where none of the related Interface1Interface2Connections match this filter
              \\"\\"\\"
              interface2Connection_NONE: Interface1Interface2ConnectionWhere
              interface2Connection_NOT: Interface1Interface2ConnectionWhere @deprecated(reason: \\"Use \`interface2Connection_NONE\` instead.\\")
              \\"\\"\\"
              Return Type1Interface1s where one of the related Interface1Interface2Connections match this filter
              \\"\\"\\"
              interface2Connection_SINGLE: Interface1Interface2ConnectionWhere
              \\"\\"\\"
              Return Type1Interface1s where some of the related Interface1Interface2Connections match this filter
              \\"\\"\\"
              interface2Connection_SOME: Interface1Interface2ConnectionWhere
            }

            type Type1Interface1sConnection {
              edges: [Type1Interface1Edge!]!
              pageInfo: PageInfo!
              totalCount: Int!
            }

            type Type1Interface2 implements Interface2 {
              field2: String!
            }

            type Type1Interface2AggregateSelection {
              count: Int!
              field2: StringAggregateSelectionNonNullable!
            }

            input Type1Interface2CreateInput {
              field2: String!
            }

            type Type1Interface2Edge {
              cursor: String!
              node: Type1Interface2!
            }

            input Type1Interface2Options {
              limit: Int
              offset: Int
              \\"\\"\\"
              Specify one or more Type1Interface2Sort objects to sort Type1Interface2s by. The sorts will be applied in the order in which they are arranged in the array.
              \\"\\"\\"
              sort: [Type1Interface2Sort!]
            }

            \\"\\"\\"
            Fields to sort Type1Interface2s by. The order in which sorts are applied is not guaranteed when specifying many fields in one Type1Interface2Sort object.
            \\"\\"\\"
            input Type1Interface2Sort {
              field2: SortDirection
            }

            input Type1Interface2UpdateInput {
              field2: String
            }

            input Type1Interface2Where {
              AND: [Type1Interface2Where!]
              NOT: Type1Interface2Where
              OR: [Type1Interface2Where!]
              field2: String
              field2_CONTAINS: String
              field2_ENDS_WITH: String
              field2_IN: [String!]
              field2_NOT: String @deprecated(reason: \\"Negation filters will be deprecated, use the NOT operator to achieve the same behavior\\")
              field2_NOT_CONTAINS: String @deprecated(reason: \\"Negation filters will be deprecated, use the NOT operator to achieve the same behavior\\")
              field2_NOT_ENDS_WITH: String @deprecated(reason: \\"Negation filters will be deprecated, use the NOT operator to achieve the same behavior\\")
              field2_NOT_IN: [String!] @deprecated(reason: \\"Negation filters will be deprecated, use the NOT operator to achieve the same behavior\\")
              field2_NOT_STARTS_WITH: String @deprecated(reason: \\"Negation filters will be deprecated, use the NOT operator to achieve the same behavior\\")
              field2_STARTS_WITH: String
            }

            type Type1Interface2sConnection {
              edges: [Type1Interface2Edge!]!
              pageInfo: PageInfo!
              totalCount: Int!
            }

            input Type1Options {
              limit: Int
              offset: Int
              \\"\\"\\"
              Specify one or more Type1Sort objects to sort Type1s by. The sorts will be applied in the order in which they are arranged in the array.
              \\"\\"\\"
              sort: [Type1Sort!]
            }

            \\"\\"\\"
            The edge properties for the following fields:
            * Type1Interface1.interface2
            \\"\\"\\"
            type Type1Props {
              type1Field: Int!
            }

            input Type1PropsCreateInput {
              type1Field: Int!
            }

            input Type1PropsSort {
              type1Field: SortDirection
            }

            input Type1PropsUpdateInput {
              type1Field: Int
              type1Field_DECREMENT: Int
              type1Field_INCREMENT: Int
            }

            input Type1PropsWhere {
              AND: [Type1PropsWhere!]
              NOT: Type1PropsWhere
              OR: [Type1PropsWhere!]
              type1Field: Int
              type1Field_GT: Int
              type1Field_GTE: Int
              type1Field_IN: [Int!]
              type1Field_LT: Int
              type1Field_LTE: Int
              type1Field_NOT: Int @deprecated(reason: \\"Negation filters will be deprecated, use the NOT operator to achieve the same behavior\\")
              type1Field_NOT_IN: [Int!] @deprecated(reason: \\"Negation filters will be deprecated, use the NOT operator to achieve the same behavior\\")
            }

            input Type1RelationInput {
              interface1: [Type1Interface1CreateFieldInput!]
            }

            \\"\\"\\"
            Fields to sort Type1s by. The order in which sorts are applied is not guaranteed when specifying many fields in one Type1Sort object.
            \\"\\"\\"
            input Type1Sort {
              field1: SortDirection
            }

            input Type1UpdateInput {
              field1: String
              interface1: [Type1Interface1UpdateFieldInput!]
            }

            input Type1Where {
              AND: [Type1Where!]
              NOT: Type1Where
              OR: [Type1Where!]
              field1: String
              field1_CONTAINS: String
              field1_ENDS_WITH: String
              field1_IN: [String!]
              field1_NOT: String @deprecated(reason: \\"Negation filters will be deprecated, use the NOT operator to achieve the same behavior\\")
              field1_NOT_CONTAINS: String @deprecated(reason: \\"Negation filters will be deprecated, use the NOT operator to achieve the same behavior\\")
              field1_NOT_ENDS_WITH: String @deprecated(reason: \\"Negation filters will be deprecated, use the NOT operator to achieve the same behavior\\")
              field1_NOT_IN: [String!] @deprecated(reason: \\"Negation filters will be deprecated, use the NOT operator to achieve the same behavior\\")
              field1_NOT_STARTS_WITH: String @deprecated(reason: \\"Negation filters will be deprecated, use the NOT operator to achieve the same behavior\\")
              field1_STARTS_WITH: String
              interface1Connection: Type1Interface1ConnectionWhere @deprecated(reason: \\"Use \`interface1Connection_SOME\` instead.\\")
              \\"\\"\\"
              Return Type1s where all of the related Type1Interface1Connections match this filter
              \\"\\"\\"
              interface1Connection_ALL: Type1Interface1ConnectionWhere
              \\"\\"\\"
              Return Type1s where none of the related Type1Interface1Connections match this filter
              \\"\\"\\"
              interface1Connection_NONE: Type1Interface1ConnectionWhere
              interface1Connection_NOT: Type1Interface1ConnectionWhere @deprecated(reason: \\"Use \`interface1Connection_NONE\` instead.\\")
              \\"\\"\\"
              Return Type1s where one of the related Type1Interface1Connections match this filter
              \\"\\"\\"
              interface1Connection_SINGLE: Type1Interface1ConnectionWhere
              \\"\\"\\"
              Return Type1s where some of the related Type1Interface1Connections match this filter
              \\"\\"\\"
              interface1Connection_SOME: Type1Interface1ConnectionWhere
            }

            type Type1sConnection {
              edges: [Type1Edge!]!
              pageInfo: PageInfo!
              totalCount: Int!
            }

            type Type2Interface1 implements Interface1 {
              field1: String!
              interface2(directed: Boolean = true, options: Interface2Options, where: Interface2Where): [Interface2!]!
              interface2Aggregate(directed: Boolean = true, where: Interface2Where): Type2Interface1Interface2Interface2AggregationSelection
              interface2Connection(after: String, directed: Boolean = true, first: Int, sort: [Interface1Interface2ConnectionSort!], where: Interface1Interface2ConnectionWhere): Interface1Interface2Connection!
            }

            type Type2Interface1AggregateSelection {
              count: Int!
              field1: StringAggregateSelectionNonNullable!
            }

            input Type2Interface1ConnectInput {
              interface2: [Type2Interface1Interface2ConnectFieldInput!]
            }

            input Type2Interface1CreateInput {
              field1: String!
              interface2: Type2Interface1Interface2FieldInput
            }

            input Type2Interface1DeleteInput {
              interface2: [Type2Interface1Interface2DeleteFieldInput!]
            }

            input Type2Interface1DisconnectInput {
              interface2: [Type2Interface1Interface2DisconnectFieldInput!]
            }

            type Type2Interface1Edge {
              cursor: String!
              node: Type2Interface1!
            }

            input Type2Interface1Interface2ConnectFieldInput {
              edge: Type2PropsCreateInput!
              where: Interface2ConnectWhere
            }

            input Type2Interface1Interface2CreateFieldInput {
              edge: Type2PropsCreateInput!
              node: Interface2CreateInput!
            }

            input Type2Interface1Interface2DeleteFieldInput {
              where: Interface1Interface2ConnectionWhere
            }

            input Type2Interface1Interface2DisconnectFieldInput {
              where: Interface1Interface2ConnectionWhere
            }

            input Type2Interface1Interface2FieldInput {
              connect: [Type2Interface1Interface2ConnectFieldInput!]
              create: [Type2Interface1Interface2CreateFieldInput!]
            }

            type Type2Interface1Interface2Interface2AggregationSelection {
              count: Int!
              edge: Type2Interface1Interface2Interface2EdgeAggregateSelection
              node: Type2Interface1Interface2Interface2NodeAggregateSelection
            }

            type Type2Interface1Interface2Interface2EdgeAggregateSelection {
              type2Field: IntAggregateSelectionNonNullable!
            }

            type Type2Interface1Interface2Interface2NodeAggregateSelection {
              field2: StringAggregateSelectionNullable!
            }

            input Type2Interface1Interface2UpdateConnectionInput {
              edge: Type2PropsUpdateInput
              node: Interface2UpdateInput
            }

            input Type2Interface1Interface2UpdateFieldInput {
              connect: [Type2Interface1Interface2ConnectFieldInput!]
              create: [Type2Interface1Interface2CreateFieldInput!]
              delete: [Type2Interface1Interface2DeleteFieldInput!]
              disconnect: [Type2Interface1Interface2DisconnectFieldInput!]
              update: Type2Interface1Interface2UpdateConnectionInput
              where: Interface1Interface2ConnectionWhere
            }

            input Type2Interface1Options {
              limit: Int
              offset: Int
              \\"\\"\\"
              Specify one or more Type2Interface1Sort objects to sort Type2Interface1s by. The sorts will be applied in the order in which they are arranged in the array.
              \\"\\"\\"
              sort: [Type2Interface1Sort!]
            }

            input Type2Interface1RelationInput {
              interface2: [Type2Interface1Interface2CreateFieldInput!]
            }

            \\"\\"\\"
            Fields to sort Type2Interface1s by. The order in which sorts are applied is not guaranteed when specifying many fields in one Type2Interface1Sort object.
            \\"\\"\\"
            input Type2Interface1Sort {
              field1: SortDirection
            }

            input Type2Interface1UpdateInput {
              field1: String
              interface2: [Type2Interface1Interface2UpdateFieldInput!]
            }

            input Type2Interface1Where {
              AND: [Type2Interface1Where!]
              NOT: Type2Interface1Where
              OR: [Type2Interface1Where!]
              field1: String
              field1_CONTAINS: String
              field1_ENDS_WITH: String
              field1_IN: [String!]
              field1_NOT: String @deprecated(reason: \\"Negation filters will be deprecated, use the NOT operator to achieve the same behavior\\")
              field1_NOT_CONTAINS: String @deprecated(reason: \\"Negation filters will be deprecated, use the NOT operator to achieve the same behavior\\")
              field1_NOT_ENDS_WITH: String @deprecated(reason: \\"Negation filters will be deprecated, use the NOT operator to achieve the same behavior\\")
              field1_NOT_IN: [String!] @deprecated(reason: \\"Negation filters will be deprecated, use the NOT operator to achieve the same behavior\\")
              field1_NOT_STARTS_WITH: String @deprecated(reason: \\"Negation filters will be deprecated, use the NOT operator to achieve the same behavior\\")
              field1_STARTS_WITH: String
              interface2Connection: Interface1Interface2ConnectionWhere @deprecated(reason: \\"Use \`interface2Connection_SOME\` instead.\\")
              \\"\\"\\"
              Return Type2Interface1s where all of the related Interface1Interface2Connections match this filter
              \\"\\"\\"
              interface2Connection_ALL: Interface1Interface2ConnectionWhere
              \\"\\"\\"
              Return Type2Interface1s where none of the related Interface1Interface2Connections match this filter
              \\"\\"\\"
              interface2Connection_NONE: Interface1Interface2ConnectionWhere
              interface2Connection_NOT: Interface1Interface2ConnectionWhere @deprecated(reason: \\"Use \`interface2Connection_NONE\` instead.\\")
              \\"\\"\\"
              Return Type2Interface1s where one of the related Interface1Interface2Connections match this filter
              \\"\\"\\"
              interface2Connection_SINGLE: Interface1Interface2ConnectionWhere
              \\"\\"\\"
              Return Type2Interface1s where some of the related Interface1Interface2Connections match this filter
              \\"\\"\\"
              interface2Connection_SOME: Interface1Interface2ConnectionWhere
            }

            type Type2Interface1sConnection {
              edges: [Type2Interface1Edge!]!
              pageInfo: PageInfo!
              totalCount: Int!
            }

            type Type2Interface2 implements Interface2 {
              field2: String!
            }

            type Type2Interface2AggregateSelection {
              count: Int!
              field2: StringAggregateSelectionNonNullable!
            }

            input Type2Interface2CreateInput {
              field2: String!
            }

            type Type2Interface2Edge {
              cursor: String!
              node: Type2Interface2!
            }

            input Type2Interface2Options {
              limit: Int
              offset: Int
              \\"\\"\\"
              Specify one or more Type2Interface2Sort objects to sort Type2Interface2s by. The sorts will be applied in the order in which they are arranged in the array.
              \\"\\"\\"
              sort: [Type2Interface2Sort!]
            }

            \\"\\"\\"
            Fields to sort Type2Interface2s by. The order in which sorts are applied is not guaranteed when specifying many fields in one Type2Interface2Sort object.
            \\"\\"\\"
            input Type2Interface2Sort {
              field2: SortDirection
            }

            input Type2Interface2UpdateInput {
              field2: String
            }

            input Type2Interface2Where {
              AND: [Type2Interface2Where!]
              NOT: Type2Interface2Where
              OR: [Type2Interface2Where!]
              field2: String
              field2_CONTAINS: String
              field2_ENDS_WITH: String
              field2_IN: [String!]
              field2_NOT: String @deprecated(reason: \\"Negation filters will be deprecated, use the NOT operator to achieve the same behavior\\")
              field2_NOT_CONTAINS: String @deprecated(reason: \\"Negation filters will be deprecated, use the NOT operator to achieve the same behavior\\")
              field2_NOT_ENDS_WITH: String @deprecated(reason: \\"Negation filters will be deprecated, use the NOT operator to achieve the same behavior\\")
              field2_NOT_IN: [String!] @deprecated(reason: \\"Negation filters will be deprecated, use the NOT operator to achieve the same behavior\\")
              field2_NOT_STARTS_WITH: String @deprecated(reason: \\"Negation filters will be deprecated, use the NOT operator to achieve the same behavior\\")
              field2_STARTS_WITH: String
            }

            type Type2Interface2sConnection {
              edges: [Type2Interface2Edge!]!
              pageInfo: PageInfo!
              totalCount: Int!
            }

            \\"\\"\\"
            The edge properties for the following fields:
            * Type2Interface1.interface2
            \\"\\"\\"
            type Type2Props {
              type2Field: Int!
            }

            input Type2PropsCreateInput {
              type2Field: Int!
            }

            input Type2PropsSort {
              type2Field: SortDirection
            }

            input Type2PropsUpdateInput {
              type2Field: Int
              type2Field_DECREMENT: Int
              type2Field_INCREMENT: Int
            }

            input Type2PropsWhere {
              AND: [Type2PropsWhere!]
              NOT: Type2PropsWhere
              OR: [Type2PropsWhere!]
              type2Field: Int
              type2Field_GT: Int
              type2Field_GTE: Int
              type2Field_IN: [Int!]
              type2Field_LT: Int
              type2Field_LTE: Int
              type2Field_NOT: Int @deprecated(reason: \\"Negation filters will be deprecated, use the NOT operator to achieve the same behavior\\")
              type2Field_NOT_IN: [Int!] @deprecated(reason: \\"Negation filters will be deprecated, use the NOT operator to achieve the same behavior\\")
            }

            \\"\\"\\"
            Information about the number of nodes and relationships created and deleted during an update mutation
            \\"\\"\\"
            type UpdateInfo {
              bookmark: String @deprecated(reason: \\"This field has been deprecated because bookmarks are now handled by the driver.\\")
              nodesCreated: Int!
              nodesDeleted: Int!
              relationshipsCreated: Int!
              relationshipsDeleted: Int!
            }

            type UpdateType1Interface1sMutationResponse {
              info: UpdateInfo!
              type1Interface1s: [Type1Interface1!]!
            }

            type UpdateType1Interface2sMutationResponse {
              info: UpdateInfo!
              type1Interface2s: [Type1Interface2!]!
            }

            type UpdateType1sMutationResponse {
              info: UpdateInfo!
              type1s: [Type1!]!
            }

            type UpdateType2Interface1sMutationResponse {
              info: UpdateInfo!
              type2Interface1s: [Type2Interface1!]!
            }

            type UpdateType2Interface2sMutationResponse {
              info: UpdateInfo!
              type2Interface2s: [Type2Interface2!]!
            }"
        `);

        // expect(() => {
        //     // eslint-disable-next-line @typescript-eslint/no-unused-vars
        //     const neoSchema = new Neo4jGraphQL({ typeDefs, experimental: true });
        // }).toThrowError("Nested interface relationship fields are not supported: Interface1.interface2");
    });

    test("Interface Relationships - nested relationships", async () => {
        const typeDefs = gql`
            interface Content {
                id: ID
                content: String
                creator: User! @declareRelationship
            }

            type Comment implements Content {
                id: ID
                content: String
                creator: User! @relationship(type: "HAS_CONTENT", direction: IN)
                post: Post! @relationship(type: "HAS_COMMENT", direction: IN)
            }

            type Post implements Content {
                id: ID
                content: String
                creator: User! @relationship(type: "HAS_CONTENT", direction: IN)
                comments: [Comment!]! @relationship(type: "HAS_COMMENT", direction: OUT)
            }

            type User {
                id: ID
                name: String
                content: [Content!]! @relationship(type: "HAS_CONTENT", direction: OUT)
            }
        `;

        const neoSchema = new Neo4jGraphQL({ typeDefs });
        const printedSchema = printSchemaWithDirectives(lexicographicSortSchema(await neoSchema.getSchema()));

        expect(printedSchema).toMatchInlineSnapshot(`
            "schema {
              query: Query
              mutation: Mutation
            }

            type Comment implements Content {
              content: String
              creator(directed: Boolean = true, options: UserOptions, where: UserWhere): User!
              creatorAggregate(directed: Boolean = true, where: UserWhere): CommentUserCreatorAggregationSelection
              creatorConnection(after: String, directed: Boolean = true, first: Int, sort: [ContentCreatorConnectionSort!], where: ContentCreatorConnectionWhere): ContentCreatorConnection!
              id: ID
              post(directed: Boolean = true, options: PostOptions, where: PostWhere): Post!
              postAggregate(directed: Boolean = true, where: PostWhere): CommentPostPostAggregationSelection
              postConnection(after: String, directed: Boolean = true, first: Int, sort: [CommentPostConnectionSort!], where: CommentPostConnectionWhere): CommentPostConnection!
            }

            type CommentAggregateSelection {
              content: StringAggregateSelectionNullable!
              count: Int!
              id: IDAggregateSelectionNullable!
            }

            input CommentConnectInput {
              creator: CommentCreatorConnectFieldInput
              post: CommentPostConnectFieldInput
            }

            input CommentConnectWhere {
              node: CommentWhere!
            }

            input CommentCreateInput {
              content: String
              creator: CommentCreatorFieldInput
              id: ID
              post: CommentPostFieldInput
            }

            input CommentCreatorAggregateInput {
              AND: [CommentCreatorAggregateInput!]
              NOT: CommentCreatorAggregateInput
              OR: [CommentCreatorAggregateInput!]
              count: Int
              count_GT: Int
              count_GTE: Int
              count_LT: Int
              count_LTE: Int
              node: CommentCreatorNodeAggregationWhereInput
            }

            input CommentCreatorConnectFieldInput {
              connect: UserConnectInput
              \\"\\"\\"
              Whether or not to overwrite any matching relationship with the new properties.
              \\"\\"\\"
              overwrite: Boolean! = true
              where: UserConnectWhere
            }

            input CommentCreatorCreateFieldInput {
              node: UserCreateInput!
            }

            input CommentCreatorFieldInput {
              connect: CommentCreatorConnectFieldInput
              create: CommentCreatorCreateFieldInput
            }

            input CommentCreatorNodeAggregationWhereInput {
              AND: [CommentCreatorNodeAggregationWhereInput!]
              NOT: CommentCreatorNodeAggregationWhereInput
              OR: [CommentCreatorNodeAggregationWhereInput!]
              id_EQUAL: ID @deprecated(reason: \\"Aggregation filters that are not relying on an aggregating function will be deprecated.\\")
              name_AVERAGE_EQUAL: Float @deprecated(reason: \\"Please use the explicit _LENGTH version for string aggregation.\\")
              name_AVERAGE_GT: Float @deprecated(reason: \\"Please use the explicit _LENGTH version for string aggregation.\\")
              name_AVERAGE_GTE: Float @deprecated(reason: \\"Please use the explicit _LENGTH version for string aggregation.\\")
              name_AVERAGE_LENGTH_EQUAL: Float
              name_AVERAGE_LENGTH_GT: Float
              name_AVERAGE_LENGTH_GTE: Float
              name_AVERAGE_LENGTH_LT: Float
              name_AVERAGE_LENGTH_LTE: Float
              name_AVERAGE_LT: Float @deprecated(reason: \\"Please use the explicit _LENGTH version for string aggregation.\\")
              name_AVERAGE_LTE: Float @deprecated(reason: \\"Please use the explicit _LENGTH version for string aggregation.\\")
              name_EQUAL: String @deprecated(reason: \\"Aggregation filters that are not relying on an aggregating function will be deprecated.\\")
              name_GT: Int @deprecated(reason: \\"Aggregation filters that are not relying on an aggregating function will be deprecated.\\")
              name_GTE: Int @deprecated(reason: \\"Aggregation filters that are not relying on an aggregating function will be deprecated.\\")
              name_LONGEST_EQUAL: Int @deprecated(reason: \\"Please use the explicit _LENGTH version for string aggregation.\\")
              name_LONGEST_GT: Int @deprecated(reason: \\"Please use the explicit _LENGTH version for string aggregation.\\")
              name_LONGEST_GTE: Int @deprecated(reason: \\"Please use the explicit _LENGTH version for string aggregation.\\")
              name_LONGEST_LENGTH_EQUAL: Int
              name_LONGEST_LENGTH_GT: Int
              name_LONGEST_LENGTH_GTE: Int
              name_LONGEST_LENGTH_LT: Int
              name_LONGEST_LENGTH_LTE: Int
              name_LONGEST_LT: Int @deprecated(reason: \\"Please use the explicit _LENGTH version for string aggregation.\\")
              name_LONGEST_LTE: Int @deprecated(reason: \\"Please use the explicit _LENGTH version for string aggregation.\\")
              name_LT: Int @deprecated(reason: \\"Aggregation filters that are not relying on an aggregating function will be deprecated.\\")
              name_LTE: Int @deprecated(reason: \\"Aggregation filters that are not relying on an aggregating function will be deprecated.\\")
              name_SHORTEST_EQUAL: Int @deprecated(reason: \\"Please use the explicit _LENGTH version for string aggregation.\\")
              name_SHORTEST_GT: Int @deprecated(reason: \\"Please use the explicit _LENGTH version for string aggregation.\\")
              name_SHORTEST_GTE: Int @deprecated(reason: \\"Please use the explicit _LENGTH version for string aggregation.\\")
              name_SHORTEST_LENGTH_EQUAL: Int
              name_SHORTEST_LENGTH_GT: Int
              name_SHORTEST_LENGTH_GTE: Int
              name_SHORTEST_LENGTH_LT: Int
              name_SHORTEST_LENGTH_LTE: Int
              name_SHORTEST_LT: Int @deprecated(reason: \\"Please use the explicit _LENGTH version for string aggregation.\\")
              name_SHORTEST_LTE: Int @deprecated(reason: \\"Please use the explicit _LENGTH version for string aggregation.\\")
            }

            input CommentCreatorUpdateConnectionInput {
              node: UserUpdateInput
            }

            input CommentCreatorUpdateFieldInput {
              connect: CommentCreatorConnectFieldInput
              create: CommentCreatorCreateFieldInput
              delete: ContentCreatorDeleteFieldInput
              disconnect: ContentCreatorDisconnectFieldInput
              update: CommentCreatorUpdateConnectionInput
              where: ContentCreatorConnectionWhere
            }

            input CommentDeleteInput {
              creator: ContentCreatorDeleteFieldInput
              post: CommentPostDeleteFieldInput
            }

            input CommentDisconnectInput {
              creator: ContentCreatorDisconnectFieldInput
              post: CommentPostDisconnectFieldInput
            }

            type CommentEdge {
              cursor: String!
              node: Comment!
            }

            input CommentOptions {
              limit: Int
              offset: Int
              \\"\\"\\"
              Specify one or more CommentSort objects to sort Comments by. The sorts will be applied in the order in which they are arranged in the array.
              \\"\\"\\"
              sort: [CommentSort!]
            }

            input CommentPostAggregateInput {
              AND: [CommentPostAggregateInput!]
              NOT: CommentPostAggregateInput
              OR: [CommentPostAggregateInput!]
              count: Int
              count_GT: Int
              count_GTE: Int
              count_LT: Int
              count_LTE: Int
              node: CommentPostNodeAggregationWhereInput
            }

            input CommentPostConnectFieldInput {
              connect: PostConnectInput
              \\"\\"\\"
              Whether or not to overwrite any matching relationship with the new properties.
              \\"\\"\\"
              overwrite: Boolean! = true
              where: PostConnectWhere
            }

            type CommentPostConnection {
              edges: [CommentPostRelationship!]!
              pageInfo: PageInfo!
              totalCount: Int!
            }

            input CommentPostConnectionSort {
              node: PostSort
            }

            input CommentPostConnectionWhere {
              AND: [CommentPostConnectionWhere!]
              NOT: CommentPostConnectionWhere
              OR: [CommentPostConnectionWhere!]
              node: PostWhere
              node_NOT: PostWhere @deprecated(reason: \\"Negation filters will be deprecated, use the NOT operator to achieve the same behavior\\")
            }

            input CommentPostCreateFieldInput {
              node: PostCreateInput!
            }

            input CommentPostDeleteFieldInput {
              delete: PostDeleteInput
              where: CommentPostConnectionWhere
            }

            input CommentPostDisconnectFieldInput {
              disconnect: PostDisconnectInput
              where: CommentPostConnectionWhere
            }

            input CommentPostFieldInput {
              connect: CommentPostConnectFieldInput
              create: CommentPostCreateFieldInput
            }

            input CommentPostNodeAggregationWhereInput {
              AND: [CommentPostNodeAggregationWhereInput!]
              NOT: CommentPostNodeAggregationWhereInput
              OR: [CommentPostNodeAggregationWhereInput!]
              content_AVERAGE_EQUAL: Float @deprecated(reason: \\"Please use the explicit _LENGTH version for string aggregation.\\")
              content_AVERAGE_GT: Float @deprecated(reason: \\"Please use the explicit _LENGTH version for string aggregation.\\")
              content_AVERAGE_GTE: Float @deprecated(reason: \\"Please use the explicit _LENGTH version for string aggregation.\\")
              content_AVERAGE_LENGTH_EQUAL: Float
              content_AVERAGE_LENGTH_GT: Float
              content_AVERAGE_LENGTH_GTE: Float
              content_AVERAGE_LENGTH_LT: Float
              content_AVERAGE_LENGTH_LTE: Float
              content_AVERAGE_LT: Float @deprecated(reason: \\"Please use the explicit _LENGTH version for string aggregation.\\")
              content_AVERAGE_LTE: Float @deprecated(reason: \\"Please use the explicit _LENGTH version for string aggregation.\\")
              content_EQUAL: String @deprecated(reason: \\"Aggregation filters that are not relying on an aggregating function will be deprecated.\\")
              content_GT: Int @deprecated(reason: \\"Aggregation filters that are not relying on an aggregating function will be deprecated.\\")
              content_GTE: Int @deprecated(reason: \\"Aggregation filters that are not relying on an aggregating function will be deprecated.\\")
              content_LONGEST_EQUAL: Int @deprecated(reason: \\"Please use the explicit _LENGTH version for string aggregation.\\")
              content_LONGEST_GT: Int @deprecated(reason: \\"Please use the explicit _LENGTH version for string aggregation.\\")
              content_LONGEST_GTE: Int @deprecated(reason: \\"Please use the explicit _LENGTH version for string aggregation.\\")
              content_LONGEST_LENGTH_EQUAL: Int
              content_LONGEST_LENGTH_GT: Int
              content_LONGEST_LENGTH_GTE: Int
              content_LONGEST_LENGTH_LT: Int
              content_LONGEST_LENGTH_LTE: Int
              content_LONGEST_LT: Int @deprecated(reason: \\"Please use the explicit _LENGTH version for string aggregation.\\")
              content_LONGEST_LTE: Int @deprecated(reason: \\"Please use the explicit _LENGTH version for string aggregation.\\")
              content_LT: Int @deprecated(reason: \\"Aggregation filters that are not relying on an aggregating function will be deprecated.\\")
              content_LTE: Int @deprecated(reason: \\"Aggregation filters that are not relying on an aggregating function will be deprecated.\\")
              content_SHORTEST_EQUAL: Int @deprecated(reason: \\"Please use the explicit _LENGTH version for string aggregation.\\")
              content_SHORTEST_GT: Int @deprecated(reason: \\"Please use the explicit _LENGTH version for string aggregation.\\")
              content_SHORTEST_GTE: Int @deprecated(reason: \\"Please use the explicit _LENGTH version for string aggregation.\\")
              content_SHORTEST_LENGTH_EQUAL: Int
              content_SHORTEST_LENGTH_GT: Int
              content_SHORTEST_LENGTH_GTE: Int
              content_SHORTEST_LENGTH_LT: Int
              content_SHORTEST_LENGTH_LTE: Int
              content_SHORTEST_LT: Int @deprecated(reason: \\"Please use the explicit _LENGTH version for string aggregation.\\")
              content_SHORTEST_LTE: Int @deprecated(reason: \\"Please use the explicit _LENGTH version for string aggregation.\\")
              id_EQUAL: ID @deprecated(reason: \\"Aggregation filters that are not relying on an aggregating function will be deprecated.\\")
            }

            type CommentPostPostAggregationSelection {
              count: Int!
              node: CommentPostPostNodeAggregateSelection
            }

            type CommentPostPostNodeAggregateSelection {
              content: StringAggregateSelectionNullable!
              id: IDAggregateSelectionNullable!
            }

            type CommentPostRelationship {
              cursor: String!
              node: Post!
            }

            input CommentPostUpdateConnectionInput {
              node: PostUpdateInput
            }

            input CommentPostUpdateFieldInput {
              connect: CommentPostConnectFieldInput
              create: CommentPostCreateFieldInput
              delete: CommentPostDeleteFieldInput
              disconnect: CommentPostDisconnectFieldInput
              update: CommentPostUpdateConnectionInput
              where: CommentPostConnectionWhere
            }

            input CommentRelationInput {
              creator: CommentCreatorCreateFieldInput
              post: CommentPostCreateFieldInput
            }

            \\"\\"\\"
            Fields to sort Comments by. The order in which sorts are applied is not guaranteed when specifying many fields in one CommentSort object.
            \\"\\"\\"
            input CommentSort {
              content: SortDirection
              id: SortDirection
            }

            input CommentUpdateInput {
              content: String
              creator: CommentCreatorUpdateFieldInput
              id: ID
              post: CommentPostUpdateFieldInput
            }

            type CommentUserCreatorAggregationSelection {
              count: Int!
              node: CommentUserCreatorNodeAggregateSelection
            }

            type CommentUserCreatorNodeAggregateSelection {
              id: IDAggregateSelectionNullable!
              name: StringAggregateSelectionNullable!
            }

            input CommentWhere {
              AND: [CommentWhere!]
              NOT: CommentWhere
              OR: [CommentWhere!]
              content: String
              content_CONTAINS: String
              content_ENDS_WITH: String
              content_IN: [String]
              content_NOT: String @deprecated(reason: \\"Negation filters will be deprecated, use the NOT operator to achieve the same behavior\\")
              content_NOT_CONTAINS: String @deprecated(reason: \\"Negation filters will be deprecated, use the NOT operator to achieve the same behavior\\")
              content_NOT_ENDS_WITH: String @deprecated(reason: \\"Negation filters will be deprecated, use the NOT operator to achieve the same behavior\\")
              content_NOT_IN: [String] @deprecated(reason: \\"Negation filters will be deprecated, use the NOT operator to achieve the same behavior\\")
              content_NOT_STARTS_WITH: String @deprecated(reason: \\"Negation filters will be deprecated, use the NOT operator to achieve the same behavior\\")
              content_STARTS_WITH: String
              creator: UserWhere
              creatorAggregate: CommentCreatorAggregateInput
              creatorConnection: ContentCreatorConnectionWhere
              creatorConnection_NOT: ContentCreatorConnectionWhere
              creator_NOT: UserWhere
              id: ID
              id_CONTAINS: ID
              id_ENDS_WITH: ID
              id_IN: [ID]
              id_NOT: ID @deprecated(reason: \\"Negation filters will be deprecated, use the NOT operator to achieve the same behavior\\")
              id_NOT_CONTAINS: ID @deprecated(reason: \\"Negation filters will be deprecated, use the NOT operator to achieve the same behavior\\")
              id_NOT_ENDS_WITH: ID @deprecated(reason: \\"Negation filters will be deprecated, use the NOT operator to achieve the same behavior\\")
              id_NOT_IN: [ID] @deprecated(reason: \\"Negation filters will be deprecated, use the NOT operator to achieve the same behavior\\")
              id_NOT_STARTS_WITH: ID @deprecated(reason: \\"Negation filters will be deprecated, use the NOT operator to achieve the same behavior\\")
              id_STARTS_WITH: ID
              post: PostWhere
              postAggregate: CommentPostAggregateInput
              postConnection: CommentPostConnectionWhere
              postConnection_NOT: CommentPostConnectionWhere
              post_NOT: PostWhere
            }

            type CommentsConnection {
              edges: [CommentEdge!]!
              pageInfo: PageInfo!
              totalCount: Int!
            }

            interface Content {
              content: String
              creator(options: UserOptions, where: UserWhere): User!
              creatorConnection(after: String, first: Int, sort: [ContentCreatorConnectionSort!], where: ContentCreatorConnectionWhere): ContentCreatorConnection!
              id: ID
            }

            type ContentAggregateSelection {
              content: StringAggregateSelectionNullable!
              count: Int!
              id: IDAggregateSelectionNullable!
            }

            input ContentConnectInput {
              creator: ContentCreatorConnectFieldInput
            }

            input ContentConnectWhere {
              node: ContentWhere!
            }

            input ContentCreateInput {
              Comment: CommentCreateInput
              Post: PostCreateInput
            }

            input ContentCreatorAggregateInput {
              AND: [ContentCreatorAggregateInput!]
              NOT: ContentCreatorAggregateInput
              OR: [ContentCreatorAggregateInput!]
              count: Int
              count_GT: Int
              count_GTE: Int
              count_LT: Int
              count_LTE: Int
              node: ContentCreatorNodeAggregationWhereInput
            }

            input ContentCreatorConnectFieldInput {
              connect: UserConnectInput
              \\"\\"\\"
              Whether or not to overwrite any matching relationship with the new properties.
              \\"\\"\\"
              overwrite: Boolean! = true
              where: UserConnectWhere
            }

            type ContentCreatorConnection {
              edges: [ContentCreatorRelationship!]!
              pageInfo: PageInfo!
              totalCount: Int!
            }

            input ContentCreatorConnectionSort {
              node: UserSort
            }

            input ContentCreatorConnectionWhere {
              AND: [ContentCreatorConnectionWhere!]
              NOT: ContentCreatorConnectionWhere
              OR: [ContentCreatorConnectionWhere!]
              node: UserWhere
              node_NOT: UserWhere @deprecated(reason: \\"Negation filters will be deprecated, use the NOT operator to achieve the same behavior\\")
            }

            input ContentCreatorCreateFieldInput {
              node: UserCreateInput!
            }

            input ContentCreatorDeleteFieldInput {
              delete: UserDeleteInput
              where: ContentCreatorConnectionWhere
            }

            input ContentCreatorDisconnectFieldInput {
              disconnect: UserDisconnectInput
              where: ContentCreatorConnectionWhere
            }

            input ContentCreatorNodeAggregationWhereInput {
              AND: [ContentCreatorNodeAggregationWhereInput!]
              NOT: ContentCreatorNodeAggregationWhereInput
              OR: [ContentCreatorNodeAggregationWhereInput!]
              id_EQUAL: ID @deprecated(reason: \\"Aggregation filters that are not relying on an aggregating function will be deprecated.\\")
              name_AVERAGE_EQUAL: Float @deprecated(reason: \\"Please use the explicit _LENGTH version for string aggregation.\\")
              name_AVERAGE_GT: Float @deprecated(reason: \\"Please use the explicit _LENGTH version for string aggregation.\\")
              name_AVERAGE_GTE: Float @deprecated(reason: \\"Please use the explicit _LENGTH version for string aggregation.\\")
              name_AVERAGE_LENGTH_EQUAL: Float
              name_AVERAGE_LENGTH_GT: Float
              name_AVERAGE_LENGTH_GTE: Float
              name_AVERAGE_LENGTH_LT: Float
              name_AVERAGE_LENGTH_LTE: Float
              name_AVERAGE_LT: Float @deprecated(reason: \\"Please use the explicit _LENGTH version for string aggregation.\\")
              name_AVERAGE_LTE: Float @deprecated(reason: \\"Please use the explicit _LENGTH version for string aggregation.\\")
              name_EQUAL: String @deprecated(reason: \\"Aggregation filters that are not relying on an aggregating function will be deprecated.\\")
              name_GT: Int @deprecated(reason: \\"Aggregation filters that are not relying on an aggregating function will be deprecated.\\")
              name_GTE: Int @deprecated(reason: \\"Aggregation filters that are not relying on an aggregating function will be deprecated.\\")
              name_LONGEST_EQUAL: Int @deprecated(reason: \\"Please use the explicit _LENGTH version for string aggregation.\\")
              name_LONGEST_GT: Int @deprecated(reason: \\"Please use the explicit _LENGTH version for string aggregation.\\")
              name_LONGEST_GTE: Int @deprecated(reason: \\"Please use the explicit _LENGTH version for string aggregation.\\")
              name_LONGEST_LENGTH_EQUAL: Int
              name_LONGEST_LENGTH_GT: Int
              name_LONGEST_LENGTH_GTE: Int
              name_LONGEST_LENGTH_LT: Int
              name_LONGEST_LENGTH_LTE: Int
              name_LONGEST_LT: Int @deprecated(reason: \\"Please use the explicit _LENGTH version for string aggregation.\\")
              name_LONGEST_LTE: Int @deprecated(reason: \\"Please use the explicit _LENGTH version for string aggregation.\\")
              name_LT: Int @deprecated(reason: \\"Aggregation filters that are not relying on an aggregating function will be deprecated.\\")
              name_LTE: Int @deprecated(reason: \\"Aggregation filters that are not relying on an aggregating function will be deprecated.\\")
              name_SHORTEST_EQUAL: Int @deprecated(reason: \\"Please use the explicit _LENGTH version for string aggregation.\\")
              name_SHORTEST_GT: Int @deprecated(reason: \\"Please use the explicit _LENGTH version for string aggregation.\\")
              name_SHORTEST_GTE: Int @deprecated(reason: \\"Please use the explicit _LENGTH version for string aggregation.\\")
              name_SHORTEST_LENGTH_EQUAL: Int
              name_SHORTEST_LENGTH_GT: Int
              name_SHORTEST_LENGTH_GTE: Int
              name_SHORTEST_LENGTH_LT: Int
              name_SHORTEST_LENGTH_LTE: Int
              name_SHORTEST_LT: Int @deprecated(reason: \\"Please use the explicit _LENGTH version for string aggregation.\\")
              name_SHORTEST_LTE: Int @deprecated(reason: \\"Please use the explicit _LENGTH version for string aggregation.\\")
            }

            type ContentCreatorRelationship {
              cursor: String!
              node: User!
            }

            input ContentCreatorUpdateConnectionInput {
              node: UserUpdateInput
            }

            input ContentCreatorUpdateFieldInput {
              connect: ContentCreatorConnectFieldInput
              create: ContentCreatorCreateFieldInput
              delete: ContentCreatorDeleteFieldInput
              disconnect: ContentCreatorDisconnectFieldInput
              update: ContentCreatorUpdateConnectionInput
              where: ContentCreatorConnectionWhere
            }

            input ContentDeleteInput {
              creator: ContentCreatorDeleteFieldInput
            }

            input ContentDisconnectInput {
              creator: ContentCreatorDisconnectFieldInput
            }

            enum ContentImplementation {
              Comment
              Post
            }

            input ContentOptions {
              limit: Int
              offset: Int
              \\"\\"\\"
              Specify one or more ContentSort objects to sort Contents by. The sorts will be applied in the order in which they are arranged in the array.
              \\"\\"\\"
              sort: [ContentSort]
            }

            \\"\\"\\"
            Fields to sort Contents by. The order in which sorts are applied is not guaranteed when specifying many fields in one ContentSort object.
            \\"\\"\\"
            input ContentSort {
              content: SortDirection
              id: SortDirection
            }

            input ContentUpdateInput {
              content: String
              creator: ContentCreatorUpdateFieldInput
              id: ID
            }

            input ContentWhere {
              AND: [ContentWhere!]
              NOT: ContentWhere
              OR: [ContentWhere!]
              content: String
              content_CONTAINS: String
              content_ENDS_WITH: String
              content_IN: [String]
              content_NOT: String @deprecated(reason: \\"Negation filters will be deprecated, use the NOT operator to achieve the same behavior\\")
              content_NOT_CONTAINS: String @deprecated(reason: \\"Negation filters will be deprecated, use the NOT operator to achieve the same behavior\\")
              content_NOT_ENDS_WITH: String @deprecated(reason: \\"Negation filters will be deprecated, use the NOT operator to achieve the same behavior\\")
              content_NOT_IN: [String] @deprecated(reason: \\"Negation filters will be deprecated, use the NOT operator to achieve the same behavior\\")
              content_NOT_STARTS_WITH: String @deprecated(reason: \\"Negation filters will be deprecated, use the NOT operator to achieve the same behavior\\")
              content_STARTS_WITH: String
              creator: UserWhere
              creatorAggregate: ContentCreatorAggregateInput
              creatorConnection: ContentCreatorConnectionWhere
              creatorConnection_NOT: ContentCreatorConnectionWhere
              creator_NOT: UserWhere
              id: ID
              id_CONTAINS: ID
              id_ENDS_WITH: ID
              id_IN: [ID]
              id_NOT: ID @deprecated(reason: \\"Negation filters will be deprecated, use the NOT operator to achieve the same behavior\\")
              id_NOT_CONTAINS: ID @deprecated(reason: \\"Negation filters will be deprecated, use the NOT operator to achieve the same behavior\\")
              id_NOT_ENDS_WITH: ID @deprecated(reason: \\"Negation filters will be deprecated, use the NOT operator to achieve the same behavior\\")
              id_NOT_IN: [ID] @deprecated(reason: \\"Negation filters will be deprecated, use the NOT operator to achieve the same behavior\\")
              id_NOT_STARTS_WITH: ID @deprecated(reason: \\"Negation filters will be deprecated, use the NOT operator to achieve the same behavior\\")
              id_STARTS_WITH: ID
              typename_IN: [ContentImplementation!]
            }

            type CreateCommentsMutationResponse {
              comments: [Comment!]!
              info: CreateInfo!
            }

            \\"\\"\\"
            Information about the number of nodes and relationships created during a create mutation
            \\"\\"\\"
            type CreateInfo {
              bookmark: String @deprecated(reason: \\"This field has been deprecated because bookmarks are now handled by the driver.\\")
              nodesCreated: Int!
              relationshipsCreated: Int!
            }

            type CreatePostsMutationResponse {
              info: CreateInfo!
              posts: [Post!]!
            }

            type CreateUsersMutationResponse {
              info: CreateInfo!
              users: [User!]!
            }

            \\"\\"\\"
            Information about the number of nodes and relationships deleted during a delete mutation
            \\"\\"\\"
            type DeleteInfo {
              bookmark: String @deprecated(reason: \\"This field has been deprecated because bookmarks are now handled by the driver.\\")
              nodesDeleted: Int!
              relationshipsDeleted: Int!
            }

            type IDAggregateSelectionNullable {
              longest: ID
              shortest: ID
            }

            type Mutation {
              createComments(input: [CommentCreateInput!]!): CreateCommentsMutationResponse!
              createPosts(input: [PostCreateInput!]!): CreatePostsMutationResponse!
              createUsers(input: [UserCreateInput!]!): CreateUsersMutationResponse!
              deleteComments(delete: CommentDeleteInput, where: CommentWhere): DeleteInfo!
              deletePosts(delete: PostDeleteInput, where: PostWhere): DeleteInfo!
              deleteUsers(delete: UserDeleteInput, where: UserWhere): DeleteInfo!
              updateComments(connect: CommentConnectInput, create: CommentRelationInput, delete: CommentDeleteInput, disconnect: CommentDisconnectInput, update: CommentUpdateInput, where: CommentWhere): UpdateCommentsMutationResponse!
              updatePosts(connect: PostConnectInput, create: PostRelationInput, delete: PostDeleteInput, disconnect: PostDisconnectInput, update: PostUpdateInput, where: PostWhere): UpdatePostsMutationResponse!
              updateUsers(connect: UserConnectInput, create: UserRelationInput, delete: UserDeleteInput, disconnect: UserDisconnectInput, update: UserUpdateInput, where: UserWhere): UpdateUsersMutationResponse!
            }

            \\"\\"\\"Pagination information (Relay)\\"\\"\\"
            type PageInfo {
              endCursor: String
              hasNextPage: Boolean!
              hasPreviousPage: Boolean!
              startCursor: String
            }

            type Post implements Content {
              comments(directed: Boolean = true, options: CommentOptions, where: CommentWhere): [Comment!]!
              commentsAggregate(directed: Boolean = true, where: CommentWhere): PostCommentCommentsAggregationSelection
              commentsConnection(after: String, directed: Boolean = true, first: Int, sort: [PostCommentsConnectionSort!], where: PostCommentsConnectionWhere): PostCommentsConnection!
              content: String
              creator(directed: Boolean = true, options: UserOptions, where: UserWhere): User!
              creatorAggregate(directed: Boolean = true, where: UserWhere): PostUserCreatorAggregationSelection
              creatorConnection(after: String, directed: Boolean = true, first: Int, sort: [ContentCreatorConnectionSort!], where: ContentCreatorConnectionWhere): ContentCreatorConnection!
              id: ID
            }

            type PostAggregateSelection {
              content: StringAggregateSelectionNullable!
              count: Int!
              id: IDAggregateSelectionNullable!
            }

            type PostCommentCommentsAggregationSelection {
              count: Int!
              node: PostCommentCommentsNodeAggregateSelection
            }

            type PostCommentCommentsNodeAggregateSelection {
              content: StringAggregateSelectionNullable!
              id: IDAggregateSelectionNullable!
            }

            input PostCommentsAggregateInput {
              AND: [PostCommentsAggregateInput!]
              NOT: PostCommentsAggregateInput
              OR: [PostCommentsAggregateInput!]
              count: Int
              count_GT: Int
              count_GTE: Int
              count_LT: Int
              count_LTE: Int
              node: PostCommentsNodeAggregationWhereInput
            }

            input PostCommentsConnectFieldInput {
              connect: [CommentConnectInput!]
              \\"\\"\\"
              Whether or not to overwrite any matching relationship with the new properties.
              \\"\\"\\"
              overwrite: Boolean! = true
              where: CommentConnectWhere
            }

            type PostCommentsConnection {
              edges: [PostCommentsRelationship!]!
              pageInfo: PageInfo!
              totalCount: Int!
            }

            input PostCommentsConnectionSort {
              node: CommentSort
            }

            input PostCommentsConnectionWhere {
              AND: [PostCommentsConnectionWhere!]
              NOT: PostCommentsConnectionWhere
              OR: [PostCommentsConnectionWhere!]
              node: CommentWhere
              node_NOT: CommentWhere @deprecated(reason: \\"Negation filters will be deprecated, use the NOT operator to achieve the same behavior\\")
            }

            input PostCommentsCreateFieldInput {
              node: CommentCreateInput!
            }

            input PostCommentsDeleteFieldInput {
              delete: CommentDeleteInput
              where: PostCommentsConnectionWhere
            }

            input PostCommentsDisconnectFieldInput {
              disconnect: CommentDisconnectInput
              where: PostCommentsConnectionWhere
            }

            input PostCommentsFieldInput {
              connect: [PostCommentsConnectFieldInput!]
              create: [PostCommentsCreateFieldInput!]
            }

            input PostCommentsNodeAggregationWhereInput {
              AND: [PostCommentsNodeAggregationWhereInput!]
              NOT: PostCommentsNodeAggregationWhereInput
              OR: [PostCommentsNodeAggregationWhereInput!]
              content_AVERAGE_EQUAL: Float @deprecated(reason: \\"Please use the explicit _LENGTH version for string aggregation.\\")
              content_AVERAGE_GT: Float @deprecated(reason: \\"Please use the explicit _LENGTH version for string aggregation.\\")
              content_AVERAGE_GTE: Float @deprecated(reason: \\"Please use the explicit _LENGTH version for string aggregation.\\")
              content_AVERAGE_LENGTH_EQUAL: Float
              content_AVERAGE_LENGTH_GT: Float
              content_AVERAGE_LENGTH_GTE: Float
              content_AVERAGE_LENGTH_LT: Float
              content_AVERAGE_LENGTH_LTE: Float
              content_AVERAGE_LT: Float @deprecated(reason: \\"Please use the explicit _LENGTH version for string aggregation.\\")
              content_AVERAGE_LTE: Float @deprecated(reason: \\"Please use the explicit _LENGTH version for string aggregation.\\")
              content_EQUAL: String @deprecated(reason: \\"Aggregation filters that are not relying on an aggregating function will be deprecated.\\")
              content_GT: Int @deprecated(reason: \\"Aggregation filters that are not relying on an aggregating function will be deprecated.\\")
              content_GTE: Int @deprecated(reason: \\"Aggregation filters that are not relying on an aggregating function will be deprecated.\\")
              content_LONGEST_EQUAL: Int @deprecated(reason: \\"Please use the explicit _LENGTH version for string aggregation.\\")
              content_LONGEST_GT: Int @deprecated(reason: \\"Please use the explicit _LENGTH version for string aggregation.\\")
              content_LONGEST_GTE: Int @deprecated(reason: \\"Please use the explicit _LENGTH version for string aggregation.\\")
              content_LONGEST_LENGTH_EQUAL: Int
              content_LONGEST_LENGTH_GT: Int
              content_LONGEST_LENGTH_GTE: Int
              content_LONGEST_LENGTH_LT: Int
              content_LONGEST_LENGTH_LTE: Int
              content_LONGEST_LT: Int @deprecated(reason: \\"Please use the explicit _LENGTH version for string aggregation.\\")
              content_LONGEST_LTE: Int @deprecated(reason: \\"Please use the explicit _LENGTH version for string aggregation.\\")
              content_LT: Int @deprecated(reason: \\"Aggregation filters that are not relying on an aggregating function will be deprecated.\\")
              content_LTE: Int @deprecated(reason: \\"Aggregation filters that are not relying on an aggregating function will be deprecated.\\")
              content_SHORTEST_EQUAL: Int @deprecated(reason: \\"Please use the explicit _LENGTH version for string aggregation.\\")
              content_SHORTEST_GT: Int @deprecated(reason: \\"Please use the explicit _LENGTH version for string aggregation.\\")
              content_SHORTEST_GTE: Int @deprecated(reason: \\"Please use the explicit _LENGTH version for string aggregation.\\")
              content_SHORTEST_LENGTH_EQUAL: Int
              content_SHORTEST_LENGTH_GT: Int
              content_SHORTEST_LENGTH_GTE: Int
              content_SHORTEST_LENGTH_LT: Int
              content_SHORTEST_LENGTH_LTE: Int
              content_SHORTEST_LT: Int @deprecated(reason: \\"Please use the explicit _LENGTH version for string aggregation.\\")
              content_SHORTEST_LTE: Int @deprecated(reason: \\"Please use the explicit _LENGTH version for string aggregation.\\")
              id_EQUAL: ID @deprecated(reason: \\"Aggregation filters that are not relying on an aggregating function will be deprecated.\\")
            }

            type PostCommentsRelationship {
              cursor: String!
              node: Comment!
            }

            input PostCommentsUpdateConnectionInput {
              node: CommentUpdateInput
            }

            input PostCommentsUpdateFieldInput {
              connect: [PostCommentsConnectFieldInput!]
              create: [PostCommentsCreateFieldInput!]
              delete: [PostCommentsDeleteFieldInput!]
              disconnect: [PostCommentsDisconnectFieldInput!]
              update: PostCommentsUpdateConnectionInput
              where: PostCommentsConnectionWhere
            }

            input PostConnectInput {
              comments: [PostCommentsConnectFieldInput!]
              creator: PostCreatorConnectFieldInput
            }

            input PostConnectWhere {
              node: PostWhere!
            }

            input PostCreateInput {
              comments: PostCommentsFieldInput
              content: String
              creator: PostCreatorFieldInput
              id: ID
            }

            input PostCreatorAggregateInput {
              AND: [PostCreatorAggregateInput!]
              NOT: PostCreatorAggregateInput
              OR: [PostCreatorAggregateInput!]
              count: Int
              count_GT: Int
              count_GTE: Int
              count_LT: Int
              count_LTE: Int
              node: PostCreatorNodeAggregationWhereInput
            }

            input PostCreatorConnectFieldInput {
              connect: UserConnectInput
              \\"\\"\\"
              Whether or not to overwrite any matching relationship with the new properties.
              \\"\\"\\"
              overwrite: Boolean! = true
              where: UserConnectWhere
            }

            input PostCreatorCreateFieldInput {
              node: UserCreateInput!
            }

            input PostCreatorFieldInput {
              connect: PostCreatorConnectFieldInput
              create: PostCreatorCreateFieldInput
            }

            input PostCreatorNodeAggregationWhereInput {
              AND: [PostCreatorNodeAggregationWhereInput!]
              NOT: PostCreatorNodeAggregationWhereInput
              OR: [PostCreatorNodeAggregationWhereInput!]
              id_EQUAL: ID @deprecated(reason: \\"Aggregation filters that are not relying on an aggregating function will be deprecated.\\")
              name_AVERAGE_EQUAL: Float @deprecated(reason: \\"Please use the explicit _LENGTH version for string aggregation.\\")
              name_AVERAGE_GT: Float @deprecated(reason: \\"Please use the explicit _LENGTH version for string aggregation.\\")
              name_AVERAGE_GTE: Float @deprecated(reason: \\"Please use the explicit _LENGTH version for string aggregation.\\")
              name_AVERAGE_LENGTH_EQUAL: Float
              name_AVERAGE_LENGTH_GT: Float
              name_AVERAGE_LENGTH_GTE: Float
              name_AVERAGE_LENGTH_LT: Float
              name_AVERAGE_LENGTH_LTE: Float
              name_AVERAGE_LT: Float @deprecated(reason: \\"Please use the explicit _LENGTH version for string aggregation.\\")
              name_AVERAGE_LTE: Float @deprecated(reason: \\"Please use the explicit _LENGTH version for string aggregation.\\")
              name_EQUAL: String @deprecated(reason: \\"Aggregation filters that are not relying on an aggregating function will be deprecated.\\")
              name_GT: Int @deprecated(reason: \\"Aggregation filters that are not relying on an aggregating function will be deprecated.\\")
              name_GTE: Int @deprecated(reason: \\"Aggregation filters that are not relying on an aggregating function will be deprecated.\\")
              name_LONGEST_EQUAL: Int @deprecated(reason: \\"Please use the explicit _LENGTH version for string aggregation.\\")
              name_LONGEST_GT: Int @deprecated(reason: \\"Please use the explicit _LENGTH version for string aggregation.\\")
              name_LONGEST_GTE: Int @deprecated(reason: \\"Please use the explicit _LENGTH version for string aggregation.\\")
              name_LONGEST_LENGTH_EQUAL: Int
              name_LONGEST_LENGTH_GT: Int
              name_LONGEST_LENGTH_GTE: Int
              name_LONGEST_LENGTH_LT: Int
              name_LONGEST_LENGTH_LTE: Int
              name_LONGEST_LT: Int @deprecated(reason: \\"Please use the explicit _LENGTH version for string aggregation.\\")
              name_LONGEST_LTE: Int @deprecated(reason: \\"Please use the explicit _LENGTH version for string aggregation.\\")
              name_LT: Int @deprecated(reason: \\"Aggregation filters that are not relying on an aggregating function will be deprecated.\\")
              name_LTE: Int @deprecated(reason: \\"Aggregation filters that are not relying on an aggregating function will be deprecated.\\")
              name_SHORTEST_EQUAL: Int @deprecated(reason: \\"Please use the explicit _LENGTH version for string aggregation.\\")
              name_SHORTEST_GT: Int @deprecated(reason: \\"Please use the explicit _LENGTH version for string aggregation.\\")
              name_SHORTEST_GTE: Int @deprecated(reason: \\"Please use the explicit _LENGTH version for string aggregation.\\")
              name_SHORTEST_LENGTH_EQUAL: Int
              name_SHORTEST_LENGTH_GT: Int
              name_SHORTEST_LENGTH_GTE: Int
              name_SHORTEST_LENGTH_LT: Int
              name_SHORTEST_LENGTH_LTE: Int
              name_SHORTEST_LT: Int @deprecated(reason: \\"Please use the explicit _LENGTH version for string aggregation.\\")
              name_SHORTEST_LTE: Int @deprecated(reason: \\"Please use the explicit _LENGTH version for string aggregation.\\")
            }

            input PostCreatorUpdateConnectionInput {
              node: UserUpdateInput
            }

            input PostCreatorUpdateFieldInput {
              connect: PostCreatorConnectFieldInput
              create: PostCreatorCreateFieldInput
              delete: ContentCreatorDeleteFieldInput
              disconnect: ContentCreatorDisconnectFieldInput
              update: PostCreatorUpdateConnectionInput
              where: ContentCreatorConnectionWhere
            }

            input PostDeleteInput {
              comments: [PostCommentsDeleteFieldInput!]
              creator: ContentCreatorDeleteFieldInput
            }

            input PostDisconnectInput {
              comments: [PostCommentsDisconnectFieldInput!]
              creator: ContentCreatorDisconnectFieldInput
            }

            type PostEdge {
              cursor: String!
              node: Post!
            }

            input PostOptions {
              limit: Int
              offset: Int
              \\"\\"\\"
              Specify one or more PostSort objects to sort Posts by. The sorts will be applied in the order in which they are arranged in the array.
              \\"\\"\\"
              sort: [PostSort!]
            }

            input PostRelationInput {
              comments: [PostCommentsCreateFieldInput!]
              creator: PostCreatorCreateFieldInput
            }

            \\"\\"\\"
            Fields to sort Posts by. The order in which sorts are applied is not guaranteed when specifying many fields in one PostSort object.
            \\"\\"\\"
            input PostSort {
              content: SortDirection
              id: SortDirection
            }

            input PostUpdateInput {
              comments: [PostCommentsUpdateFieldInput!]
              content: String
              creator: PostCreatorUpdateFieldInput
              id: ID
            }

            type PostUserCreatorAggregationSelection {
              count: Int!
              node: PostUserCreatorNodeAggregateSelection
            }

            type PostUserCreatorNodeAggregateSelection {
              id: IDAggregateSelectionNullable!
              name: StringAggregateSelectionNullable!
            }

            input PostWhere {
              AND: [PostWhere!]
              NOT: PostWhere
              OR: [PostWhere!]
              comments: CommentWhere @deprecated(reason: \\"Use \`comments_SOME\` instead.\\")
              commentsAggregate: PostCommentsAggregateInput
              commentsConnection: PostCommentsConnectionWhere @deprecated(reason: \\"Use \`commentsConnection_SOME\` instead.\\")
              \\"\\"\\"
              Return Posts where all of the related PostCommentsConnections match this filter
              \\"\\"\\"
              commentsConnection_ALL: PostCommentsConnectionWhere
              \\"\\"\\"
              Return Posts where none of the related PostCommentsConnections match this filter
              \\"\\"\\"
              commentsConnection_NONE: PostCommentsConnectionWhere
              commentsConnection_NOT: PostCommentsConnectionWhere @deprecated(reason: \\"Use \`commentsConnection_NONE\` instead.\\")
              \\"\\"\\"
              Return Posts where one of the related PostCommentsConnections match this filter
              \\"\\"\\"
              commentsConnection_SINGLE: PostCommentsConnectionWhere
              \\"\\"\\"
              Return Posts where some of the related PostCommentsConnections match this filter
              \\"\\"\\"
              commentsConnection_SOME: PostCommentsConnectionWhere
              \\"\\"\\"Return Posts where all of the related Comments match this filter\\"\\"\\"
              comments_ALL: CommentWhere
              \\"\\"\\"Return Posts where none of the related Comments match this filter\\"\\"\\"
              comments_NONE: CommentWhere
              comments_NOT: CommentWhere @deprecated(reason: \\"Use \`comments_NONE\` instead.\\")
              \\"\\"\\"Return Posts where one of the related Comments match this filter\\"\\"\\"
              comments_SINGLE: CommentWhere
              \\"\\"\\"Return Posts where some of the related Comments match this filter\\"\\"\\"
              comments_SOME: CommentWhere
              content: String
              content_CONTAINS: String
              content_ENDS_WITH: String
              content_IN: [String]
              content_NOT: String @deprecated(reason: \\"Negation filters will be deprecated, use the NOT operator to achieve the same behavior\\")
              content_NOT_CONTAINS: String @deprecated(reason: \\"Negation filters will be deprecated, use the NOT operator to achieve the same behavior\\")
              content_NOT_ENDS_WITH: String @deprecated(reason: \\"Negation filters will be deprecated, use the NOT operator to achieve the same behavior\\")
              content_NOT_IN: [String] @deprecated(reason: \\"Negation filters will be deprecated, use the NOT operator to achieve the same behavior\\")
              content_NOT_STARTS_WITH: String @deprecated(reason: \\"Negation filters will be deprecated, use the NOT operator to achieve the same behavior\\")
              content_STARTS_WITH: String
              creator: UserWhere
              creatorAggregate: PostCreatorAggregateInput
              creatorConnection: ContentCreatorConnectionWhere
              creatorConnection_NOT: ContentCreatorConnectionWhere
              creator_NOT: UserWhere
              id: ID
              id_CONTAINS: ID
              id_ENDS_WITH: ID
              id_IN: [ID]
              id_NOT: ID @deprecated(reason: \\"Negation filters will be deprecated, use the NOT operator to achieve the same behavior\\")
              id_NOT_CONTAINS: ID @deprecated(reason: \\"Negation filters will be deprecated, use the NOT operator to achieve the same behavior\\")
              id_NOT_ENDS_WITH: ID @deprecated(reason: \\"Negation filters will be deprecated, use the NOT operator to achieve the same behavior\\")
              id_NOT_IN: [ID] @deprecated(reason: \\"Negation filters will be deprecated, use the NOT operator to achieve the same behavior\\")
              id_NOT_STARTS_WITH: ID @deprecated(reason: \\"Negation filters will be deprecated, use the NOT operator to achieve the same behavior\\")
              id_STARTS_WITH: ID
            }

            type PostsConnection {
              edges: [PostEdge!]!
              pageInfo: PageInfo!
              totalCount: Int!
            }

            type Query {
              comments(options: CommentOptions, where: CommentWhere): [Comment!]!
              commentsAggregate(where: CommentWhere): CommentAggregateSelection!
              commentsConnection(after: String, first: Int, sort: [CommentSort], where: CommentWhere): CommentsConnection!
              contents(options: ContentOptions, where: ContentWhere): [Content!]!
              contentsAggregate(where: ContentWhere): ContentAggregateSelection!
              posts(options: PostOptions, where: PostWhere): [Post!]!
              postsAggregate(where: PostWhere): PostAggregateSelection!
              postsConnection(after: String, first: Int, sort: [PostSort], where: PostWhere): PostsConnection!
              users(options: UserOptions, where: UserWhere): [User!]!
              usersAggregate(where: UserWhere): UserAggregateSelection!
              usersConnection(after: String, first: Int, sort: [UserSort], where: UserWhere): UsersConnection!
            }

            \\"\\"\\"An enum for sorting in either ascending or descending order.\\"\\"\\"
            enum SortDirection {
              \\"\\"\\"Sort by field values in ascending order.\\"\\"\\"
              ASC
              \\"\\"\\"Sort by field values in descending order.\\"\\"\\"
              DESC
            }

            type StringAggregateSelectionNullable {
              longest: String
              shortest: String
            }

            type UpdateCommentsMutationResponse {
              comments: [Comment!]!
              info: UpdateInfo!
            }

            \\"\\"\\"
            Information about the number of nodes and relationships created and deleted during an update mutation
            \\"\\"\\"
            type UpdateInfo {
              bookmark: String @deprecated(reason: \\"This field has been deprecated because bookmarks are now handled by the driver.\\")
              nodesCreated: Int!
              nodesDeleted: Int!
              relationshipsCreated: Int!
              relationshipsDeleted: Int!
            }

            type UpdatePostsMutationResponse {
              info: UpdateInfo!
              posts: [Post!]!
            }

            type UpdateUsersMutationResponse {
              info: UpdateInfo!
              users: [User!]!
            }

            type User {
              content(directed: Boolean = true, options: ContentOptions, where: ContentWhere): [Content!]!
              contentAggregate(directed: Boolean = true, where: ContentWhere): UserContentContentAggregationSelection
              contentConnection(after: String, directed: Boolean = true, first: Int, sort: [UserContentConnectionSort!], where: UserContentConnectionWhere): UserContentConnection!
              id: ID
              name: String
            }

            type UserAggregateSelection {
              count: Int!
              id: IDAggregateSelectionNullable!
              name: StringAggregateSelectionNullable!
            }

            input UserConnectInput {
              content: [UserContentConnectFieldInput!]
            }

            input UserConnectWhere {
              node: UserWhere!
            }

            input UserContentConnectFieldInput {
              connect: ContentConnectInput
              where: ContentConnectWhere
            }

            type UserContentConnection {
              edges: [UserContentRelationship!]!
              pageInfo: PageInfo!
              totalCount: Int!
            }

            input UserContentConnectionSort {
              node: ContentSort
            }

            input UserContentConnectionWhere {
              AND: [UserContentConnectionWhere!]
              NOT: UserContentConnectionWhere
              OR: [UserContentConnectionWhere!]
              node: ContentWhere
              node_NOT: ContentWhere @deprecated(reason: \\"Negation filters will be deprecated, use the NOT operator to achieve the same behavior\\")
            }

            type UserContentContentAggregationSelection {
              count: Int!
              node: UserContentContentNodeAggregateSelection
            }

            type UserContentContentNodeAggregateSelection {
              content: StringAggregateSelectionNullable!
              id: IDAggregateSelectionNullable!
            }

            input UserContentCreateFieldInput {
              node: ContentCreateInput!
            }

            input UserContentDeleteFieldInput {
              delete: ContentDeleteInput
              where: UserContentConnectionWhere
            }

            input UserContentDisconnectFieldInput {
              disconnect: ContentDisconnectInput
              where: UserContentConnectionWhere
            }

            input UserContentFieldInput {
              connect: [UserContentConnectFieldInput!]
              create: [UserContentCreateFieldInput!]
            }

            type UserContentRelationship {
              cursor: String!
              node: Content!
            }

            input UserContentUpdateConnectionInput {
              node: ContentUpdateInput
            }

            input UserContentUpdateFieldInput {
              connect: [UserContentConnectFieldInput!]
              create: [UserContentCreateFieldInput!]
              delete: [UserContentDeleteFieldInput!]
              disconnect: [UserContentDisconnectFieldInput!]
              update: UserContentUpdateConnectionInput
              where: UserContentConnectionWhere
            }

            input UserCreateInput {
              content: UserContentFieldInput
              id: ID
              name: String
            }

            input UserDeleteInput {
              content: [UserContentDeleteFieldInput!]
            }

            input UserDisconnectInput {
              content: [UserContentDisconnectFieldInput!]
            }

            type UserEdge {
              cursor: String!
              node: User!
            }

            input UserOptions {
              limit: Int
              offset: Int
              \\"\\"\\"
              Specify one or more UserSort objects to sort Users by. The sorts will be applied in the order in which they are arranged in the array.
              \\"\\"\\"
              sort: [UserSort!]
            }

            input UserRelationInput {
              content: [UserContentCreateFieldInput!]
            }

            \\"\\"\\"
            Fields to sort Users by. The order in which sorts are applied is not guaranteed when specifying many fields in one UserSort object.
            \\"\\"\\"
            input UserSort {
              id: SortDirection
              name: SortDirection
            }

            input UserUpdateInput {
              content: [UserContentUpdateFieldInput!]
              id: ID
              name: String
            }

            input UserWhere {
              AND: [UserWhere!]
              NOT: UserWhere
              OR: [UserWhere!]
              contentConnection: UserContentConnectionWhere @deprecated(reason: \\"Use \`contentConnection_SOME\` instead.\\")
              \\"\\"\\"
              Return Users where all of the related UserContentConnections match this filter
              \\"\\"\\"
              contentConnection_ALL: UserContentConnectionWhere
              \\"\\"\\"
              Return Users where none of the related UserContentConnections match this filter
              \\"\\"\\"
              contentConnection_NONE: UserContentConnectionWhere
              contentConnection_NOT: UserContentConnectionWhere @deprecated(reason: \\"Use \`contentConnection_NONE\` instead.\\")
              \\"\\"\\"
              Return Users where one of the related UserContentConnections match this filter
              \\"\\"\\"
              contentConnection_SINGLE: UserContentConnectionWhere
              \\"\\"\\"
              Return Users where some of the related UserContentConnections match this filter
              \\"\\"\\"
              contentConnection_SOME: UserContentConnectionWhere
              id: ID
              id_CONTAINS: ID
              id_ENDS_WITH: ID
              id_IN: [ID]
              id_NOT: ID @deprecated(reason: \\"Negation filters will be deprecated, use the NOT operator to achieve the same behavior\\")
              id_NOT_CONTAINS: ID @deprecated(reason: \\"Negation filters will be deprecated, use the NOT operator to achieve the same behavior\\")
              id_NOT_ENDS_WITH: ID @deprecated(reason: \\"Negation filters will be deprecated, use the NOT operator to achieve the same behavior\\")
              id_NOT_IN: [ID] @deprecated(reason: \\"Negation filters will be deprecated, use the NOT operator to achieve the same behavior\\")
              id_NOT_STARTS_WITH: ID @deprecated(reason: \\"Negation filters will be deprecated, use the NOT operator to achieve the same behavior\\")
              id_STARTS_WITH: ID
              name: String
              name_CONTAINS: String
              name_ENDS_WITH: String
              name_IN: [String]
              name_NOT: String @deprecated(reason: \\"Negation filters will be deprecated, use the NOT operator to achieve the same behavior\\")
              name_NOT_CONTAINS: String @deprecated(reason: \\"Negation filters will be deprecated, use the NOT operator to achieve the same behavior\\")
              name_NOT_ENDS_WITH: String @deprecated(reason: \\"Negation filters will be deprecated, use the NOT operator to achieve the same behavior\\")
              name_NOT_IN: [String] @deprecated(reason: \\"Negation filters will be deprecated, use the NOT operator to achieve the same behavior\\")
              name_NOT_STARTS_WITH: String @deprecated(reason: \\"Negation filters will be deprecated, use the NOT operator to achieve the same behavior\\")
              name_STARTS_WITH: String
            }

            type UsersConnection {
              edges: [UserEdge!]!
              pageInfo: PageInfo!
              totalCount: Int!
            }"
        `);
    });
});<|MERGE_RESOLUTION|>--- conflicted
+++ resolved
@@ -2275,17 +2275,10 @@
               where: ProductionConnectWhere
             }
 
-<<<<<<< HEAD
             type ActorActedInConnection {
               edges: [ActorActedInRelationship!]!
               pageInfo: PageInfo!
               totalCount: Int!
-=======
-            interface Interface1 {
-              field1: String!
-              interface2(directed: Boolean = true, options: Interface2Options, where: Interface2Where): [Interface2!]!
-              interface2Connection(after: String, directed: Boolean = true, first: Int, sort: [Interface1Interface2ConnectionSort!], where: Interface1Interface2ConnectionWhere): Interface1Interface2Connection!
->>>>>>> 8ed4ebcd
             }
 
             input ActorActedInConnectionSort {
@@ -3917,7 +3910,7 @@
             interface Interface1 {
               field1: String!
               interface2(options: Interface2Options, where: Interface2Where): [Interface2!]!
-              interface2Connection(after: String, first: Int, where: Interface1Interface2ConnectionWhere): Interface1Interface2Connection!
+              interface2Connection(after: String, first: Int, sort: [Interface1Interface2ConnectionSort!], where: Interface1Interface2ConnectionWhere): Interface1Interface2Connection!
             }
 
             type Interface1AggregateSelection {
