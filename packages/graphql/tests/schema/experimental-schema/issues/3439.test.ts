/*
 * Copyright (c) "Neo4j"
 * Neo4j Sweden AB [http://neo4j.com]
 *
 * This file is part of Neo4j.
 *
 * Licensed under the Apache License, Version 2.0 (the "License");
 * you may not use this file except in compliance with the License.
 * You may obtain a copy of the License at
 *
 *     http://www.apache.org/licenses/LICENSE-2.0
 *
 * Unless required by applicable law or agreed to in writing, software
 * distributed under the License is distributed on an "AS IS" BASIS,
 * WITHOUT WARRANTIES OR CONDITIONS OF ANY KIND, either express or implied.
 * See the License for the specific language governing permissions and
 * limitations under the License.
 */

import { printSchemaWithDirectives } from "@graphql-tools/utils";
import { validateSchema } from "graphql";
import { gql } from "graphql-tag";
import { lexicographicSortSchema } from "graphql/utilities";
import { Neo4jGraphQL } from "../../../../src";
import { TestSubscriptionsEngine } from "../../../utils/TestSubscriptionsEngine";

describe("https://github.com/neo4j/graphql/issues/3439", () => {
    test("Type definitions implementing multiple interfaces", async () => {
        const typeDefs = gql`
            interface INode {
                id: String!
            }

            interface IProduct implements INode {
                id: String!

                name: String!
                genre: Genre!
            }

            type Movie implements INode & IProduct {
                id: String!

                name: String!
                genre: Genre! @relationship(type: "HAS_GENRE", direction: OUT)
            }

            type Series implements INode & IProduct {
                id: String!

                name: String!
                genre: Genre! @relationship(type: "HAS_GENRE", direction: OUT)
            }

            type Genre {
                name: String! @unique
                product: [IProduct!]! @relationship(type: "HAS_GENRE", direction: IN)
            }
        `;

        const subscriptionsEngine = new TestSubscriptionsEngine();
        const neoSchema = new Neo4jGraphQL({
            typeDefs,
            features: { subscriptions: subscriptionsEngine },
        });

        const schema = await neoSchema.getSchema();
        const errors = validateSchema(schema);
        expect(errors).toHaveLength(0);

        const printedSchema = printSchemaWithDirectives(lexicographicSortSchema(await neoSchema.getSchema()));

        expect(printedSchema).toMatchInlineSnapshot(`
            "schema {
              query: Query
              mutation: Mutation
              subscription: Subscription
            }

            type CreateGenresMutationResponse {
              genres: [Genre!]!
              info: CreateInfo!
            }

            \\"\\"\\"
            Information about the number of nodes and relationships created during a create mutation
            \\"\\"\\"
            type CreateInfo {
              bookmark: String @deprecated(reason: \\"This field has been deprecated because bookmarks are now handled by the driver.\\")
              nodesCreated: Int!
              relationshipsCreated: Int!
            }

            type CreateMoviesMutationResponse {
              info: CreateInfo!
              movies: [Movie!]!
            }

            type CreateSeriesMutationResponse {
              info: CreateInfo!
              series: [Series!]!
            }

            \\"\\"\\"
            Information about the number of nodes and relationships deleted during a delete mutation
            \\"\\"\\"
            type DeleteInfo {
              bookmark: String @deprecated(reason: \\"This field has been deprecated because bookmarks are now handled by the driver.\\")
              nodesDeleted: Int!
              relationshipsDeleted: Int!
            }

            enum EventType {
              CREATE
              CREATE_RELATIONSHIP
              DELETE
              DELETE_RELATIONSHIP
              UPDATE
            }

            type Genre {
              name: String!
              product(directed: Boolean = true, options: IProductOptions, where: IProductWhere): [IProduct!]!
              productAggregate(directed: Boolean = true, where: IProductWhere): GenreIProductProductAggregationSelection
              productConnection(after: String, directed: Boolean = true, first: Int, sort: [GenreProductConnectionSort!], where: GenreProductConnectionWhere): GenreProductConnection!
            }

            type GenreAggregateSelection {
              count: Int!
              name: StringAggregateSelection!
            }

            input GenreConnectInput {
              product: [GenreProductConnectFieldInput!]
            }

            input GenreConnectOrCreateWhere {
              node: GenreUniqueWhere!
            }

            input GenreConnectWhere {
              node: GenreWhere!
            }

            type GenreConnectedRelationships {
              product: GenreProductConnectedRelationship
            }

            input GenreCreateInput {
              name: String!
              product: GenreProductFieldInput
            }

            type GenreCreatedEvent {
              createdGenre: GenreEventPayload!
              event: EventType!
              timestamp: Float!
            }

            input GenreDeleteInput {
              product: [GenreProductDeleteFieldInput!]
            }

            type GenreDeletedEvent {
              deletedGenre: GenreEventPayload!
              event: EventType!
              timestamp: Float!
            }

            input GenreDisconnectInput {
              product: [GenreProductDisconnectFieldInput!]
            }

            type GenreEdge {
              cursor: String!
              node: Genre!
            }

            type GenreEventPayload {
              name: String!
            }

            type GenreIProductProductAggregationSelection {
              count: Int!
              node: GenreIProductProductNodeAggregateSelection
            }

            type GenreIProductProductNodeAggregateSelection {
              id: StringAggregateSelection!
              name: StringAggregateSelection!
            }

            input GenreOnCreateInput {
              name: String!
            }

            input GenreOptions {
              limit: Int
              offset: Int
              \\"\\"\\"
              Specify one or more GenreSort objects to sort Genres by. The sorts will be applied in the order in which they are arranged in the array.
              \\"\\"\\"
              sort: [GenreSort!]
            }

            input GenreProductConnectFieldInput {
              where: IProductConnectWhere
            }

            type GenreProductConnectedRelationship {
              node: IProductEventPayload!
            }

            type GenreProductConnection {
              edges: [GenreProductRelationship!]!
              pageInfo: PageInfo!
              totalCount: Int!
            }

            input GenreProductConnectionSort {
              node: IProductSort
            }

            input GenreProductConnectionWhere {
              AND: [GenreProductConnectionWhere!]
              NOT: GenreProductConnectionWhere
              OR: [GenreProductConnectionWhere!]
              node: IProductWhere
              node_NOT: IProductWhere @deprecated(reason: \\"Negation filters will be deprecated, use the NOT operator to achieve the same behavior\\")
            }

            input GenreProductCreateFieldInput {
              node: IProductCreateInput!
            }

            input GenreProductDeleteFieldInput {
              where: GenreProductConnectionWhere
            }

            input GenreProductDisconnectFieldInput {
              where: GenreProductConnectionWhere
            }

            input GenreProductFieldInput {
              connect: [GenreProductConnectFieldInput!]
              create: [GenreProductCreateFieldInput!]
            }

            type GenreProductRelationship {
              cursor: String!
              node: IProduct!
            }

            input GenreProductRelationshipSubscriptionWhere {
              node: IProductSubscriptionWhere
            }

            input GenreProductUpdateConnectionInput {
              node: IProductUpdateInput
            }

            input GenreProductUpdateFieldInput {
              connect: [GenreProductConnectFieldInput!]
              create: [GenreProductCreateFieldInput!]
              delete: [GenreProductDeleteFieldInput!]
              disconnect: [GenreProductDisconnectFieldInput!]
              update: GenreProductUpdateConnectionInput
              where: GenreProductConnectionWhere
            }

            input GenreRelationInput {
              product: [GenreProductCreateFieldInput!]
            }

            type GenreRelationshipCreatedEvent {
              createdRelationship: GenreConnectedRelationships!
              event: EventType!
              genre: GenreEventPayload!
              relationshipFieldName: String!
              timestamp: Float!
            }

            input GenreRelationshipCreatedSubscriptionWhere {
              AND: [GenreRelationshipCreatedSubscriptionWhere!]
              NOT: GenreRelationshipCreatedSubscriptionWhere
              OR: [GenreRelationshipCreatedSubscriptionWhere!]
              createdRelationship: GenreRelationshipsSubscriptionWhere
              genre: GenreSubscriptionWhere
            }

            type GenreRelationshipDeletedEvent {
              deletedRelationship: GenreConnectedRelationships!
              event: EventType!
              genre: GenreEventPayload!
              relationshipFieldName: String!
              timestamp: Float!
            }

            input GenreRelationshipDeletedSubscriptionWhere {
              AND: [GenreRelationshipDeletedSubscriptionWhere!]
              NOT: GenreRelationshipDeletedSubscriptionWhere
              OR: [GenreRelationshipDeletedSubscriptionWhere!]
              deletedRelationship: GenreRelationshipsSubscriptionWhere
              genre: GenreSubscriptionWhere
            }

            input GenreRelationshipsSubscriptionWhere {
              product: GenreProductRelationshipSubscriptionWhere
            }

            \\"\\"\\"
            Fields to sort Genres by. The order in which sorts are applied is not guaranteed when specifying many fields in one GenreSort object.
            \\"\\"\\"
            input GenreSort {
              name: SortDirection
            }

            input GenreSubscriptionWhere {
              AND: [GenreSubscriptionWhere!]
              NOT: GenreSubscriptionWhere
              OR: [GenreSubscriptionWhere!]
              name: String
              name_CONTAINS: String
              name_ENDS_WITH: String
              name_IN: [String!]
              name_NOT: String @deprecated(reason: \\"Negation filters will be deprecated, use the NOT operator to achieve the same behavior\\")
              name_NOT_CONTAINS: String @deprecated(reason: \\"Negation filters will be deprecated, use the NOT operator to achieve the same behavior\\")
              name_NOT_ENDS_WITH: String @deprecated(reason: \\"Negation filters will be deprecated, use the NOT operator to achieve the same behavior\\")
              name_NOT_IN: [String!] @deprecated(reason: \\"Negation filters will be deprecated, use the NOT operator to achieve the same behavior\\")
              name_NOT_STARTS_WITH: String @deprecated(reason: \\"Negation filters will be deprecated, use the NOT operator to achieve the same behavior\\")
              name_STARTS_WITH: String
            }

            input GenreUniqueWhere {
              name: String
            }

            input GenreUpdateInput {
              name: String
              product: [GenreProductUpdateFieldInput!]
            }

            type GenreUpdatedEvent {
              event: EventType!
              previousState: GenreEventPayload!
              timestamp: Float!
              updatedGenre: GenreEventPayload!
            }

            input GenreWhere {
              AND: [GenreWhere!]
              NOT: GenreWhere
              OR: [GenreWhere!]
              name: String
              name_CONTAINS: String
              name_ENDS_WITH: String
              name_IN: [String!]
              name_NOT: String @deprecated(reason: \\"Negation filters will be deprecated, use the NOT operator to achieve the same behavior\\")
              name_NOT_CONTAINS: String @deprecated(reason: \\"Negation filters will be deprecated, use the NOT operator to achieve the same behavior\\")
              name_NOT_ENDS_WITH: String @deprecated(reason: \\"Negation filters will be deprecated, use the NOT operator to achieve the same behavior\\")
              name_NOT_IN: [String!] @deprecated(reason: \\"Negation filters will be deprecated, use the NOT operator to achieve the same behavior\\")
              name_NOT_STARTS_WITH: String @deprecated(reason: \\"Negation filters will be deprecated, use the NOT operator to achieve the same behavior\\")
              name_STARTS_WITH: String
              productConnection: GenreProductConnectionWhere @deprecated(reason: \\"Use \`productConnection_SOME\` instead.\\")
              \\"\\"\\"
              Return Genres where all of the related GenreProductConnections match this filter
              \\"\\"\\"
              productConnection_ALL: GenreProductConnectionWhere
              \\"\\"\\"
              Return Genres where none of the related GenreProductConnections match this filter
              \\"\\"\\"
              productConnection_NONE: GenreProductConnectionWhere
              productConnection_NOT: GenreProductConnectionWhere @deprecated(reason: \\"Use \`productConnection_NONE\` instead.\\")
              \\"\\"\\"
              Return Genres where one of the related GenreProductConnections match this filter
              \\"\\"\\"
              productConnection_SINGLE: GenreProductConnectionWhere
              \\"\\"\\"
              Return Genres where some of the related GenreProductConnections match this filter
              \\"\\"\\"
              productConnection_SOME: GenreProductConnectionWhere
            }

            type GenresConnection {
              edges: [GenreEdge!]!
              pageInfo: PageInfo!
              totalCount: Int!
            }

            interface INode {
              id: String!
            }

            type INodeAggregateSelection {
              count: Int!
              id: StringAggregateSelection!
            }

            enum INodeImplementation {
              Movie
              Series
            }

            input INodeOptions {
              limit: Int
              offset: Int
              \\"\\"\\"
              Specify one or more INodeSort objects to sort INodes by. The sorts will be applied in the order in which they are arranged in the array.
              \\"\\"\\"
              sort: [INodeSort]
            }

            \\"\\"\\"
            Fields to sort INodes by. The order in which sorts are applied is not guaranteed when specifying many fields in one INodeSort object.
            \\"\\"\\"
            input INodeSort {
              id: SortDirection
            }

            input INodeWhere {
              AND: [INodeWhere!]
              NOT: INodeWhere
              OR: [INodeWhere!]
              id: String
              id_CONTAINS: String
              id_ENDS_WITH: String
              id_IN: [String!]
              id_NOT: String @deprecated(reason: \\"Negation filters will be deprecated, use the NOT operator to achieve the same behavior\\")
              id_NOT_CONTAINS: String @deprecated(reason: \\"Negation filters will be deprecated, use the NOT operator to achieve the same behavior\\")
              id_NOT_ENDS_WITH: String @deprecated(reason: \\"Negation filters will be deprecated, use the NOT operator to achieve the same behavior\\")
              id_NOT_IN: [String!] @deprecated(reason: \\"Negation filters will be deprecated, use the NOT operator to achieve the same behavior\\")
              id_NOT_STARTS_WITH: String @deprecated(reason: \\"Negation filters will be deprecated, use the NOT operator to achieve the same behavior\\")
              id_STARTS_WITH: String
              typename_IN: [INodeImplementation!]
            }

            interface IProduct {
              genre: Genre!
              id: String!
              name: String!
            }

            type IProductAggregateSelection {
              count: Int!
              id: StringAggregateSelection!
              name: StringAggregateSelection!
            }

            input IProductConnectWhere {
              node: IProductWhere!
            }

            input IProductCreateInput {
              Movie: MovieCreateInput
              Series: SeriesCreateInput
            }

            interface IProductEventPayload {
              id: String!
              name: String!
            }

            enum IProductImplementation {
              Movie
              Series
            }

            input IProductOptions {
              limit: Int
              offset: Int
              \\"\\"\\"
              Specify one or more IProductSort objects to sort IProducts by. The sorts will be applied in the order in which they are arranged in the array.
              \\"\\"\\"
              sort: [IProductSort]
            }

            \\"\\"\\"
            Fields to sort IProducts by. The order in which sorts are applied is not guaranteed when specifying many fields in one IProductSort object.
            \\"\\"\\"
            input IProductSort {
              id: SortDirection
              name: SortDirection
            }

            input IProductSubscriptionWhere {
              AND: [IProductSubscriptionWhere!]
              NOT: IProductSubscriptionWhere
              OR: [IProductSubscriptionWhere!]
              id: String
              id_CONTAINS: String
              id_ENDS_WITH: String
              id_IN: [String!]
              id_NOT: String @deprecated(reason: \\"Negation filters will be deprecated, use the NOT operator to achieve the same behavior\\")
              id_NOT_CONTAINS: String @deprecated(reason: \\"Negation filters will be deprecated, use the NOT operator to achieve the same behavior\\")
              id_NOT_ENDS_WITH: String @deprecated(reason: \\"Negation filters will be deprecated, use the NOT operator to achieve the same behavior\\")
              id_NOT_IN: [String!] @deprecated(reason: \\"Negation filters will be deprecated, use the NOT operator to achieve the same behavior\\")
              id_NOT_STARTS_WITH: String @deprecated(reason: \\"Negation filters will be deprecated, use the NOT operator to achieve the same behavior\\")
              id_STARTS_WITH: String
              name: String
              name_CONTAINS: String
              name_ENDS_WITH: String
              name_IN: [String!]
              name_NOT: String @deprecated(reason: \\"Negation filters will be deprecated, use the NOT operator to achieve the same behavior\\")
              name_NOT_CONTAINS: String @deprecated(reason: \\"Negation filters will be deprecated, use the NOT operator to achieve the same behavior\\")
              name_NOT_ENDS_WITH: String @deprecated(reason: \\"Negation filters will be deprecated, use the NOT operator to achieve the same behavior\\")
              name_NOT_IN: [String!] @deprecated(reason: \\"Negation filters will be deprecated, use the NOT operator to achieve the same behavior\\")
              name_NOT_STARTS_WITH: String @deprecated(reason: \\"Negation filters will be deprecated, use the NOT operator to achieve the same behavior\\")
              name_STARTS_WITH: String
              typename_IN: [IProductImplementation!]
            }

            input IProductUpdateInput {
              id: String
              name: String
            }

            input IProductWhere {
              AND: [IProductWhere!]
              NOT: IProductWhere
              OR: [IProductWhere!]
              id: String
              id_CONTAINS: String
              id_ENDS_WITH: String
              id_IN: [String!]
              id_NOT: String @deprecated(reason: \\"Negation filters will be deprecated, use the NOT operator to achieve the same behavior\\")
              id_NOT_CONTAINS: String @deprecated(reason: \\"Negation filters will be deprecated, use the NOT operator to achieve the same behavior\\")
              id_NOT_ENDS_WITH: String @deprecated(reason: \\"Negation filters will be deprecated, use the NOT operator to achieve the same behavior\\")
              id_NOT_IN: [String!] @deprecated(reason: \\"Negation filters will be deprecated, use the NOT operator to achieve the same behavior\\")
              id_NOT_STARTS_WITH: String @deprecated(reason: \\"Negation filters will be deprecated, use the NOT operator to achieve the same behavior\\")
              id_STARTS_WITH: String
              name: String
              name_CONTAINS: String
              name_ENDS_WITH: String
              name_IN: [String!]
              name_NOT: String @deprecated(reason: \\"Negation filters will be deprecated, use the NOT operator to achieve the same behavior\\")
              name_NOT_CONTAINS: String @deprecated(reason: \\"Negation filters will be deprecated, use the NOT operator to achieve the same behavior\\")
              name_NOT_ENDS_WITH: String @deprecated(reason: \\"Negation filters will be deprecated, use the NOT operator to achieve the same behavior\\")
              name_NOT_IN: [String!] @deprecated(reason: \\"Negation filters will be deprecated, use the NOT operator to achieve the same behavior\\")
              name_NOT_STARTS_WITH: String @deprecated(reason: \\"Negation filters will be deprecated, use the NOT operator to achieve the same behavior\\")
              name_STARTS_WITH: String
              typename_IN: [IProductImplementation!]
            }

            type Movie implements INode & IProduct {
              genre(directed: Boolean = true, options: GenreOptions, where: GenreWhere): Genre!
              genreAggregate(directed: Boolean = true, where: GenreWhere): MovieGenreGenreAggregationSelection
              genreConnection(after: String, directed: Boolean = true, first: Int, sort: [MovieGenreConnectionSort!], where: MovieGenreConnectionWhere): MovieGenreConnection!
              id: String!
              name: String!
            }

            type MovieAggregateSelection {
              count: Int!
              id: StringAggregateSelection!
              name: StringAggregateSelection!
            }

            input MovieConnectInput {
              genre: MovieGenreConnectFieldInput
            }

            input MovieConnectOrCreateInput {
              genre: MovieGenreConnectOrCreateFieldInput
            }

            type MovieConnectedRelationships {
              genre: MovieGenreConnectedRelationship
            }

            input MovieCreateInput {
              genre: MovieGenreFieldInput
              id: String!
              name: String!
            }

            type MovieCreatedEvent {
              createdMovie: MovieEventPayload!
              event: EventType!
              timestamp: Float!
            }

            input MovieDeleteInput {
              genre: MovieGenreDeleteFieldInput
            }

            type MovieDeletedEvent {
              deletedMovie: MovieEventPayload!
              event: EventType!
              timestamp: Float!
            }

            input MovieDisconnectInput {
              genre: MovieGenreDisconnectFieldInput
            }

            type MovieEdge {
              cursor: String!
              node: Movie!
            }

            type MovieEventPayload implements IProductEventPayload {
              id: String!
              name: String!
            }

            input MovieGenreAggregateInput {
              AND: [MovieGenreAggregateInput!]
              NOT: MovieGenreAggregateInput
              OR: [MovieGenreAggregateInput!]
              count: Int
              count_GT: Int
              count_GTE: Int
              count_LT: Int
              count_LTE: Int
              node: MovieGenreNodeAggregationWhereInput
            }

            input MovieGenreConnectFieldInput {
              connect: GenreConnectInput
              \\"\\"\\"
              Whether or not to overwrite any matching relationship with the new properties.
              \\"\\"\\"
              overwrite: Boolean! = true
              where: GenreConnectWhere
            }

            input MovieGenreConnectOrCreateFieldInput {
              onCreate: MovieGenreConnectOrCreateFieldInputOnCreate!
              where: GenreConnectOrCreateWhere!
            }

            input MovieGenreConnectOrCreateFieldInputOnCreate {
              node: GenreOnCreateInput!
            }

            type MovieGenreConnectedRelationship {
              node: GenreEventPayload!
            }

            type MovieGenreConnection {
              edges: [MovieGenreRelationship!]!
              pageInfo: PageInfo!
              totalCount: Int!
            }

            input MovieGenreConnectionSort {
              node: GenreSort
            }

            input MovieGenreConnectionWhere {
              AND: [MovieGenreConnectionWhere!]
              NOT: MovieGenreConnectionWhere
              OR: [MovieGenreConnectionWhere!]
              node: GenreWhere
              node_NOT: GenreWhere @deprecated(reason: \\"Negation filters will be deprecated, use the NOT operator to achieve the same behavior\\")
            }

            input MovieGenreCreateFieldInput {
              node: GenreCreateInput!
            }

            input MovieGenreDeleteFieldInput {
              delete: GenreDeleteInput
              where: MovieGenreConnectionWhere
            }

            input MovieGenreDisconnectFieldInput {
              disconnect: GenreDisconnectInput
              where: MovieGenreConnectionWhere
            }

            input MovieGenreFieldInput {
              connect: MovieGenreConnectFieldInput
              connectOrCreate: MovieGenreConnectOrCreateFieldInput
              create: MovieGenreCreateFieldInput
            }

            type MovieGenreGenreAggregationSelection {
              count: Int!
              node: MovieGenreGenreNodeAggregateSelection
            }

            type MovieGenreGenreNodeAggregateSelection {
              name: StringAggregateSelection!
            }

            input MovieGenreNodeAggregationWhereInput {
              AND: [MovieGenreNodeAggregationWhereInput!]
              NOT: MovieGenreNodeAggregationWhereInput
              OR: [MovieGenreNodeAggregationWhereInput!]
              name_AVERAGE_EQUAL: Float @deprecated(reason: \\"Please use the explicit _LENGTH version for string aggregation.\\")
              name_AVERAGE_GT: Float @deprecated(reason: \\"Please use the explicit _LENGTH version for string aggregation.\\")
              name_AVERAGE_GTE: Float @deprecated(reason: \\"Please use the explicit _LENGTH version for string aggregation.\\")
              name_AVERAGE_LENGTH_EQUAL: Float
              name_AVERAGE_LENGTH_GT: Float
              name_AVERAGE_LENGTH_GTE: Float
              name_AVERAGE_LENGTH_LT: Float
              name_AVERAGE_LENGTH_LTE: Float
              name_AVERAGE_LT: Float @deprecated(reason: \\"Please use the explicit _LENGTH version for string aggregation.\\")
              name_AVERAGE_LTE: Float @deprecated(reason: \\"Please use the explicit _LENGTH version for string aggregation.\\")
              name_EQUAL: String @deprecated(reason: \\"Aggregation filters that are not relying on an aggregating function will be deprecated.\\")
              name_GT: Int @deprecated(reason: \\"Aggregation filters that are not relying on an aggregating function will be deprecated.\\")
              name_GTE: Int @deprecated(reason: \\"Aggregation filters that are not relying on an aggregating function will be deprecated.\\")
              name_LONGEST_EQUAL: Int @deprecated(reason: \\"Please use the explicit _LENGTH version for string aggregation.\\")
              name_LONGEST_GT: Int @deprecated(reason: \\"Please use the explicit _LENGTH version for string aggregation.\\")
              name_LONGEST_GTE: Int @deprecated(reason: \\"Please use the explicit _LENGTH version for string aggregation.\\")
              name_LONGEST_LENGTH_EQUAL: Int
              name_LONGEST_LENGTH_GT: Int
              name_LONGEST_LENGTH_GTE: Int
              name_LONGEST_LENGTH_LT: Int
              name_LONGEST_LENGTH_LTE: Int
              name_LONGEST_LT: Int @deprecated(reason: \\"Please use the explicit _LENGTH version for string aggregation.\\")
              name_LONGEST_LTE: Int @deprecated(reason: \\"Please use the explicit _LENGTH version for string aggregation.\\")
              name_LT: Int @deprecated(reason: \\"Aggregation filters that are not relying on an aggregating function will be deprecated.\\")
              name_LTE: Int @deprecated(reason: \\"Aggregation filters that are not relying on an aggregating function will be deprecated.\\")
              name_SHORTEST_EQUAL: Int @deprecated(reason: \\"Please use the explicit _LENGTH version for string aggregation.\\")
              name_SHORTEST_GT: Int @deprecated(reason: \\"Please use the explicit _LENGTH version for string aggregation.\\")
              name_SHORTEST_GTE: Int @deprecated(reason: \\"Please use the explicit _LENGTH version for string aggregation.\\")
              name_SHORTEST_LENGTH_EQUAL: Int
              name_SHORTEST_LENGTH_GT: Int
              name_SHORTEST_LENGTH_GTE: Int
              name_SHORTEST_LENGTH_LT: Int
              name_SHORTEST_LENGTH_LTE: Int
              name_SHORTEST_LT: Int @deprecated(reason: \\"Please use the explicit _LENGTH version for string aggregation.\\")
              name_SHORTEST_LTE: Int @deprecated(reason: \\"Please use the explicit _LENGTH version for string aggregation.\\")
            }

            type MovieGenreRelationship {
              cursor: String!
              node: Genre!
            }

            input MovieGenreRelationshipSubscriptionWhere {
              node: GenreSubscriptionWhere
            }

            input MovieGenreUpdateConnectionInput {
              node: GenreUpdateInput
            }

            input MovieGenreUpdateFieldInput {
              connect: MovieGenreConnectFieldInput
              connectOrCreate: MovieGenreConnectOrCreateFieldInput
              create: MovieGenreCreateFieldInput
              delete: MovieGenreDeleteFieldInput
              disconnect: MovieGenreDisconnectFieldInput
              update: MovieGenreUpdateConnectionInput
              where: MovieGenreConnectionWhere
            }

            input MovieOptions {
              limit: Int
              offset: Int
              \\"\\"\\"
              Specify one or more MovieSort objects to sort Movies by. The sorts will be applied in the order in which they are arranged in the array.
              \\"\\"\\"
              sort: [MovieSort!]
            }

            input MovieRelationInput {
              genre: MovieGenreCreateFieldInput
            }

            type MovieRelationshipCreatedEvent {
              createdRelationship: MovieConnectedRelationships!
              event: EventType!
              movie: MovieEventPayload!
              relationshipFieldName: String!
              timestamp: Float!
            }

            input MovieRelationshipCreatedSubscriptionWhere {
              AND: [MovieRelationshipCreatedSubscriptionWhere!]
              NOT: MovieRelationshipCreatedSubscriptionWhere
              OR: [MovieRelationshipCreatedSubscriptionWhere!]
              createdRelationship: MovieRelationshipsSubscriptionWhere
              movie: MovieSubscriptionWhere
            }

            type MovieRelationshipDeletedEvent {
              deletedRelationship: MovieConnectedRelationships!
              event: EventType!
              movie: MovieEventPayload!
              relationshipFieldName: String!
              timestamp: Float!
            }

            input MovieRelationshipDeletedSubscriptionWhere {
              AND: [MovieRelationshipDeletedSubscriptionWhere!]
              NOT: MovieRelationshipDeletedSubscriptionWhere
              OR: [MovieRelationshipDeletedSubscriptionWhere!]
              deletedRelationship: MovieRelationshipsSubscriptionWhere
              movie: MovieSubscriptionWhere
            }

            input MovieRelationshipsSubscriptionWhere {
              genre: MovieGenreRelationshipSubscriptionWhere
            }

            \\"\\"\\"
            Fields to sort Movies by. The order in which sorts are applied is not guaranteed when specifying many fields in one MovieSort object.
            \\"\\"\\"
            input MovieSort {
              id: SortDirection
              name: SortDirection
            }

            input MovieSubscriptionWhere {
              AND: [MovieSubscriptionWhere!]
              NOT: MovieSubscriptionWhere
              OR: [MovieSubscriptionWhere!]
              id: String
              id_CONTAINS: String
              id_ENDS_WITH: String
              id_IN: [String!]
              id_NOT: String @deprecated(reason: \\"Negation filters will be deprecated, use the NOT operator to achieve the same behavior\\")
              id_NOT_CONTAINS: String @deprecated(reason: \\"Negation filters will be deprecated, use the NOT operator to achieve the same behavior\\")
              id_NOT_ENDS_WITH: String @deprecated(reason: \\"Negation filters will be deprecated, use the NOT operator to achieve the same behavior\\")
              id_NOT_IN: [String!] @deprecated(reason: \\"Negation filters will be deprecated, use the NOT operator to achieve the same behavior\\")
              id_NOT_STARTS_WITH: String @deprecated(reason: \\"Negation filters will be deprecated, use the NOT operator to achieve the same behavior\\")
              id_STARTS_WITH: String
              name: String
              name_CONTAINS: String
              name_ENDS_WITH: String
              name_IN: [String!]
              name_NOT: String @deprecated(reason: \\"Negation filters will be deprecated, use the NOT operator to achieve the same behavior\\")
              name_NOT_CONTAINS: String @deprecated(reason: \\"Negation filters will be deprecated, use the NOT operator to achieve the same behavior\\")
              name_NOT_ENDS_WITH: String @deprecated(reason: \\"Negation filters will be deprecated, use the NOT operator to achieve the same behavior\\")
              name_NOT_IN: [String!] @deprecated(reason: \\"Negation filters will be deprecated, use the NOT operator to achieve the same behavior\\")
              name_NOT_STARTS_WITH: String @deprecated(reason: \\"Negation filters will be deprecated, use the NOT operator to achieve the same behavior\\")
              name_STARTS_WITH: String
            }

            input MovieUpdateInput {
              genre: MovieGenreUpdateFieldInput
              id: String
              name: String
            }

            type MovieUpdatedEvent {
              event: EventType!
              previousState: MovieEventPayload!
              timestamp: Float!
              updatedMovie: MovieEventPayload!
            }

            input MovieWhere {
              AND: [MovieWhere!]
              NOT: MovieWhere
              OR: [MovieWhere!]
              genre: GenreWhere
              genreAggregate: MovieGenreAggregateInput
              genreConnection: MovieGenreConnectionWhere
              genreConnection_NOT: MovieGenreConnectionWhere
              genre_NOT: GenreWhere
              id: String
              id_CONTAINS: String
              id_ENDS_WITH: String
              id_IN: [String!]
              id_NOT: String @deprecated(reason: \\"Negation filters will be deprecated, use the NOT operator to achieve the same behavior\\")
              id_NOT_CONTAINS: String @deprecated(reason: \\"Negation filters will be deprecated, use the NOT operator to achieve the same behavior\\")
              id_NOT_ENDS_WITH: String @deprecated(reason: \\"Negation filters will be deprecated, use the NOT operator to achieve the same behavior\\")
              id_NOT_IN: [String!] @deprecated(reason: \\"Negation filters will be deprecated, use the NOT operator to achieve the same behavior\\")
              id_NOT_STARTS_WITH: String @deprecated(reason: \\"Negation filters will be deprecated, use the NOT operator to achieve the same behavior\\")
              id_STARTS_WITH: String
              name: String
              name_CONTAINS: String
              name_ENDS_WITH: String
              name_IN: [String!]
              name_NOT: String @deprecated(reason: \\"Negation filters will be deprecated, use the NOT operator to achieve the same behavior\\")
              name_NOT_CONTAINS: String @deprecated(reason: \\"Negation filters will be deprecated, use the NOT operator to achieve the same behavior\\")
              name_NOT_ENDS_WITH: String @deprecated(reason: \\"Negation filters will be deprecated, use the NOT operator to achieve the same behavior\\")
              name_NOT_IN: [String!] @deprecated(reason: \\"Negation filters will be deprecated, use the NOT operator to achieve the same behavior\\")
              name_NOT_STARTS_WITH: String @deprecated(reason: \\"Negation filters will be deprecated, use the NOT operator to achieve the same behavior\\")
              name_STARTS_WITH: String
            }

            type MoviesConnection {
              edges: [MovieEdge!]!
              pageInfo: PageInfo!
              totalCount: Int!
            }

            type Mutation {
              createGenres(input: [GenreCreateInput!]!): CreateGenresMutationResponse!
              createMovies(input: [MovieCreateInput!]!): CreateMoviesMutationResponse!
              createSeries(input: [SeriesCreateInput!]!): CreateSeriesMutationResponse!
              deleteGenres(delete: GenreDeleteInput, where: GenreWhere): DeleteInfo!
              deleteMovies(delete: MovieDeleteInput, where: MovieWhere): DeleteInfo!
              deleteSeries(delete: SeriesDeleteInput, where: SeriesWhere): DeleteInfo!
              updateGenres(connect: GenreConnectInput, create: GenreRelationInput, delete: GenreDeleteInput, disconnect: GenreDisconnectInput, update: GenreUpdateInput, where: GenreWhere): UpdateGenresMutationResponse!
              updateMovies(connect: MovieConnectInput, connectOrCreate: MovieConnectOrCreateInput, create: MovieRelationInput, delete: MovieDeleteInput, disconnect: MovieDisconnectInput, update: MovieUpdateInput, where: MovieWhere): UpdateMoviesMutationResponse!
              updateSeries(connect: SeriesConnectInput, connectOrCreate: SeriesConnectOrCreateInput, create: SeriesRelationInput, delete: SeriesDeleteInput, disconnect: SeriesDisconnectInput, update: SeriesUpdateInput, where: SeriesWhere): UpdateSeriesMutationResponse!
            }

            \\"\\"\\"Pagination information (Relay)\\"\\"\\"
            type PageInfo {
              endCursor: String
              hasNextPage: Boolean!
              hasPreviousPage: Boolean!
              startCursor: String
            }

            type Query {
              genres(options: GenreOptions, where: GenreWhere): [Genre!]!
              genresAggregate(where: GenreWhere): GenreAggregateSelection!
              genresConnection(after: String, first: Int, sort: [GenreSort], where: GenreWhere): GenresConnection!
              iNodes(options: INodeOptions, where: INodeWhere): [INode!]!
              iNodesAggregate(where: INodeWhere): INodeAggregateSelection!
              iProducts(options: IProductOptions, where: IProductWhere): [IProduct!]!
              iProductsAggregate(where: IProductWhere): IProductAggregateSelection!
              movies(options: MovieOptions, where: MovieWhere): [Movie!]!
              moviesAggregate(where: MovieWhere): MovieAggregateSelection!
              moviesConnection(after: String, first: Int, sort: [MovieSort], where: MovieWhere): MoviesConnection!
              series(options: SeriesOptions, where: SeriesWhere): [Series!]!
              seriesAggregate(where: SeriesWhere): SeriesAggregateSelection!
              seriesConnection(after: String, first: Int, sort: [SeriesSort], where: SeriesWhere): SeriesConnection!
            }

            type Series implements INode & IProduct {
              genre(directed: Boolean = true, options: GenreOptions, where: GenreWhere): Genre!
              genreAggregate(directed: Boolean = true, where: GenreWhere): SeriesGenreGenreAggregationSelection
              genreConnection(after: String, directed: Boolean = true, first: Int, sort: [SeriesGenreConnectionSort!], where: SeriesGenreConnectionWhere): SeriesGenreConnection!
              id: String!
              name: String!
            }

            type SeriesAggregateSelection {
              count: Int!
              id: StringAggregateSelection!
              name: StringAggregateSelection!
            }

            input SeriesConnectInput {
              genre: SeriesGenreConnectFieldInput
            }

            input SeriesConnectOrCreateInput {
              genre: SeriesGenreConnectOrCreateFieldInput
            }

            type SeriesConnectedRelationships {
              genre: SeriesGenreConnectedRelationship
            }

            type SeriesConnection {
              edges: [SeriesEdge!]!
              pageInfo: PageInfo!
              totalCount: Int!
            }

            input SeriesCreateInput {
              genre: SeriesGenreFieldInput
              id: String!
              name: String!
            }

            type SeriesCreatedEvent {
              createdSeries: SeriesEventPayload!
              event: EventType!
              timestamp: Float!
            }

            input SeriesDeleteInput {
              genre: SeriesGenreDeleteFieldInput
            }

            type SeriesDeletedEvent {
              deletedSeries: SeriesEventPayload!
              event: EventType!
              timestamp: Float!
            }

            input SeriesDisconnectInput {
              genre: SeriesGenreDisconnectFieldInput
            }

            type SeriesEdge {
              cursor: String!
              node: Series!
            }

            type SeriesEventPayload implements IProductEventPayload {
              id: String!
              name: String!
            }

            input SeriesGenreAggregateInput {
              AND: [SeriesGenreAggregateInput!]
              NOT: SeriesGenreAggregateInput
              OR: [SeriesGenreAggregateInput!]
              count: Int
              count_GT: Int
              count_GTE: Int
              count_LT: Int
              count_LTE: Int
              node: SeriesGenreNodeAggregationWhereInput
            }

            input SeriesGenreConnectFieldInput {
              connect: GenreConnectInput
              \\"\\"\\"
              Whether or not to overwrite any matching relationship with the new properties.
              \\"\\"\\"
              overwrite: Boolean! = true
              where: GenreConnectWhere
            }

            input SeriesGenreConnectOrCreateFieldInput {
              onCreate: SeriesGenreConnectOrCreateFieldInputOnCreate!
              where: GenreConnectOrCreateWhere!
            }

            input SeriesGenreConnectOrCreateFieldInputOnCreate {
              node: GenreOnCreateInput!
            }

            type SeriesGenreConnectedRelationship {
              node: GenreEventPayload!
            }

            type SeriesGenreConnection {
              edges: [SeriesGenreRelationship!]!
              pageInfo: PageInfo!
              totalCount: Int!
            }

            input SeriesGenreConnectionSort {
              node: GenreSort
            }

            input SeriesGenreConnectionWhere {
              AND: [SeriesGenreConnectionWhere!]
              NOT: SeriesGenreConnectionWhere
              OR: [SeriesGenreConnectionWhere!]
              node: GenreWhere
              node_NOT: GenreWhere @deprecated(reason: \\"Negation filters will be deprecated, use the NOT operator to achieve the same behavior\\")
            }

            input SeriesGenreCreateFieldInput {
              node: GenreCreateInput!
            }

            input SeriesGenreDeleteFieldInput {
              delete: GenreDeleteInput
              where: SeriesGenreConnectionWhere
            }

            input SeriesGenreDisconnectFieldInput {
              disconnect: GenreDisconnectInput
              where: SeriesGenreConnectionWhere
            }

            input SeriesGenreFieldInput {
              connect: SeriesGenreConnectFieldInput
              connectOrCreate: SeriesGenreConnectOrCreateFieldInput
              create: SeriesGenreCreateFieldInput
            }

            type SeriesGenreGenreAggregationSelection {
              count: Int!
              node: SeriesGenreGenreNodeAggregateSelection
            }

            type SeriesGenreGenreNodeAggregateSelection {
              name: StringAggregateSelection!
            }

            input SeriesGenreNodeAggregationWhereInput {
              AND: [SeriesGenreNodeAggregationWhereInput!]
              NOT: SeriesGenreNodeAggregationWhereInput
              OR: [SeriesGenreNodeAggregationWhereInput!]
              name_AVERAGE_EQUAL: Float @deprecated(reason: \\"Please use the explicit _LENGTH version for string aggregation.\\")
              name_AVERAGE_GT: Float @deprecated(reason: \\"Please use the explicit _LENGTH version for string aggregation.\\")
              name_AVERAGE_GTE: Float @deprecated(reason: \\"Please use the explicit _LENGTH version for string aggregation.\\")
              name_AVERAGE_LENGTH_EQUAL: Float
              name_AVERAGE_LENGTH_GT: Float
              name_AVERAGE_LENGTH_GTE: Float
              name_AVERAGE_LENGTH_LT: Float
              name_AVERAGE_LENGTH_LTE: Float
              name_AVERAGE_LT: Float @deprecated(reason: \\"Please use the explicit _LENGTH version for string aggregation.\\")
              name_AVERAGE_LTE: Float @deprecated(reason: \\"Please use the explicit _LENGTH version for string aggregation.\\")
              name_EQUAL: String @deprecated(reason: \\"Aggregation filters that are not relying on an aggregating function will be deprecated.\\")
              name_GT: Int @deprecated(reason: \\"Aggregation filters that are not relying on an aggregating function will be deprecated.\\")
              name_GTE: Int @deprecated(reason: \\"Aggregation filters that are not relying on an aggregating function will be deprecated.\\")
              name_LONGEST_EQUAL: Int @deprecated(reason: \\"Please use the explicit _LENGTH version for string aggregation.\\")
              name_LONGEST_GT: Int @deprecated(reason: \\"Please use the explicit _LENGTH version for string aggregation.\\")
              name_LONGEST_GTE: Int @deprecated(reason: \\"Please use the explicit _LENGTH version for string aggregation.\\")
              name_LONGEST_LENGTH_EQUAL: Int
              name_LONGEST_LENGTH_GT: Int
              name_LONGEST_LENGTH_GTE: Int
              name_LONGEST_LENGTH_LT: Int
              name_LONGEST_LENGTH_LTE: Int
              name_LONGEST_LT: Int @deprecated(reason: \\"Please use the explicit _LENGTH version for string aggregation.\\")
              name_LONGEST_LTE: Int @deprecated(reason: \\"Please use the explicit _LENGTH version for string aggregation.\\")
              name_LT: Int @deprecated(reason: \\"Aggregation filters that are not relying on an aggregating function will be deprecated.\\")
              name_LTE: Int @deprecated(reason: \\"Aggregation filters that are not relying on an aggregating function will be deprecated.\\")
              name_SHORTEST_EQUAL: Int @deprecated(reason: \\"Please use the explicit _LENGTH version for string aggregation.\\")
              name_SHORTEST_GT: Int @deprecated(reason: \\"Please use the explicit _LENGTH version for string aggregation.\\")
              name_SHORTEST_GTE: Int @deprecated(reason: \\"Please use the explicit _LENGTH version for string aggregation.\\")
              name_SHORTEST_LENGTH_EQUAL: Int
              name_SHORTEST_LENGTH_GT: Int
              name_SHORTEST_LENGTH_GTE: Int
              name_SHORTEST_LENGTH_LT: Int
              name_SHORTEST_LENGTH_LTE: Int
              name_SHORTEST_LT: Int @deprecated(reason: \\"Please use the explicit _LENGTH version for string aggregation.\\")
              name_SHORTEST_LTE: Int @deprecated(reason: \\"Please use the explicit _LENGTH version for string aggregation.\\")
            }

            type SeriesGenreRelationship {
              cursor: String!
              node: Genre!
            }

            input SeriesGenreRelationshipSubscriptionWhere {
              node: GenreSubscriptionWhere
            }

            input SeriesGenreUpdateConnectionInput {
              node: GenreUpdateInput
            }

            input SeriesGenreUpdateFieldInput {
              connect: SeriesGenreConnectFieldInput
              connectOrCreate: SeriesGenreConnectOrCreateFieldInput
              create: SeriesGenreCreateFieldInput
              delete: SeriesGenreDeleteFieldInput
              disconnect: SeriesGenreDisconnectFieldInput
              update: SeriesGenreUpdateConnectionInput
              where: SeriesGenreConnectionWhere
            }

            input SeriesOptions {
              limit: Int
              offset: Int
              \\"\\"\\"
              Specify one or more SeriesSort objects to sort Series by. The sorts will be applied in the order in which they are arranged in the array.
              \\"\\"\\"
              sort: [SeriesSort!]
            }

            input SeriesRelationInput {
              genre: SeriesGenreCreateFieldInput
            }

            type SeriesRelationshipCreatedEvent {
              createdRelationship: SeriesConnectedRelationships!
              event: EventType!
              relationshipFieldName: String!
              series: SeriesEventPayload!
              timestamp: Float!
            }

            input SeriesRelationshipCreatedSubscriptionWhere {
              AND: [SeriesRelationshipCreatedSubscriptionWhere!]
              NOT: SeriesRelationshipCreatedSubscriptionWhere
              OR: [SeriesRelationshipCreatedSubscriptionWhere!]
              createdRelationship: SeriesRelationshipsSubscriptionWhere
              series: SeriesSubscriptionWhere
            }

            type SeriesRelationshipDeletedEvent {
              deletedRelationship: SeriesConnectedRelationships!
              event: EventType!
              relationshipFieldName: String!
              series: SeriesEventPayload!
              timestamp: Float!
            }

            input SeriesRelationshipDeletedSubscriptionWhere {
              AND: [SeriesRelationshipDeletedSubscriptionWhere!]
              NOT: SeriesRelationshipDeletedSubscriptionWhere
              OR: [SeriesRelationshipDeletedSubscriptionWhere!]
              deletedRelationship: SeriesRelationshipsSubscriptionWhere
              series: SeriesSubscriptionWhere
            }

            input SeriesRelationshipsSubscriptionWhere {
              genre: SeriesGenreRelationshipSubscriptionWhere
            }

            \\"\\"\\"
            Fields to sort Series by. The order in which sorts are applied is not guaranteed when specifying many fields in one SeriesSort object.
            \\"\\"\\"
            input SeriesSort {
              id: SortDirection
              name: SortDirection
            }

            input SeriesSubscriptionWhere {
              AND: [SeriesSubscriptionWhere!]
              NOT: SeriesSubscriptionWhere
              OR: [SeriesSubscriptionWhere!]
              id: String
              id_CONTAINS: String
              id_ENDS_WITH: String
              id_IN: [String!]
              id_NOT: String @deprecated(reason: \\"Negation filters will be deprecated, use the NOT operator to achieve the same behavior\\")
              id_NOT_CONTAINS: String @deprecated(reason: \\"Negation filters will be deprecated, use the NOT operator to achieve the same behavior\\")
              id_NOT_ENDS_WITH: String @deprecated(reason: \\"Negation filters will be deprecated, use the NOT operator to achieve the same behavior\\")
              id_NOT_IN: [String!] @deprecated(reason: \\"Negation filters will be deprecated, use the NOT operator to achieve the same behavior\\")
              id_NOT_STARTS_WITH: String @deprecated(reason: \\"Negation filters will be deprecated, use the NOT operator to achieve the same behavior\\")
              id_STARTS_WITH: String
              name: String
              name_CONTAINS: String
              name_ENDS_WITH: String
              name_IN: [String!]
              name_NOT: String @deprecated(reason: \\"Negation filters will be deprecated, use the NOT operator to achieve the same behavior\\")
              name_NOT_CONTAINS: String @deprecated(reason: \\"Negation filters will be deprecated, use the NOT operator to achieve the same behavior\\")
              name_NOT_ENDS_WITH: String @deprecated(reason: \\"Negation filters will be deprecated, use the NOT operator to achieve the same behavior\\")
              name_NOT_IN: [String!] @deprecated(reason: \\"Negation filters will be deprecated, use the NOT operator to achieve the same behavior\\")
              name_NOT_STARTS_WITH: String @deprecated(reason: \\"Negation filters will be deprecated, use the NOT operator to achieve the same behavior\\")
              name_STARTS_WITH: String
            }

            input SeriesUpdateInput {
              genre: SeriesGenreUpdateFieldInput
              id: String
              name: String
            }

            type SeriesUpdatedEvent {
              event: EventType!
              previousState: SeriesEventPayload!
              timestamp: Float!
              updatedSeries: SeriesEventPayload!
            }

            input SeriesWhere {
              AND: [SeriesWhere!]
              NOT: SeriesWhere
              OR: [SeriesWhere!]
              genre: GenreWhere
              genreAggregate: SeriesGenreAggregateInput
              genreConnection: SeriesGenreConnectionWhere
              genreConnection_NOT: SeriesGenreConnectionWhere
              genre_NOT: GenreWhere
              id: String
              id_CONTAINS: String
              id_ENDS_WITH: String
              id_IN: [String!]
              id_NOT: String @deprecated(reason: \\"Negation filters will be deprecated, use the NOT operator to achieve the same behavior\\")
              id_NOT_CONTAINS: String @deprecated(reason: \\"Negation filters will be deprecated, use the NOT operator to achieve the same behavior\\")
              id_NOT_ENDS_WITH: String @deprecated(reason: \\"Negation filters will be deprecated, use the NOT operator to achieve the same behavior\\")
              id_NOT_IN: [String!] @deprecated(reason: \\"Negation filters will be deprecated, use the NOT operator to achieve the same behavior\\")
              id_NOT_STARTS_WITH: String @deprecated(reason: \\"Negation filters will be deprecated, use the NOT operator to achieve the same behavior\\")
              id_STARTS_WITH: String
              name: String
              name_CONTAINS: String
              name_ENDS_WITH: String
              name_IN: [String!]
              name_NOT: String @deprecated(reason: \\"Negation filters will be deprecated, use the NOT operator to achieve the same behavior\\")
              name_NOT_CONTAINS: String @deprecated(reason: \\"Negation filters will be deprecated, use the NOT operator to achieve the same behavior\\")
              name_NOT_ENDS_WITH: String @deprecated(reason: \\"Negation filters will be deprecated, use the NOT operator to achieve the same behavior\\")
              name_NOT_IN: [String!] @deprecated(reason: \\"Negation filters will be deprecated, use the NOT operator to achieve the same behavior\\")
              name_NOT_STARTS_WITH: String @deprecated(reason: \\"Negation filters will be deprecated, use the NOT operator to achieve the same behavior\\")
              name_STARTS_WITH: String
            }

            \\"\\"\\"An enum for sorting in either ascending or descending order.\\"\\"\\"
            enum SortDirection {
              \\"\\"\\"Sort by field values in ascending order.\\"\\"\\"
              ASC
              \\"\\"\\"Sort by field values in descending order.\\"\\"\\"
              DESC
            }

            type StringAggregateSelection {
              longest: String
              shortest: String
            }

            type Subscription {
              genreCreated(where: GenreSubscriptionWhere): GenreCreatedEvent!
              genreDeleted(where: GenreSubscriptionWhere): GenreDeletedEvent!
              genreRelationshipCreated(where: GenreRelationshipCreatedSubscriptionWhere): GenreRelationshipCreatedEvent!
              genreRelationshipDeleted(where: GenreRelationshipDeletedSubscriptionWhere): GenreRelationshipDeletedEvent!
              genreUpdated(where: GenreSubscriptionWhere): GenreUpdatedEvent!
              movieCreated(where: MovieSubscriptionWhere): MovieCreatedEvent!
              movieDeleted(where: MovieSubscriptionWhere): MovieDeletedEvent!
              movieRelationshipCreated(where: MovieRelationshipCreatedSubscriptionWhere): MovieRelationshipCreatedEvent!
              movieRelationshipDeleted(where: MovieRelationshipDeletedSubscriptionWhere): MovieRelationshipDeletedEvent!
              movieUpdated(where: MovieSubscriptionWhere): MovieUpdatedEvent!
              seriesCreated(where: SeriesSubscriptionWhere): SeriesCreatedEvent!
              seriesDeleted(where: SeriesSubscriptionWhere): SeriesDeletedEvent!
              seriesRelationshipCreated(where: SeriesRelationshipCreatedSubscriptionWhere): SeriesRelationshipCreatedEvent!
              seriesRelationshipDeleted(where: SeriesRelationshipDeletedSubscriptionWhere): SeriesRelationshipDeletedEvent!
              seriesUpdated(where: SeriesSubscriptionWhere): SeriesUpdatedEvent!
            }

            type UpdateGenresMutationResponse {
              genres: [Genre!]!
              info: UpdateInfo!
            }

            \\"\\"\\"
            Information about the number of nodes and relationships created and deleted during an update mutation
            \\"\\"\\"
            type UpdateInfo {
              bookmark: String @deprecated(reason: \\"This field has been deprecated because bookmarks are now handled by the driver.\\")
              nodesCreated: Int!
              nodesDeleted: Int!
              relationshipsCreated: Int!
              relationshipsDeleted: Int!
            }

            type UpdateMoviesMutationResponse {
              info: UpdateInfo!
              movies: [Movie!]!
            }

            type UpdateSeriesMutationResponse {
              info: UpdateInfo!
              series: [Series!]!
            }"
        `);
    });

    test("Simple type definitions implementing just one interface", async () => {
        const typeDefs = gql`
            interface IProduct {
                id: String!

                name: String!
                genre: Genre!
            }

            type Movie implements IProduct {
                id: String!

                name: String!
                genre: Genre! @relationship(type: "HAS_GENRE", direction: OUT)
            }

            type Series implements IProduct {
                id: String!

                name: String!
                genre: Genre! @relationship(type: "HAS_GENRE", direction: OUT)
            }

            type Genre {
                name: String! @unique
                product: [IProduct!]! @relationship(type: "HAS_GENRE", direction: IN)
            }
        `;

        const subscriptionsEngine = new TestSubscriptionsEngine();
        const neoSchema = new Neo4jGraphQL({
            typeDefs,
            features: { subscriptions: subscriptionsEngine },
        });

        const schema = await neoSchema.getSchema();
        const errors = validateSchema(schema);
        expect(errors).toHaveLength(0);

        const printedSchema = printSchemaWithDirectives(lexicographicSortSchema(await neoSchema.getSchema()));

        expect(printedSchema).toMatchInlineSnapshot(`
            "schema {
              query: Query
              mutation: Mutation
              subscription: Subscription
            }

            type CreateGenresMutationResponse {
              genres: [Genre!]!
              info: CreateInfo!
            }

            \\"\\"\\"
            Information about the number of nodes and relationships created during a create mutation
            \\"\\"\\"
            type CreateInfo {
              bookmark: String @deprecated(reason: \\"This field has been deprecated because bookmarks are now handled by the driver.\\")
              nodesCreated: Int!
              relationshipsCreated: Int!
            }

            type CreateMoviesMutationResponse {
              info: CreateInfo!
              movies: [Movie!]!
            }

            type CreateSeriesMutationResponse {
              info: CreateInfo!
              series: [Series!]!
            }

            \\"\\"\\"
            Information about the number of nodes and relationships deleted during a delete mutation
            \\"\\"\\"
            type DeleteInfo {
              bookmark: String @deprecated(reason: \\"This field has been deprecated because bookmarks are now handled by the driver.\\")
              nodesDeleted: Int!
              relationshipsDeleted: Int!
            }

            enum EventType {
              CREATE
              CREATE_RELATIONSHIP
              DELETE
              DELETE_RELATIONSHIP
              UPDATE
            }

            type Genre {
              name: String!
              product(directed: Boolean = true, options: IProductOptions, where: IProductWhere): [IProduct!]!
              productAggregate(directed: Boolean = true, where: IProductWhere): GenreIProductProductAggregationSelection
              productConnection(after: String, directed: Boolean = true, first: Int, sort: [GenreProductConnectionSort!], where: GenreProductConnectionWhere): GenreProductConnection!
            }

            type GenreAggregateSelection {
              count: Int!
              name: StringAggregateSelection!
            }

            input GenreConnectInput {
              product: [GenreProductConnectFieldInput!]
            }

            input GenreConnectOrCreateWhere {
              node: GenreUniqueWhere!
            }

            input GenreConnectWhere {
              node: GenreWhere!
            }

            type GenreConnectedRelationships {
              product: GenreProductConnectedRelationship
            }

            input GenreCreateInput {
              name: String!
              product: GenreProductFieldInput
            }

            type GenreCreatedEvent {
              createdGenre: GenreEventPayload!
              event: EventType!
              timestamp: Float!
            }

            input GenreDeleteInput {
              product: [GenreProductDeleteFieldInput!]
            }

            type GenreDeletedEvent {
              deletedGenre: GenreEventPayload!
              event: EventType!
              timestamp: Float!
            }

            input GenreDisconnectInput {
              product: [GenreProductDisconnectFieldInput!]
            }

            type GenreEdge {
              cursor: String!
              node: Genre!
            }

            type GenreEventPayload {
              name: String!
            }

            type GenreIProductProductAggregationSelection {
              count: Int!
              node: GenreIProductProductNodeAggregateSelection
            }

            type GenreIProductProductNodeAggregateSelection {
              id: StringAggregateSelection!
              name: StringAggregateSelection!
            }

            input GenreOnCreateInput {
              name: String!
            }

            input GenreOptions {
              limit: Int
              offset: Int
              \\"\\"\\"
              Specify one or more GenreSort objects to sort Genres by. The sorts will be applied in the order in which they are arranged in the array.
              \\"\\"\\"
              sort: [GenreSort!]
            }

            input GenreProductConnectFieldInput {
              where: IProductConnectWhere
            }

            type GenreProductConnectedRelationship {
              node: IProductEventPayload!
            }

            type GenreProductConnection {
              edges: [GenreProductRelationship!]!
              pageInfo: PageInfo!
              totalCount: Int!
            }

            input GenreProductConnectionSort {
              node: IProductSort
            }

            input GenreProductConnectionWhere {
              AND: [GenreProductConnectionWhere!]
              NOT: GenreProductConnectionWhere
              OR: [GenreProductConnectionWhere!]
              node: IProductWhere
              node_NOT: IProductWhere @deprecated(reason: \\"Negation filters will be deprecated, use the NOT operator to achieve the same behavior\\")
            }

            input GenreProductCreateFieldInput {
              node: IProductCreateInput!
            }

            input GenreProductDeleteFieldInput {
              where: GenreProductConnectionWhere
            }

            input GenreProductDisconnectFieldInput {
              where: GenreProductConnectionWhere
            }

            input GenreProductFieldInput {
              connect: [GenreProductConnectFieldInput!]
              create: [GenreProductCreateFieldInput!]
            }

            type GenreProductRelationship {
              cursor: String!
              node: IProduct!
            }

            input GenreProductRelationshipSubscriptionWhere {
              node: IProductSubscriptionWhere
            }

            input GenreProductUpdateConnectionInput {
              node: IProductUpdateInput
            }

            input GenreProductUpdateFieldInput {
              connect: [GenreProductConnectFieldInput!]
              create: [GenreProductCreateFieldInput!]
              delete: [GenreProductDeleteFieldInput!]
              disconnect: [GenreProductDisconnectFieldInput!]
              update: GenreProductUpdateConnectionInput
              where: GenreProductConnectionWhere
            }

            input GenreRelationInput {
              product: [GenreProductCreateFieldInput!]
            }

            type GenreRelationshipCreatedEvent {
              createdRelationship: GenreConnectedRelationships!
              event: EventType!
              genre: GenreEventPayload!
              relationshipFieldName: String!
              timestamp: Float!
            }

            input GenreRelationshipCreatedSubscriptionWhere {
              AND: [GenreRelationshipCreatedSubscriptionWhere!]
              NOT: GenreRelationshipCreatedSubscriptionWhere
              OR: [GenreRelationshipCreatedSubscriptionWhere!]
              createdRelationship: GenreRelationshipsSubscriptionWhere
              genre: GenreSubscriptionWhere
            }

            type GenreRelationshipDeletedEvent {
              deletedRelationship: GenreConnectedRelationships!
              event: EventType!
              genre: GenreEventPayload!
              relationshipFieldName: String!
              timestamp: Float!
            }

            input GenreRelationshipDeletedSubscriptionWhere {
              AND: [GenreRelationshipDeletedSubscriptionWhere!]
              NOT: GenreRelationshipDeletedSubscriptionWhere
              OR: [GenreRelationshipDeletedSubscriptionWhere!]
              deletedRelationship: GenreRelationshipsSubscriptionWhere
              genre: GenreSubscriptionWhere
            }

            input GenreRelationshipsSubscriptionWhere {
              product: GenreProductRelationshipSubscriptionWhere
            }

            \\"\\"\\"
            Fields to sort Genres by. The order in which sorts are applied is not guaranteed when specifying many fields in one GenreSort object.
            \\"\\"\\"
            input GenreSort {
              name: SortDirection
            }

            input GenreSubscriptionWhere {
              AND: [GenreSubscriptionWhere!]
              NOT: GenreSubscriptionWhere
              OR: [GenreSubscriptionWhere!]
              name: String
              name_CONTAINS: String
              name_ENDS_WITH: String
              name_IN: [String!]
              name_NOT: String @deprecated(reason: \\"Negation filters will be deprecated, use the NOT operator to achieve the same behavior\\")
              name_NOT_CONTAINS: String @deprecated(reason: \\"Negation filters will be deprecated, use the NOT operator to achieve the same behavior\\")
              name_NOT_ENDS_WITH: String @deprecated(reason: \\"Negation filters will be deprecated, use the NOT operator to achieve the same behavior\\")
              name_NOT_IN: [String!] @deprecated(reason: \\"Negation filters will be deprecated, use the NOT operator to achieve the same behavior\\")
              name_NOT_STARTS_WITH: String @deprecated(reason: \\"Negation filters will be deprecated, use the NOT operator to achieve the same behavior\\")
              name_STARTS_WITH: String
            }

            input GenreUniqueWhere {
              name: String
            }

            input GenreUpdateInput {
              name: String
              product: [GenreProductUpdateFieldInput!]
            }

            type GenreUpdatedEvent {
              event: EventType!
              previousState: GenreEventPayload!
              timestamp: Float!
              updatedGenre: GenreEventPayload!
            }

            input GenreWhere {
              AND: [GenreWhere!]
              NOT: GenreWhere
              OR: [GenreWhere!]
              name: String
              name_CONTAINS: String
              name_ENDS_WITH: String
              name_IN: [String!]
              name_NOT: String @deprecated(reason: \\"Negation filters will be deprecated, use the NOT operator to achieve the same behavior\\")
              name_NOT_CONTAINS: String @deprecated(reason: \\"Negation filters will be deprecated, use the NOT operator to achieve the same behavior\\")
              name_NOT_ENDS_WITH: String @deprecated(reason: \\"Negation filters will be deprecated, use the NOT operator to achieve the same behavior\\")
              name_NOT_IN: [String!] @deprecated(reason: \\"Negation filters will be deprecated, use the NOT operator to achieve the same behavior\\")
              name_NOT_STARTS_WITH: String @deprecated(reason: \\"Negation filters will be deprecated, use the NOT operator to achieve the same behavior\\")
              name_STARTS_WITH: String
              productConnection: GenreProductConnectionWhere @deprecated(reason: \\"Use \`productConnection_SOME\` instead.\\")
              \\"\\"\\"
              Return Genres where all of the related GenreProductConnections match this filter
              \\"\\"\\"
              productConnection_ALL: GenreProductConnectionWhere
              \\"\\"\\"
              Return Genres where none of the related GenreProductConnections match this filter
              \\"\\"\\"
              productConnection_NONE: GenreProductConnectionWhere
              productConnection_NOT: GenreProductConnectionWhere @deprecated(reason: \\"Use \`productConnection_NONE\` instead.\\")
              \\"\\"\\"
              Return Genres where one of the related GenreProductConnections match this filter
              \\"\\"\\"
              productConnection_SINGLE: GenreProductConnectionWhere
              \\"\\"\\"
              Return Genres where some of the related GenreProductConnections match this filter
              \\"\\"\\"
              productConnection_SOME: GenreProductConnectionWhere
            }

            type GenresConnection {
              edges: [GenreEdge!]!
              pageInfo: PageInfo!
              totalCount: Int!
            }

            interface IProduct {
              genre: Genre!
              id: String!
              name: String!
            }

            type IProductAggregateSelection {
              count: Int!
              id: StringAggregateSelection!
              name: StringAggregateSelection!
            }

            input IProductConnectWhere {
              node: IProductWhere!
            }

            input IProductCreateInput {
              Movie: MovieCreateInput
              Series: SeriesCreateInput
            }

            interface IProductEventPayload {
              id: String!
              name: String!
            }

<<<<<<< HEAD
=======
            type IProductGenreConnection {
              edges: [IProductGenreRelationship!]!
              pageInfo: PageInfo!
              totalCount: Int!
            }

            input IProductGenreConnectionSort {
              node: GenreSort
            }

            input IProductGenreConnectionWhere {
              AND: [IProductGenreConnectionWhere!]
              NOT: IProductGenreConnectionWhere
              OR: [IProductGenreConnectionWhere!]
              node: GenreWhere
              node_NOT: GenreWhere @deprecated(reason: \\"Negation filters will be deprecated, use the NOT operator to achieve the same behavior\\")
            }

            input IProductGenreDeleteFieldInput {
              delete: GenreDeleteInput
              where: IProductGenreConnectionWhere
            }

            input IProductGenreDisconnectFieldInput {
              disconnect: GenreDisconnectInput
              where: IProductGenreConnectionWhere
            }

            type IProductGenreRelationship {
              cursor: String!
              node: Genre!
            }

>>>>>>> f83f0345
            enum IProductImplementation {
              Movie
              Series
            }

            input IProductOptions {
              limit: Int
              offset: Int
              \\"\\"\\"
              Specify one or more IProductSort objects to sort IProducts by. The sorts will be applied in the order in which they are arranged in the array.
              \\"\\"\\"
              sort: [IProductSort]
            }

            \\"\\"\\"
            Fields to sort IProducts by. The order in which sorts are applied is not guaranteed when specifying many fields in one IProductSort object.
            \\"\\"\\"
            input IProductSort {
              id: SortDirection
              name: SortDirection
            }

            input IProductSubscriptionWhere {
              AND: [IProductSubscriptionWhere!]
              NOT: IProductSubscriptionWhere
              OR: [IProductSubscriptionWhere!]
              id: String
              id_CONTAINS: String
              id_ENDS_WITH: String
              id_IN: [String!]
              id_NOT: String @deprecated(reason: \\"Negation filters will be deprecated, use the NOT operator to achieve the same behavior\\")
              id_NOT_CONTAINS: String @deprecated(reason: \\"Negation filters will be deprecated, use the NOT operator to achieve the same behavior\\")
              id_NOT_ENDS_WITH: String @deprecated(reason: \\"Negation filters will be deprecated, use the NOT operator to achieve the same behavior\\")
              id_NOT_IN: [String!] @deprecated(reason: \\"Negation filters will be deprecated, use the NOT operator to achieve the same behavior\\")
              id_NOT_STARTS_WITH: String @deprecated(reason: \\"Negation filters will be deprecated, use the NOT operator to achieve the same behavior\\")
              id_STARTS_WITH: String
              name: String
              name_CONTAINS: String
              name_ENDS_WITH: String
              name_IN: [String!]
              name_NOT: String @deprecated(reason: \\"Negation filters will be deprecated, use the NOT operator to achieve the same behavior\\")
              name_NOT_CONTAINS: String @deprecated(reason: \\"Negation filters will be deprecated, use the NOT operator to achieve the same behavior\\")
              name_NOT_ENDS_WITH: String @deprecated(reason: \\"Negation filters will be deprecated, use the NOT operator to achieve the same behavior\\")
              name_NOT_IN: [String!] @deprecated(reason: \\"Negation filters will be deprecated, use the NOT operator to achieve the same behavior\\")
              name_NOT_STARTS_WITH: String @deprecated(reason: \\"Negation filters will be deprecated, use the NOT operator to achieve the same behavior\\")
              name_STARTS_WITH: String
              typename_IN: [IProductImplementation!]
            }

            input IProductUpdateInput {
              id: String
              name: String
            }

            input IProductWhere {
              AND: [IProductWhere!]
              NOT: IProductWhere
              OR: [IProductWhere!]
              id: String
              id_CONTAINS: String
              id_ENDS_WITH: String
              id_IN: [String!]
              id_NOT: String @deprecated(reason: \\"Negation filters will be deprecated, use the NOT operator to achieve the same behavior\\")
              id_NOT_CONTAINS: String @deprecated(reason: \\"Negation filters will be deprecated, use the NOT operator to achieve the same behavior\\")
              id_NOT_ENDS_WITH: String @deprecated(reason: \\"Negation filters will be deprecated, use the NOT operator to achieve the same behavior\\")
              id_NOT_IN: [String!] @deprecated(reason: \\"Negation filters will be deprecated, use the NOT operator to achieve the same behavior\\")
              id_NOT_STARTS_WITH: String @deprecated(reason: \\"Negation filters will be deprecated, use the NOT operator to achieve the same behavior\\")
              id_STARTS_WITH: String
              name: String
              name_CONTAINS: String
              name_ENDS_WITH: String
              name_IN: [String!]
              name_NOT: String @deprecated(reason: \\"Negation filters will be deprecated, use the NOT operator to achieve the same behavior\\")
              name_NOT_CONTAINS: String @deprecated(reason: \\"Negation filters will be deprecated, use the NOT operator to achieve the same behavior\\")
              name_NOT_ENDS_WITH: String @deprecated(reason: \\"Negation filters will be deprecated, use the NOT operator to achieve the same behavior\\")
              name_NOT_IN: [String!] @deprecated(reason: \\"Negation filters will be deprecated, use the NOT operator to achieve the same behavior\\")
              name_NOT_STARTS_WITH: String @deprecated(reason: \\"Negation filters will be deprecated, use the NOT operator to achieve the same behavior\\")
              name_STARTS_WITH: String
              typename_IN: [IProductImplementation!]
            }

            type Movie implements IProduct {
              genre(directed: Boolean = true, options: GenreOptions, where: GenreWhere): Genre!
              genreAggregate(directed: Boolean = true, where: GenreWhere): MovieGenreGenreAggregationSelection
              genreConnection(after: String, directed: Boolean = true, first: Int, sort: [MovieGenreConnectionSort!], where: MovieGenreConnectionWhere): MovieGenreConnection!
              id: String!
              name: String!
            }

            type MovieAggregateSelection {
              count: Int!
              id: StringAggregateSelection!
              name: StringAggregateSelection!
            }

            input MovieConnectInput {
              genre: MovieGenreConnectFieldInput
            }

            input MovieConnectOrCreateInput {
              genre: MovieGenreConnectOrCreateFieldInput
            }

            type MovieConnectedRelationships {
              genre: MovieGenreConnectedRelationship
            }

            input MovieCreateInput {
              genre: MovieGenreFieldInput
              id: String!
              name: String!
            }

            type MovieCreatedEvent {
              createdMovie: MovieEventPayload!
              event: EventType!
              timestamp: Float!
            }

            input MovieDeleteInput {
              genre: MovieGenreDeleteFieldInput
            }

            type MovieDeletedEvent {
              deletedMovie: MovieEventPayload!
              event: EventType!
              timestamp: Float!
            }

            input MovieDisconnectInput {
              genre: MovieGenreDisconnectFieldInput
            }

            type MovieEdge {
              cursor: String!
              node: Movie!
            }

            type MovieEventPayload implements IProductEventPayload {
              id: String!
              name: String!
            }

            input MovieGenreAggregateInput {
              AND: [MovieGenreAggregateInput!]
              NOT: MovieGenreAggregateInput
              OR: [MovieGenreAggregateInput!]
              count: Int
              count_GT: Int
              count_GTE: Int
              count_LT: Int
              count_LTE: Int
              node: MovieGenreNodeAggregationWhereInput
            }

            input MovieGenreConnectFieldInput {
              connect: GenreConnectInput
              \\"\\"\\"
              Whether or not to overwrite any matching relationship with the new properties.
              \\"\\"\\"
              overwrite: Boolean! = true
              where: GenreConnectWhere
            }

            input MovieGenreConnectOrCreateFieldInput {
              onCreate: MovieGenreConnectOrCreateFieldInputOnCreate!
              where: GenreConnectOrCreateWhere!
            }

            input MovieGenreConnectOrCreateFieldInputOnCreate {
              node: GenreOnCreateInput!
            }

            type MovieGenreConnectedRelationship {
              node: GenreEventPayload!
            }

            type MovieGenreConnection {
              edges: [MovieGenreRelationship!]!
              pageInfo: PageInfo!
              totalCount: Int!
            }

            input MovieGenreConnectionSort {
              node: GenreSort
            }

            input MovieGenreConnectionWhere {
              AND: [MovieGenreConnectionWhere!]
              NOT: MovieGenreConnectionWhere
              OR: [MovieGenreConnectionWhere!]
              node: GenreWhere
              node_NOT: GenreWhere @deprecated(reason: \\"Negation filters will be deprecated, use the NOT operator to achieve the same behavior\\")
            }

            input MovieGenreCreateFieldInput {
              node: GenreCreateInput!
            }

            input MovieGenreDeleteFieldInput {
              delete: GenreDeleteInput
              where: MovieGenreConnectionWhere
            }

            input MovieGenreDisconnectFieldInput {
              disconnect: GenreDisconnectInput
              where: MovieGenreConnectionWhere
            }

            input MovieGenreFieldInput {
              connect: MovieGenreConnectFieldInput
              connectOrCreate: MovieGenreConnectOrCreateFieldInput
              create: MovieGenreCreateFieldInput
            }

            type MovieGenreGenreAggregationSelection {
              count: Int!
              node: MovieGenreGenreNodeAggregateSelection
            }

            type MovieGenreGenreNodeAggregateSelection {
              name: StringAggregateSelection!
            }

            input MovieGenreNodeAggregationWhereInput {
              AND: [MovieGenreNodeAggregationWhereInput!]
              NOT: MovieGenreNodeAggregationWhereInput
              OR: [MovieGenreNodeAggregationWhereInput!]
              name_AVERAGE_EQUAL: Float @deprecated(reason: \\"Please use the explicit _LENGTH version for string aggregation.\\")
              name_AVERAGE_GT: Float @deprecated(reason: \\"Please use the explicit _LENGTH version for string aggregation.\\")
              name_AVERAGE_GTE: Float @deprecated(reason: \\"Please use the explicit _LENGTH version for string aggregation.\\")
              name_AVERAGE_LENGTH_EQUAL: Float
              name_AVERAGE_LENGTH_GT: Float
              name_AVERAGE_LENGTH_GTE: Float
              name_AVERAGE_LENGTH_LT: Float
              name_AVERAGE_LENGTH_LTE: Float
              name_AVERAGE_LT: Float @deprecated(reason: \\"Please use the explicit _LENGTH version for string aggregation.\\")
              name_AVERAGE_LTE: Float @deprecated(reason: \\"Please use the explicit _LENGTH version for string aggregation.\\")
              name_EQUAL: String @deprecated(reason: \\"Aggregation filters that are not relying on an aggregating function will be deprecated.\\")
              name_GT: Int @deprecated(reason: \\"Aggregation filters that are not relying on an aggregating function will be deprecated.\\")
              name_GTE: Int @deprecated(reason: \\"Aggregation filters that are not relying on an aggregating function will be deprecated.\\")
              name_LONGEST_EQUAL: Int @deprecated(reason: \\"Please use the explicit _LENGTH version for string aggregation.\\")
              name_LONGEST_GT: Int @deprecated(reason: \\"Please use the explicit _LENGTH version for string aggregation.\\")
              name_LONGEST_GTE: Int @deprecated(reason: \\"Please use the explicit _LENGTH version for string aggregation.\\")
              name_LONGEST_LENGTH_EQUAL: Int
              name_LONGEST_LENGTH_GT: Int
              name_LONGEST_LENGTH_GTE: Int
              name_LONGEST_LENGTH_LT: Int
              name_LONGEST_LENGTH_LTE: Int
              name_LONGEST_LT: Int @deprecated(reason: \\"Please use the explicit _LENGTH version for string aggregation.\\")
              name_LONGEST_LTE: Int @deprecated(reason: \\"Please use the explicit _LENGTH version for string aggregation.\\")
              name_LT: Int @deprecated(reason: \\"Aggregation filters that are not relying on an aggregating function will be deprecated.\\")
              name_LTE: Int @deprecated(reason: \\"Aggregation filters that are not relying on an aggregating function will be deprecated.\\")
              name_SHORTEST_EQUAL: Int @deprecated(reason: \\"Please use the explicit _LENGTH version for string aggregation.\\")
              name_SHORTEST_GT: Int @deprecated(reason: \\"Please use the explicit _LENGTH version for string aggregation.\\")
              name_SHORTEST_GTE: Int @deprecated(reason: \\"Please use the explicit _LENGTH version for string aggregation.\\")
              name_SHORTEST_LENGTH_EQUAL: Int
              name_SHORTEST_LENGTH_GT: Int
              name_SHORTEST_LENGTH_GTE: Int
              name_SHORTEST_LENGTH_LT: Int
              name_SHORTEST_LENGTH_LTE: Int
              name_SHORTEST_LT: Int @deprecated(reason: \\"Please use the explicit _LENGTH version for string aggregation.\\")
              name_SHORTEST_LTE: Int @deprecated(reason: \\"Please use the explicit _LENGTH version for string aggregation.\\")
            }

            type MovieGenreRelationship {
              cursor: String!
              node: Genre!
            }

            input MovieGenreRelationshipSubscriptionWhere {
              node: GenreSubscriptionWhere
            }

            input MovieGenreUpdateConnectionInput {
              node: GenreUpdateInput
            }

            input MovieGenreUpdateFieldInput {
              connect: MovieGenreConnectFieldInput
              connectOrCreate: MovieGenreConnectOrCreateFieldInput
              create: MovieGenreCreateFieldInput
              delete: MovieGenreDeleteFieldInput
              disconnect: MovieGenreDisconnectFieldInput
              update: MovieGenreUpdateConnectionInput
              where: MovieGenreConnectionWhere
            }

            input MovieOptions {
              limit: Int
              offset: Int
              \\"\\"\\"
              Specify one or more MovieSort objects to sort Movies by. The sorts will be applied in the order in which they are arranged in the array.
              \\"\\"\\"
              sort: [MovieSort!]
            }

            input MovieRelationInput {
              genre: MovieGenreCreateFieldInput
            }

            type MovieRelationshipCreatedEvent {
              createdRelationship: MovieConnectedRelationships!
              event: EventType!
              movie: MovieEventPayload!
              relationshipFieldName: String!
              timestamp: Float!
            }

            input MovieRelationshipCreatedSubscriptionWhere {
              AND: [MovieRelationshipCreatedSubscriptionWhere!]
              NOT: MovieRelationshipCreatedSubscriptionWhere
              OR: [MovieRelationshipCreatedSubscriptionWhere!]
              createdRelationship: MovieRelationshipsSubscriptionWhere
              movie: MovieSubscriptionWhere
            }

            type MovieRelationshipDeletedEvent {
              deletedRelationship: MovieConnectedRelationships!
              event: EventType!
              movie: MovieEventPayload!
              relationshipFieldName: String!
              timestamp: Float!
            }

            input MovieRelationshipDeletedSubscriptionWhere {
              AND: [MovieRelationshipDeletedSubscriptionWhere!]
              NOT: MovieRelationshipDeletedSubscriptionWhere
              OR: [MovieRelationshipDeletedSubscriptionWhere!]
              deletedRelationship: MovieRelationshipsSubscriptionWhere
              movie: MovieSubscriptionWhere
            }

            input MovieRelationshipsSubscriptionWhere {
              genre: MovieGenreRelationshipSubscriptionWhere
            }

            \\"\\"\\"
            Fields to sort Movies by. The order in which sorts are applied is not guaranteed when specifying many fields in one MovieSort object.
            \\"\\"\\"
            input MovieSort {
              id: SortDirection
              name: SortDirection
            }

            input MovieSubscriptionWhere {
              AND: [MovieSubscriptionWhere!]
              NOT: MovieSubscriptionWhere
              OR: [MovieSubscriptionWhere!]
              id: String
              id_CONTAINS: String
              id_ENDS_WITH: String
              id_IN: [String!]
              id_NOT: String @deprecated(reason: \\"Negation filters will be deprecated, use the NOT operator to achieve the same behavior\\")
              id_NOT_CONTAINS: String @deprecated(reason: \\"Negation filters will be deprecated, use the NOT operator to achieve the same behavior\\")
              id_NOT_ENDS_WITH: String @deprecated(reason: \\"Negation filters will be deprecated, use the NOT operator to achieve the same behavior\\")
              id_NOT_IN: [String!] @deprecated(reason: \\"Negation filters will be deprecated, use the NOT operator to achieve the same behavior\\")
              id_NOT_STARTS_WITH: String @deprecated(reason: \\"Negation filters will be deprecated, use the NOT operator to achieve the same behavior\\")
              id_STARTS_WITH: String
              name: String
              name_CONTAINS: String
              name_ENDS_WITH: String
              name_IN: [String!]
              name_NOT: String @deprecated(reason: \\"Negation filters will be deprecated, use the NOT operator to achieve the same behavior\\")
              name_NOT_CONTAINS: String @deprecated(reason: \\"Negation filters will be deprecated, use the NOT operator to achieve the same behavior\\")
              name_NOT_ENDS_WITH: String @deprecated(reason: \\"Negation filters will be deprecated, use the NOT operator to achieve the same behavior\\")
              name_NOT_IN: [String!] @deprecated(reason: \\"Negation filters will be deprecated, use the NOT operator to achieve the same behavior\\")
              name_NOT_STARTS_WITH: String @deprecated(reason: \\"Negation filters will be deprecated, use the NOT operator to achieve the same behavior\\")
              name_STARTS_WITH: String
            }

            input MovieUpdateInput {
              genre: MovieGenreUpdateFieldInput
              id: String
              name: String
            }

            type MovieUpdatedEvent {
              event: EventType!
              previousState: MovieEventPayload!
              timestamp: Float!
              updatedMovie: MovieEventPayload!
            }

            input MovieWhere {
              AND: [MovieWhere!]
              NOT: MovieWhere
              OR: [MovieWhere!]
              genre: GenreWhere
              genreAggregate: MovieGenreAggregateInput
              genreConnection: MovieGenreConnectionWhere
              genreConnection_NOT: MovieGenreConnectionWhere
              genre_NOT: GenreWhere
              id: String
              id_CONTAINS: String
              id_ENDS_WITH: String
              id_IN: [String!]
              id_NOT: String @deprecated(reason: \\"Negation filters will be deprecated, use the NOT operator to achieve the same behavior\\")
              id_NOT_CONTAINS: String @deprecated(reason: \\"Negation filters will be deprecated, use the NOT operator to achieve the same behavior\\")
              id_NOT_ENDS_WITH: String @deprecated(reason: \\"Negation filters will be deprecated, use the NOT operator to achieve the same behavior\\")
              id_NOT_IN: [String!] @deprecated(reason: \\"Negation filters will be deprecated, use the NOT operator to achieve the same behavior\\")
              id_NOT_STARTS_WITH: String @deprecated(reason: \\"Negation filters will be deprecated, use the NOT operator to achieve the same behavior\\")
              id_STARTS_WITH: String
              name: String
              name_CONTAINS: String
              name_ENDS_WITH: String
              name_IN: [String!]
              name_NOT: String @deprecated(reason: \\"Negation filters will be deprecated, use the NOT operator to achieve the same behavior\\")
              name_NOT_CONTAINS: String @deprecated(reason: \\"Negation filters will be deprecated, use the NOT operator to achieve the same behavior\\")
              name_NOT_ENDS_WITH: String @deprecated(reason: \\"Negation filters will be deprecated, use the NOT operator to achieve the same behavior\\")
              name_NOT_IN: [String!] @deprecated(reason: \\"Negation filters will be deprecated, use the NOT operator to achieve the same behavior\\")
              name_NOT_STARTS_WITH: String @deprecated(reason: \\"Negation filters will be deprecated, use the NOT operator to achieve the same behavior\\")
              name_STARTS_WITH: String
            }

            type MoviesConnection {
              edges: [MovieEdge!]!
              pageInfo: PageInfo!
              totalCount: Int!
            }

            type Mutation {
              createGenres(input: [GenreCreateInput!]!): CreateGenresMutationResponse!
              createMovies(input: [MovieCreateInput!]!): CreateMoviesMutationResponse!
              createSeries(input: [SeriesCreateInput!]!): CreateSeriesMutationResponse!
              deleteGenres(delete: GenreDeleteInput, where: GenreWhere): DeleteInfo!
              deleteMovies(delete: MovieDeleteInput, where: MovieWhere): DeleteInfo!
              deleteSeries(delete: SeriesDeleteInput, where: SeriesWhere): DeleteInfo!
              updateGenres(connect: GenreConnectInput, create: GenreRelationInput, delete: GenreDeleteInput, disconnect: GenreDisconnectInput, update: GenreUpdateInput, where: GenreWhere): UpdateGenresMutationResponse!
              updateMovies(connect: MovieConnectInput, connectOrCreate: MovieConnectOrCreateInput, create: MovieRelationInput, delete: MovieDeleteInput, disconnect: MovieDisconnectInput, update: MovieUpdateInput, where: MovieWhere): UpdateMoviesMutationResponse!
              updateSeries(connect: SeriesConnectInput, connectOrCreate: SeriesConnectOrCreateInput, create: SeriesRelationInput, delete: SeriesDeleteInput, disconnect: SeriesDisconnectInput, update: SeriesUpdateInput, where: SeriesWhere): UpdateSeriesMutationResponse!
            }

            \\"\\"\\"Pagination information (Relay)\\"\\"\\"
            type PageInfo {
              endCursor: String
              hasNextPage: Boolean!
              hasPreviousPage: Boolean!
              startCursor: String
            }

            type Query {
              genres(options: GenreOptions, where: GenreWhere): [Genre!]!
              genresAggregate(where: GenreWhere): GenreAggregateSelection!
              genresConnection(after: String, first: Int, sort: [GenreSort], where: GenreWhere): GenresConnection!
              iProducts(options: IProductOptions, where: IProductWhere): [IProduct!]!
              iProductsAggregate(where: IProductWhere): IProductAggregateSelection!
              movies(options: MovieOptions, where: MovieWhere): [Movie!]!
              moviesAggregate(where: MovieWhere): MovieAggregateSelection!
              moviesConnection(after: String, first: Int, sort: [MovieSort], where: MovieWhere): MoviesConnection!
              series(options: SeriesOptions, where: SeriesWhere): [Series!]!
              seriesAggregate(where: SeriesWhere): SeriesAggregateSelection!
              seriesConnection(after: String, first: Int, sort: [SeriesSort], where: SeriesWhere): SeriesConnection!
            }

            type Series implements IProduct {
              genre(directed: Boolean = true, options: GenreOptions, where: GenreWhere): Genre!
              genreAggregate(directed: Boolean = true, where: GenreWhere): SeriesGenreGenreAggregationSelection
              genreConnection(after: String, directed: Boolean = true, first: Int, sort: [SeriesGenreConnectionSort!], where: SeriesGenreConnectionWhere): SeriesGenreConnection!
              id: String!
              name: String!
            }

            type SeriesAggregateSelection {
              count: Int!
              id: StringAggregateSelection!
              name: StringAggregateSelection!
            }

            input SeriesConnectInput {
              genre: SeriesGenreConnectFieldInput
            }

            input SeriesConnectOrCreateInput {
              genre: SeriesGenreConnectOrCreateFieldInput
            }

            type SeriesConnectedRelationships {
              genre: SeriesGenreConnectedRelationship
            }

            type SeriesConnection {
              edges: [SeriesEdge!]!
              pageInfo: PageInfo!
              totalCount: Int!
            }

            input SeriesCreateInput {
              genre: SeriesGenreFieldInput
              id: String!
              name: String!
            }

            type SeriesCreatedEvent {
              createdSeries: SeriesEventPayload!
              event: EventType!
              timestamp: Float!
            }

            input SeriesDeleteInput {
              genre: SeriesGenreDeleteFieldInput
            }

            type SeriesDeletedEvent {
              deletedSeries: SeriesEventPayload!
              event: EventType!
              timestamp: Float!
            }

            input SeriesDisconnectInput {
              genre: SeriesGenreDisconnectFieldInput
            }

            type SeriesEdge {
              cursor: String!
              node: Series!
            }

            type SeriesEventPayload implements IProductEventPayload {
              id: String!
              name: String!
            }

            input SeriesGenreAggregateInput {
              AND: [SeriesGenreAggregateInput!]
              NOT: SeriesGenreAggregateInput
              OR: [SeriesGenreAggregateInput!]
              count: Int
              count_GT: Int
              count_GTE: Int
              count_LT: Int
              count_LTE: Int
              node: SeriesGenreNodeAggregationWhereInput
            }

            input SeriesGenreConnectFieldInput {
              connect: GenreConnectInput
              \\"\\"\\"
              Whether or not to overwrite any matching relationship with the new properties.
              \\"\\"\\"
              overwrite: Boolean! = true
              where: GenreConnectWhere
            }

            input SeriesGenreConnectOrCreateFieldInput {
              onCreate: SeriesGenreConnectOrCreateFieldInputOnCreate!
              where: GenreConnectOrCreateWhere!
            }

            input SeriesGenreConnectOrCreateFieldInputOnCreate {
              node: GenreOnCreateInput!
            }

            type SeriesGenreConnectedRelationship {
              node: GenreEventPayload!
            }

            type SeriesGenreConnection {
              edges: [SeriesGenreRelationship!]!
              pageInfo: PageInfo!
              totalCount: Int!
            }

            input SeriesGenreConnectionSort {
              node: GenreSort
            }

            input SeriesGenreConnectionWhere {
              AND: [SeriesGenreConnectionWhere!]
              NOT: SeriesGenreConnectionWhere
              OR: [SeriesGenreConnectionWhere!]
              node: GenreWhere
              node_NOT: GenreWhere @deprecated(reason: \\"Negation filters will be deprecated, use the NOT operator to achieve the same behavior\\")
            }

            input SeriesGenreCreateFieldInput {
              node: GenreCreateInput!
            }

            input SeriesGenreDeleteFieldInput {
              delete: GenreDeleteInput
              where: SeriesGenreConnectionWhere
            }

            input SeriesGenreDisconnectFieldInput {
              disconnect: GenreDisconnectInput
              where: SeriesGenreConnectionWhere
            }

            input SeriesGenreFieldInput {
              connect: SeriesGenreConnectFieldInput
              connectOrCreate: SeriesGenreConnectOrCreateFieldInput
              create: SeriesGenreCreateFieldInput
            }

            type SeriesGenreGenreAggregationSelection {
              count: Int!
              node: SeriesGenreGenreNodeAggregateSelection
            }

            type SeriesGenreGenreNodeAggregateSelection {
              name: StringAggregateSelection!
            }

            input SeriesGenreNodeAggregationWhereInput {
              AND: [SeriesGenreNodeAggregationWhereInput!]
              NOT: SeriesGenreNodeAggregationWhereInput
              OR: [SeriesGenreNodeAggregationWhereInput!]
              name_AVERAGE_EQUAL: Float @deprecated(reason: \\"Please use the explicit _LENGTH version for string aggregation.\\")
              name_AVERAGE_GT: Float @deprecated(reason: \\"Please use the explicit _LENGTH version for string aggregation.\\")
              name_AVERAGE_GTE: Float @deprecated(reason: \\"Please use the explicit _LENGTH version for string aggregation.\\")
              name_AVERAGE_LENGTH_EQUAL: Float
              name_AVERAGE_LENGTH_GT: Float
              name_AVERAGE_LENGTH_GTE: Float
              name_AVERAGE_LENGTH_LT: Float
              name_AVERAGE_LENGTH_LTE: Float
              name_AVERAGE_LT: Float @deprecated(reason: \\"Please use the explicit _LENGTH version for string aggregation.\\")
              name_AVERAGE_LTE: Float @deprecated(reason: \\"Please use the explicit _LENGTH version for string aggregation.\\")
              name_EQUAL: String @deprecated(reason: \\"Aggregation filters that are not relying on an aggregating function will be deprecated.\\")
              name_GT: Int @deprecated(reason: \\"Aggregation filters that are not relying on an aggregating function will be deprecated.\\")
              name_GTE: Int @deprecated(reason: \\"Aggregation filters that are not relying on an aggregating function will be deprecated.\\")
              name_LONGEST_EQUAL: Int @deprecated(reason: \\"Please use the explicit _LENGTH version for string aggregation.\\")
              name_LONGEST_GT: Int @deprecated(reason: \\"Please use the explicit _LENGTH version for string aggregation.\\")
              name_LONGEST_GTE: Int @deprecated(reason: \\"Please use the explicit _LENGTH version for string aggregation.\\")
              name_LONGEST_LENGTH_EQUAL: Int
              name_LONGEST_LENGTH_GT: Int
              name_LONGEST_LENGTH_GTE: Int
              name_LONGEST_LENGTH_LT: Int
              name_LONGEST_LENGTH_LTE: Int
              name_LONGEST_LT: Int @deprecated(reason: \\"Please use the explicit _LENGTH version for string aggregation.\\")
              name_LONGEST_LTE: Int @deprecated(reason: \\"Please use the explicit _LENGTH version for string aggregation.\\")
              name_LT: Int @deprecated(reason: \\"Aggregation filters that are not relying on an aggregating function will be deprecated.\\")
              name_LTE: Int @deprecated(reason: \\"Aggregation filters that are not relying on an aggregating function will be deprecated.\\")
              name_SHORTEST_EQUAL: Int @deprecated(reason: \\"Please use the explicit _LENGTH version for string aggregation.\\")
              name_SHORTEST_GT: Int @deprecated(reason: \\"Please use the explicit _LENGTH version for string aggregation.\\")
              name_SHORTEST_GTE: Int @deprecated(reason: \\"Please use the explicit _LENGTH version for string aggregation.\\")
              name_SHORTEST_LENGTH_EQUAL: Int
              name_SHORTEST_LENGTH_GT: Int
              name_SHORTEST_LENGTH_GTE: Int
              name_SHORTEST_LENGTH_LT: Int
              name_SHORTEST_LENGTH_LTE: Int
              name_SHORTEST_LT: Int @deprecated(reason: \\"Please use the explicit _LENGTH version for string aggregation.\\")
              name_SHORTEST_LTE: Int @deprecated(reason: \\"Please use the explicit _LENGTH version for string aggregation.\\")
            }

            type SeriesGenreRelationship {
              cursor: String!
              node: Genre!
            }

            input SeriesGenreRelationshipSubscriptionWhere {
              node: GenreSubscriptionWhere
            }

            input SeriesGenreUpdateConnectionInput {
              node: GenreUpdateInput
            }

            input SeriesGenreUpdateFieldInput {
              connect: SeriesGenreConnectFieldInput
              connectOrCreate: SeriesGenreConnectOrCreateFieldInput
              create: SeriesGenreCreateFieldInput
              delete: SeriesGenreDeleteFieldInput
              disconnect: SeriesGenreDisconnectFieldInput
              update: SeriesGenreUpdateConnectionInput
              where: SeriesGenreConnectionWhere
            }

            input SeriesOptions {
              limit: Int
              offset: Int
              \\"\\"\\"
              Specify one or more SeriesSort objects to sort Series by. The sorts will be applied in the order in which they are arranged in the array.
              \\"\\"\\"
              sort: [SeriesSort!]
            }

            input SeriesRelationInput {
              genre: SeriesGenreCreateFieldInput
            }

            type SeriesRelationshipCreatedEvent {
              createdRelationship: SeriesConnectedRelationships!
              event: EventType!
              relationshipFieldName: String!
              series: SeriesEventPayload!
              timestamp: Float!
            }

            input SeriesRelationshipCreatedSubscriptionWhere {
              AND: [SeriesRelationshipCreatedSubscriptionWhere!]
              NOT: SeriesRelationshipCreatedSubscriptionWhere
              OR: [SeriesRelationshipCreatedSubscriptionWhere!]
              createdRelationship: SeriesRelationshipsSubscriptionWhere
              series: SeriesSubscriptionWhere
            }

            type SeriesRelationshipDeletedEvent {
              deletedRelationship: SeriesConnectedRelationships!
              event: EventType!
              relationshipFieldName: String!
              series: SeriesEventPayload!
              timestamp: Float!
            }

            input SeriesRelationshipDeletedSubscriptionWhere {
              AND: [SeriesRelationshipDeletedSubscriptionWhere!]
              NOT: SeriesRelationshipDeletedSubscriptionWhere
              OR: [SeriesRelationshipDeletedSubscriptionWhere!]
              deletedRelationship: SeriesRelationshipsSubscriptionWhere
              series: SeriesSubscriptionWhere
            }

            input SeriesRelationshipsSubscriptionWhere {
              genre: SeriesGenreRelationshipSubscriptionWhere
            }

            \\"\\"\\"
            Fields to sort Series by. The order in which sorts are applied is not guaranteed when specifying many fields in one SeriesSort object.
            \\"\\"\\"
            input SeriesSort {
              id: SortDirection
              name: SortDirection
            }

            input SeriesSubscriptionWhere {
              AND: [SeriesSubscriptionWhere!]
              NOT: SeriesSubscriptionWhere
              OR: [SeriesSubscriptionWhere!]
              id: String
              id_CONTAINS: String
              id_ENDS_WITH: String
              id_IN: [String!]
              id_NOT: String @deprecated(reason: \\"Negation filters will be deprecated, use the NOT operator to achieve the same behavior\\")
              id_NOT_CONTAINS: String @deprecated(reason: \\"Negation filters will be deprecated, use the NOT operator to achieve the same behavior\\")
              id_NOT_ENDS_WITH: String @deprecated(reason: \\"Negation filters will be deprecated, use the NOT operator to achieve the same behavior\\")
              id_NOT_IN: [String!] @deprecated(reason: \\"Negation filters will be deprecated, use the NOT operator to achieve the same behavior\\")
              id_NOT_STARTS_WITH: String @deprecated(reason: \\"Negation filters will be deprecated, use the NOT operator to achieve the same behavior\\")
              id_STARTS_WITH: String
              name: String
              name_CONTAINS: String
              name_ENDS_WITH: String
              name_IN: [String!]
              name_NOT: String @deprecated(reason: \\"Negation filters will be deprecated, use the NOT operator to achieve the same behavior\\")
              name_NOT_CONTAINS: String @deprecated(reason: \\"Negation filters will be deprecated, use the NOT operator to achieve the same behavior\\")
              name_NOT_ENDS_WITH: String @deprecated(reason: \\"Negation filters will be deprecated, use the NOT operator to achieve the same behavior\\")
              name_NOT_IN: [String!] @deprecated(reason: \\"Negation filters will be deprecated, use the NOT operator to achieve the same behavior\\")
              name_NOT_STARTS_WITH: String @deprecated(reason: \\"Negation filters will be deprecated, use the NOT operator to achieve the same behavior\\")
              name_STARTS_WITH: String
            }

            input SeriesUpdateInput {
              genre: SeriesGenreUpdateFieldInput
              id: String
              name: String
            }

            type SeriesUpdatedEvent {
              event: EventType!
              previousState: SeriesEventPayload!
              timestamp: Float!
              updatedSeries: SeriesEventPayload!
            }

            input SeriesWhere {
              AND: [SeriesWhere!]
              NOT: SeriesWhere
              OR: [SeriesWhere!]
              genre: GenreWhere
              genreAggregate: SeriesGenreAggregateInput
              genreConnection: SeriesGenreConnectionWhere
              genreConnection_NOT: SeriesGenreConnectionWhere
              genre_NOT: GenreWhere
              id: String
              id_CONTAINS: String
              id_ENDS_WITH: String
              id_IN: [String!]
              id_NOT: String @deprecated(reason: \\"Negation filters will be deprecated, use the NOT operator to achieve the same behavior\\")
              id_NOT_CONTAINS: String @deprecated(reason: \\"Negation filters will be deprecated, use the NOT operator to achieve the same behavior\\")
              id_NOT_ENDS_WITH: String @deprecated(reason: \\"Negation filters will be deprecated, use the NOT operator to achieve the same behavior\\")
              id_NOT_IN: [String!] @deprecated(reason: \\"Negation filters will be deprecated, use the NOT operator to achieve the same behavior\\")
              id_NOT_STARTS_WITH: String @deprecated(reason: \\"Negation filters will be deprecated, use the NOT operator to achieve the same behavior\\")
              id_STARTS_WITH: String
              name: String
              name_CONTAINS: String
              name_ENDS_WITH: String
              name_IN: [String!]
              name_NOT: String @deprecated(reason: \\"Negation filters will be deprecated, use the NOT operator to achieve the same behavior\\")
              name_NOT_CONTAINS: String @deprecated(reason: \\"Negation filters will be deprecated, use the NOT operator to achieve the same behavior\\")
              name_NOT_ENDS_WITH: String @deprecated(reason: \\"Negation filters will be deprecated, use the NOT operator to achieve the same behavior\\")
              name_NOT_IN: [String!] @deprecated(reason: \\"Negation filters will be deprecated, use the NOT operator to achieve the same behavior\\")
              name_NOT_STARTS_WITH: String @deprecated(reason: \\"Negation filters will be deprecated, use the NOT operator to achieve the same behavior\\")
              name_STARTS_WITH: String
            }

            \\"\\"\\"An enum for sorting in either ascending or descending order.\\"\\"\\"
            enum SortDirection {
              \\"\\"\\"Sort by field values in ascending order.\\"\\"\\"
              ASC
              \\"\\"\\"Sort by field values in descending order.\\"\\"\\"
              DESC
            }

            type StringAggregateSelection {
              longest: String
              shortest: String
            }

            type Subscription {
              genreCreated(where: GenreSubscriptionWhere): GenreCreatedEvent!
              genreDeleted(where: GenreSubscriptionWhere): GenreDeletedEvent!
              genreRelationshipCreated(where: GenreRelationshipCreatedSubscriptionWhere): GenreRelationshipCreatedEvent!
              genreRelationshipDeleted(where: GenreRelationshipDeletedSubscriptionWhere): GenreRelationshipDeletedEvent!
              genreUpdated(where: GenreSubscriptionWhere): GenreUpdatedEvent!
              movieCreated(where: MovieSubscriptionWhere): MovieCreatedEvent!
              movieDeleted(where: MovieSubscriptionWhere): MovieDeletedEvent!
              movieRelationshipCreated(where: MovieRelationshipCreatedSubscriptionWhere): MovieRelationshipCreatedEvent!
              movieRelationshipDeleted(where: MovieRelationshipDeletedSubscriptionWhere): MovieRelationshipDeletedEvent!
              movieUpdated(where: MovieSubscriptionWhere): MovieUpdatedEvent!
              seriesCreated(where: SeriesSubscriptionWhere): SeriesCreatedEvent!
              seriesDeleted(where: SeriesSubscriptionWhere): SeriesDeletedEvent!
              seriesRelationshipCreated(where: SeriesRelationshipCreatedSubscriptionWhere): SeriesRelationshipCreatedEvent!
              seriesRelationshipDeleted(where: SeriesRelationshipDeletedSubscriptionWhere): SeriesRelationshipDeletedEvent!
              seriesUpdated(where: SeriesSubscriptionWhere): SeriesUpdatedEvent!
            }

            type UpdateGenresMutationResponse {
              genres: [Genre!]!
              info: UpdateInfo!
            }

            \\"\\"\\"
            Information about the number of nodes and relationships created and deleted during an update mutation
            \\"\\"\\"
            type UpdateInfo {
              bookmark: String @deprecated(reason: \\"This field has been deprecated because bookmarks are now handled by the driver.\\")
              nodesCreated: Int!
              nodesDeleted: Int!
              relationshipsCreated: Int!
              relationshipsDeleted: Int!
            }

            type UpdateMoviesMutationResponse {
              info: UpdateInfo!
              movies: [Movie!]!
            }

            type UpdateSeriesMutationResponse {
              info: UpdateInfo!
              series: [Series!]!
            }"
        `);
    });

    test("Example 3", async () => {
        const typeDefs = gql`
            interface IProduct {
                id: String!

                name: String!
                genre: Genre!
            }

            type Movie implements IProduct {
                id: String!

                name: String!
                genre: Genre! #@relationship(type: "HAS_GENRE", direction: OUT)
            }

            type Series implements IProduct {
                id: String!

                name: String!
                genre: Genre! #@relationship(type: "HAS_GENRE", direction: OUT)
            }

            type Genre {
                name: String! @unique
                product: [IProduct!]! @relationship(type: "HAS_GENRE", direction: IN)
            }
        `;

        const subscriptionsEngine = new TestSubscriptionsEngine();
        const neoSchema = new Neo4jGraphQL({
            typeDefs,
            features: { subscriptions: subscriptionsEngine },
        });

        const schema = await neoSchema.getSchema();
        const errors = validateSchema(schema);
        expect(errors).toHaveLength(0);

        const printedSchema = printSchemaWithDirectives(lexicographicSortSchema(await neoSchema.getSchema()));

        expect(printedSchema).toMatchInlineSnapshot(`
            "schema {
              query: Query
              mutation: Mutation
              subscription: Subscription
            }

            type CreateGenresMutationResponse {
              genres: [Genre!]!
              info: CreateInfo!
            }

            \\"\\"\\"
            Information about the number of nodes and relationships created during a create mutation
            \\"\\"\\"
            type CreateInfo {
              bookmark: String @deprecated(reason: \\"This field has been deprecated because bookmarks are now handled by the driver.\\")
              nodesCreated: Int!
              relationshipsCreated: Int!
            }

            type CreateMoviesMutationResponse {
              info: CreateInfo!
              movies: [Movie!]!
            }

            type CreateSeriesMutationResponse {
              info: CreateInfo!
              series: [Series!]!
            }

            \\"\\"\\"
            Information about the number of nodes and relationships deleted during a delete mutation
            \\"\\"\\"
            type DeleteInfo {
              bookmark: String @deprecated(reason: \\"This field has been deprecated because bookmarks are now handled by the driver.\\")
              nodesDeleted: Int!
              relationshipsDeleted: Int!
            }

            enum EventType {
              CREATE
              CREATE_RELATIONSHIP
              DELETE
              DELETE_RELATIONSHIP
              UPDATE
            }

            type Genre {
              name: String!
              product(directed: Boolean = true, options: IProductOptions, where: IProductWhere): [IProduct!]!
              productAggregate(directed: Boolean = true, where: IProductWhere): GenreIProductProductAggregationSelection
              productConnection(after: String, directed: Boolean = true, first: Int, sort: [GenreProductConnectionSort!], where: GenreProductConnectionWhere): GenreProductConnection!
            }

            type GenreAggregateSelection {
              count: Int!
              name: StringAggregateSelection!
            }

            input GenreConnectInput {
              product: [GenreProductConnectFieldInput!]
            }

            type GenreConnectedRelationships {
              product: GenreProductConnectedRelationship
            }

            input GenreCreateInput {
              name: String!
              product: GenreProductFieldInput
            }

            type GenreCreatedEvent {
              createdGenre: GenreEventPayload!
              event: EventType!
              timestamp: Float!
            }

            input GenreDeleteInput {
              product: [GenreProductDeleteFieldInput!]
            }

            type GenreDeletedEvent {
              deletedGenre: GenreEventPayload!
              event: EventType!
              timestamp: Float!
            }

            input GenreDisconnectInput {
              product: [GenreProductDisconnectFieldInput!]
            }

            type GenreEdge {
              cursor: String!
              node: Genre!
            }

            type GenreEventPayload {
              name: String!
            }

            type GenreIProductProductAggregationSelection {
              count: Int!
              node: GenreIProductProductNodeAggregateSelection
            }

            type GenreIProductProductNodeAggregateSelection {
              id: StringAggregateSelection!
              name: StringAggregateSelection!
            }

            input GenreOptions {
              limit: Int
              offset: Int
              \\"\\"\\"
              Specify one or more GenreSort objects to sort Genres by. The sorts will be applied in the order in which they are arranged in the array.
              \\"\\"\\"
              sort: [GenreSort!]
            }

            input GenreProductConnectFieldInput {
              where: IProductConnectWhere
            }

            type GenreProductConnectedRelationship {
              node: IProductEventPayload!
            }

            type GenreProductConnection {
              edges: [GenreProductRelationship!]!
              pageInfo: PageInfo!
              totalCount: Int!
            }

            input GenreProductConnectionSort {
              node: IProductSort
            }

            input GenreProductConnectionWhere {
              AND: [GenreProductConnectionWhere!]
              NOT: GenreProductConnectionWhere
              OR: [GenreProductConnectionWhere!]
              node: IProductWhere
              node_NOT: IProductWhere @deprecated(reason: \\"Negation filters will be deprecated, use the NOT operator to achieve the same behavior\\")
            }

            input GenreProductCreateFieldInput {
              node: IProductCreateInput!
            }

            input GenreProductDeleteFieldInput {
              where: GenreProductConnectionWhere
            }

            input GenreProductDisconnectFieldInput {
              where: GenreProductConnectionWhere
            }

            input GenreProductFieldInput {
              connect: [GenreProductConnectFieldInput!]
              create: [GenreProductCreateFieldInput!]
            }

            type GenreProductRelationship {
              cursor: String!
              node: IProduct!
            }

            input GenreProductRelationshipSubscriptionWhere {
              node: IProductSubscriptionWhere
            }

            input GenreProductUpdateConnectionInput {
              node: IProductUpdateInput
            }

            input GenreProductUpdateFieldInput {
              connect: [GenreProductConnectFieldInput!]
              create: [GenreProductCreateFieldInput!]
              delete: [GenreProductDeleteFieldInput!]
              disconnect: [GenreProductDisconnectFieldInput!]
              update: GenreProductUpdateConnectionInput
              where: GenreProductConnectionWhere
            }

            input GenreRelationInput {
              product: [GenreProductCreateFieldInput!]
            }

            type GenreRelationshipCreatedEvent {
              createdRelationship: GenreConnectedRelationships!
              event: EventType!
              genre: GenreEventPayload!
              relationshipFieldName: String!
              timestamp: Float!
            }

            input GenreRelationshipCreatedSubscriptionWhere {
              AND: [GenreRelationshipCreatedSubscriptionWhere!]
              NOT: GenreRelationshipCreatedSubscriptionWhere
              OR: [GenreRelationshipCreatedSubscriptionWhere!]
              createdRelationship: GenreRelationshipsSubscriptionWhere
              genre: GenreSubscriptionWhere
            }

            type GenreRelationshipDeletedEvent {
              deletedRelationship: GenreConnectedRelationships!
              event: EventType!
              genre: GenreEventPayload!
              relationshipFieldName: String!
              timestamp: Float!
            }

            input GenreRelationshipDeletedSubscriptionWhere {
              AND: [GenreRelationshipDeletedSubscriptionWhere!]
              NOT: GenreRelationshipDeletedSubscriptionWhere
              OR: [GenreRelationshipDeletedSubscriptionWhere!]
              deletedRelationship: GenreRelationshipsSubscriptionWhere
              genre: GenreSubscriptionWhere
            }

            input GenreRelationshipsSubscriptionWhere {
              product: GenreProductRelationshipSubscriptionWhere
            }

            \\"\\"\\"
            Fields to sort Genres by. The order in which sorts are applied is not guaranteed when specifying many fields in one GenreSort object.
            \\"\\"\\"
            input GenreSort {
              name: SortDirection
            }

            input GenreSubscriptionWhere {
              AND: [GenreSubscriptionWhere!]
              NOT: GenreSubscriptionWhere
              OR: [GenreSubscriptionWhere!]
              name: String
              name_CONTAINS: String
              name_ENDS_WITH: String
              name_IN: [String!]
              name_NOT: String @deprecated(reason: \\"Negation filters will be deprecated, use the NOT operator to achieve the same behavior\\")
              name_NOT_CONTAINS: String @deprecated(reason: \\"Negation filters will be deprecated, use the NOT operator to achieve the same behavior\\")
              name_NOT_ENDS_WITH: String @deprecated(reason: \\"Negation filters will be deprecated, use the NOT operator to achieve the same behavior\\")
              name_NOT_IN: [String!] @deprecated(reason: \\"Negation filters will be deprecated, use the NOT operator to achieve the same behavior\\")
              name_NOT_STARTS_WITH: String @deprecated(reason: \\"Negation filters will be deprecated, use the NOT operator to achieve the same behavior\\")
              name_STARTS_WITH: String
            }

            input GenreUpdateInput {
              name: String
              product: [GenreProductUpdateFieldInput!]
            }

            type GenreUpdatedEvent {
              event: EventType!
              previousState: GenreEventPayload!
              timestamp: Float!
              updatedGenre: GenreEventPayload!
            }

            input GenreWhere {
              AND: [GenreWhere!]
              NOT: GenreWhere
              OR: [GenreWhere!]
              name: String
              name_CONTAINS: String
              name_ENDS_WITH: String
              name_IN: [String!]
              name_NOT: String @deprecated(reason: \\"Negation filters will be deprecated, use the NOT operator to achieve the same behavior\\")
              name_NOT_CONTAINS: String @deprecated(reason: \\"Negation filters will be deprecated, use the NOT operator to achieve the same behavior\\")
              name_NOT_ENDS_WITH: String @deprecated(reason: \\"Negation filters will be deprecated, use the NOT operator to achieve the same behavior\\")
              name_NOT_IN: [String!] @deprecated(reason: \\"Negation filters will be deprecated, use the NOT operator to achieve the same behavior\\")
              name_NOT_STARTS_WITH: String @deprecated(reason: \\"Negation filters will be deprecated, use the NOT operator to achieve the same behavior\\")
              name_STARTS_WITH: String
              productConnection: GenreProductConnectionWhere @deprecated(reason: \\"Use \`productConnection_SOME\` instead.\\")
              \\"\\"\\"
              Return Genres where all of the related GenreProductConnections match this filter
              \\"\\"\\"
              productConnection_ALL: GenreProductConnectionWhere
              \\"\\"\\"
              Return Genres where none of the related GenreProductConnections match this filter
              \\"\\"\\"
              productConnection_NONE: GenreProductConnectionWhere
              productConnection_NOT: GenreProductConnectionWhere @deprecated(reason: \\"Use \`productConnection_NONE\` instead.\\")
              \\"\\"\\"
              Return Genres where one of the related GenreProductConnections match this filter
              \\"\\"\\"
              productConnection_SINGLE: GenreProductConnectionWhere
              \\"\\"\\"
              Return Genres where some of the related GenreProductConnections match this filter
              \\"\\"\\"
              productConnection_SOME: GenreProductConnectionWhere
            }

            type GenresConnection {
              edges: [GenreEdge!]!
              pageInfo: PageInfo!
              totalCount: Int!
            }

            interface IProduct {
              genre: Genre!
              id: String!
              name: String!
            }

            type IProductAggregateSelection {
              count: Int!
              id: StringAggregateSelection!
              name: StringAggregateSelection!
            }

            input IProductConnectWhere {
              node: IProductWhere!
            }

            input IProductCreateInput {
              Movie: MovieCreateInput
              Series: SeriesCreateInput
            }

            interface IProductEventPayload {
              id: String!
              name: String!
            }

            enum IProductImplementation {
              Movie
              Series
            }

            input IProductOptions {
              limit: Int
              offset: Int
              \\"\\"\\"
              Specify one or more IProductSort objects to sort IProducts by. The sorts will be applied in the order in which they are arranged in the array.
              \\"\\"\\"
              sort: [IProductSort]
            }

            \\"\\"\\"
            Fields to sort IProducts by. The order in which sorts are applied is not guaranteed when specifying many fields in one IProductSort object.
            \\"\\"\\"
            input IProductSort {
              id: SortDirection
              name: SortDirection
            }

            input IProductSubscriptionWhere {
              AND: [IProductSubscriptionWhere!]
              NOT: IProductSubscriptionWhere
              OR: [IProductSubscriptionWhere!]
              id: String
              id_CONTAINS: String
              id_ENDS_WITH: String
              id_IN: [String!]
              id_NOT: String @deprecated(reason: \\"Negation filters will be deprecated, use the NOT operator to achieve the same behavior\\")
              id_NOT_CONTAINS: String @deprecated(reason: \\"Negation filters will be deprecated, use the NOT operator to achieve the same behavior\\")
              id_NOT_ENDS_WITH: String @deprecated(reason: \\"Negation filters will be deprecated, use the NOT operator to achieve the same behavior\\")
              id_NOT_IN: [String!] @deprecated(reason: \\"Negation filters will be deprecated, use the NOT operator to achieve the same behavior\\")
              id_NOT_STARTS_WITH: String @deprecated(reason: \\"Negation filters will be deprecated, use the NOT operator to achieve the same behavior\\")
              id_STARTS_WITH: String
              name: String
              name_CONTAINS: String
              name_ENDS_WITH: String
              name_IN: [String!]
              name_NOT: String @deprecated(reason: \\"Negation filters will be deprecated, use the NOT operator to achieve the same behavior\\")
              name_NOT_CONTAINS: String @deprecated(reason: \\"Negation filters will be deprecated, use the NOT operator to achieve the same behavior\\")
              name_NOT_ENDS_WITH: String @deprecated(reason: \\"Negation filters will be deprecated, use the NOT operator to achieve the same behavior\\")
              name_NOT_IN: [String!] @deprecated(reason: \\"Negation filters will be deprecated, use the NOT operator to achieve the same behavior\\")
              name_NOT_STARTS_WITH: String @deprecated(reason: \\"Negation filters will be deprecated, use the NOT operator to achieve the same behavior\\")
              name_STARTS_WITH: String
              typename_IN: [IProductImplementation!]
            }

            input IProductUpdateInput {
              id: String
              name: String
            }

            input IProductWhere {
              AND: [IProductWhere!]
              NOT: IProductWhere
              OR: [IProductWhere!]
              id: String
              id_CONTAINS: String
              id_ENDS_WITH: String
              id_IN: [String!]
              id_NOT: String @deprecated(reason: \\"Negation filters will be deprecated, use the NOT operator to achieve the same behavior\\")
              id_NOT_CONTAINS: String @deprecated(reason: \\"Negation filters will be deprecated, use the NOT operator to achieve the same behavior\\")
              id_NOT_ENDS_WITH: String @deprecated(reason: \\"Negation filters will be deprecated, use the NOT operator to achieve the same behavior\\")
              id_NOT_IN: [String!] @deprecated(reason: \\"Negation filters will be deprecated, use the NOT operator to achieve the same behavior\\")
              id_NOT_STARTS_WITH: String @deprecated(reason: \\"Negation filters will be deprecated, use the NOT operator to achieve the same behavior\\")
              id_STARTS_WITH: String
              name: String
              name_CONTAINS: String
              name_ENDS_WITH: String
              name_IN: [String!]
              name_NOT: String @deprecated(reason: \\"Negation filters will be deprecated, use the NOT operator to achieve the same behavior\\")
              name_NOT_CONTAINS: String @deprecated(reason: \\"Negation filters will be deprecated, use the NOT operator to achieve the same behavior\\")
              name_NOT_ENDS_WITH: String @deprecated(reason: \\"Negation filters will be deprecated, use the NOT operator to achieve the same behavior\\")
              name_NOT_IN: [String!] @deprecated(reason: \\"Negation filters will be deprecated, use the NOT operator to achieve the same behavior\\")
              name_NOT_STARTS_WITH: String @deprecated(reason: \\"Negation filters will be deprecated, use the NOT operator to achieve the same behavior\\")
              name_STARTS_WITH: String
              typename_IN: [IProductImplementation!]
            }

            type Movie implements IProduct {
              genre: Genre!
              id: String!
              name: String!
            }

            type MovieAggregateSelection {
              count: Int!
              id: StringAggregateSelection!
              name: StringAggregateSelection!
            }

            input MovieCreateInput {
              id: String!
              name: String!
            }

            type MovieCreatedEvent {
              createdMovie: MovieEventPayload!
              event: EventType!
              timestamp: Float!
            }

            type MovieDeletedEvent {
              deletedMovie: MovieEventPayload!
              event: EventType!
              timestamp: Float!
            }

            type MovieEdge {
              cursor: String!
              node: Movie!
            }

            type MovieEventPayload implements IProductEventPayload {
              id: String!
              name: String!
            }

            input MovieOptions {
              limit: Int
              offset: Int
              \\"\\"\\"
              Specify one or more MovieSort objects to sort Movies by. The sorts will be applied in the order in which they are arranged in the array.
              \\"\\"\\"
              sort: [MovieSort!]
            }

            \\"\\"\\"
            Fields to sort Movies by. The order in which sorts are applied is not guaranteed when specifying many fields in one MovieSort object.
            \\"\\"\\"
            input MovieSort {
              id: SortDirection
              name: SortDirection
            }

            input MovieSubscriptionWhere {
              AND: [MovieSubscriptionWhere!]
              NOT: MovieSubscriptionWhere
              OR: [MovieSubscriptionWhere!]
              id: String
              id_CONTAINS: String
              id_ENDS_WITH: String
              id_IN: [String!]
              id_NOT: String @deprecated(reason: \\"Negation filters will be deprecated, use the NOT operator to achieve the same behavior\\")
              id_NOT_CONTAINS: String @deprecated(reason: \\"Negation filters will be deprecated, use the NOT operator to achieve the same behavior\\")
              id_NOT_ENDS_WITH: String @deprecated(reason: \\"Negation filters will be deprecated, use the NOT operator to achieve the same behavior\\")
              id_NOT_IN: [String!] @deprecated(reason: \\"Negation filters will be deprecated, use the NOT operator to achieve the same behavior\\")
              id_NOT_STARTS_WITH: String @deprecated(reason: \\"Negation filters will be deprecated, use the NOT operator to achieve the same behavior\\")
              id_STARTS_WITH: String
              name: String
              name_CONTAINS: String
              name_ENDS_WITH: String
              name_IN: [String!]
              name_NOT: String @deprecated(reason: \\"Negation filters will be deprecated, use the NOT operator to achieve the same behavior\\")
              name_NOT_CONTAINS: String @deprecated(reason: \\"Negation filters will be deprecated, use the NOT operator to achieve the same behavior\\")
              name_NOT_ENDS_WITH: String @deprecated(reason: \\"Negation filters will be deprecated, use the NOT operator to achieve the same behavior\\")
              name_NOT_IN: [String!] @deprecated(reason: \\"Negation filters will be deprecated, use the NOT operator to achieve the same behavior\\")
              name_NOT_STARTS_WITH: String @deprecated(reason: \\"Negation filters will be deprecated, use the NOT operator to achieve the same behavior\\")
              name_STARTS_WITH: String
            }

            input MovieUpdateInput {
              id: String
              name: String
            }

            type MovieUpdatedEvent {
              event: EventType!
              previousState: MovieEventPayload!
              timestamp: Float!
              updatedMovie: MovieEventPayload!
            }

            input MovieWhere {
              AND: [MovieWhere!]
              NOT: MovieWhere
              OR: [MovieWhere!]
              id: String
              id_CONTAINS: String
              id_ENDS_WITH: String
              id_IN: [String!]
              id_NOT: String @deprecated(reason: \\"Negation filters will be deprecated, use the NOT operator to achieve the same behavior\\")
              id_NOT_CONTAINS: String @deprecated(reason: \\"Negation filters will be deprecated, use the NOT operator to achieve the same behavior\\")
              id_NOT_ENDS_WITH: String @deprecated(reason: \\"Negation filters will be deprecated, use the NOT operator to achieve the same behavior\\")
              id_NOT_IN: [String!] @deprecated(reason: \\"Negation filters will be deprecated, use the NOT operator to achieve the same behavior\\")
              id_NOT_STARTS_WITH: String @deprecated(reason: \\"Negation filters will be deprecated, use the NOT operator to achieve the same behavior\\")
              id_STARTS_WITH: String
              name: String
              name_CONTAINS: String
              name_ENDS_WITH: String
              name_IN: [String!]
              name_NOT: String @deprecated(reason: \\"Negation filters will be deprecated, use the NOT operator to achieve the same behavior\\")
              name_NOT_CONTAINS: String @deprecated(reason: \\"Negation filters will be deprecated, use the NOT operator to achieve the same behavior\\")
              name_NOT_ENDS_WITH: String @deprecated(reason: \\"Negation filters will be deprecated, use the NOT operator to achieve the same behavior\\")
              name_NOT_IN: [String!] @deprecated(reason: \\"Negation filters will be deprecated, use the NOT operator to achieve the same behavior\\")
              name_NOT_STARTS_WITH: String @deprecated(reason: \\"Negation filters will be deprecated, use the NOT operator to achieve the same behavior\\")
              name_STARTS_WITH: String
            }

            type MoviesConnection {
              edges: [MovieEdge!]!
              pageInfo: PageInfo!
              totalCount: Int!
            }

            type Mutation {
              createGenres(input: [GenreCreateInput!]!): CreateGenresMutationResponse!
              createMovies(input: [MovieCreateInput!]!): CreateMoviesMutationResponse!
              createSeries(input: [SeriesCreateInput!]!): CreateSeriesMutationResponse!
              deleteGenres(delete: GenreDeleteInput, where: GenreWhere): DeleteInfo!
              deleteMovies(where: MovieWhere): DeleteInfo!
              deleteSeries(where: SeriesWhere): DeleteInfo!
              updateGenres(connect: GenreConnectInput, create: GenreRelationInput, delete: GenreDeleteInput, disconnect: GenreDisconnectInput, update: GenreUpdateInput, where: GenreWhere): UpdateGenresMutationResponse!
              updateMovies(update: MovieUpdateInput, where: MovieWhere): UpdateMoviesMutationResponse!
              updateSeries(update: SeriesUpdateInput, where: SeriesWhere): UpdateSeriesMutationResponse!
            }

            \\"\\"\\"Pagination information (Relay)\\"\\"\\"
            type PageInfo {
              endCursor: String
              hasNextPage: Boolean!
              hasPreviousPage: Boolean!
              startCursor: String
            }

            type Query {
              genres(options: GenreOptions, where: GenreWhere): [Genre!]!
              genresAggregate(where: GenreWhere): GenreAggregateSelection!
              genresConnection(after: String, first: Int, sort: [GenreSort], where: GenreWhere): GenresConnection!
              iProducts(options: IProductOptions, where: IProductWhere): [IProduct!]!
              iProductsAggregate(where: IProductWhere): IProductAggregateSelection!
              movies(options: MovieOptions, where: MovieWhere): [Movie!]!
              moviesAggregate(where: MovieWhere): MovieAggregateSelection!
              moviesConnection(after: String, first: Int, sort: [MovieSort], where: MovieWhere): MoviesConnection!
              series(options: SeriesOptions, where: SeriesWhere): [Series!]!
              seriesAggregate(where: SeriesWhere): SeriesAggregateSelection!
              seriesConnection(after: String, first: Int, sort: [SeriesSort], where: SeriesWhere): SeriesConnection!
            }

            type Series implements IProduct {
              genre: Genre!
              id: String!
              name: String!
            }

            type SeriesAggregateSelection {
              count: Int!
              id: StringAggregateSelection!
              name: StringAggregateSelection!
            }

            type SeriesConnection {
              edges: [SeriesEdge!]!
              pageInfo: PageInfo!
              totalCount: Int!
            }

            input SeriesCreateInput {
              id: String!
              name: String!
            }

            type SeriesCreatedEvent {
              createdSeries: SeriesEventPayload!
              event: EventType!
              timestamp: Float!
            }

            type SeriesDeletedEvent {
              deletedSeries: SeriesEventPayload!
              event: EventType!
              timestamp: Float!
            }

            type SeriesEdge {
              cursor: String!
              node: Series!
            }

            type SeriesEventPayload implements IProductEventPayload {
              id: String!
              name: String!
            }

            input SeriesOptions {
              limit: Int
              offset: Int
              \\"\\"\\"
              Specify one or more SeriesSort objects to sort Series by. The sorts will be applied in the order in which they are arranged in the array.
              \\"\\"\\"
              sort: [SeriesSort!]
            }

            \\"\\"\\"
            Fields to sort Series by. The order in which sorts are applied is not guaranteed when specifying many fields in one SeriesSort object.
            \\"\\"\\"
            input SeriesSort {
              id: SortDirection
              name: SortDirection
            }

            input SeriesSubscriptionWhere {
              AND: [SeriesSubscriptionWhere!]
              NOT: SeriesSubscriptionWhere
              OR: [SeriesSubscriptionWhere!]
              id: String
              id_CONTAINS: String
              id_ENDS_WITH: String
              id_IN: [String!]
              id_NOT: String @deprecated(reason: \\"Negation filters will be deprecated, use the NOT operator to achieve the same behavior\\")
              id_NOT_CONTAINS: String @deprecated(reason: \\"Negation filters will be deprecated, use the NOT operator to achieve the same behavior\\")
              id_NOT_ENDS_WITH: String @deprecated(reason: \\"Negation filters will be deprecated, use the NOT operator to achieve the same behavior\\")
              id_NOT_IN: [String!] @deprecated(reason: \\"Negation filters will be deprecated, use the NOT operator to achieve the same behavior\\")
              id_NOT_STARTS_WITH: String @deprecated(reason: \\"Negation filters will be deprecated, use the NOT operator to achieve the same behavior\\")
              id_STARTS_WITH: String
              name: String
              name_CONTAINS: String
              name_ENDS_WITH: String
              name_IN: [String!]
              name_NOT: String @deprecated(reason: \\"Negation filters will be deprecated, use the NOT operator to achieve the same behavior\\")
              name_NOT_CONTAINS: String @deprecated(reason: \\"Negation filters will be deprecated, use the NOT operator to achieve the same behavior\\")
              name_NOT_ENDS_WITH: String @deprecated(reason: \\"Negation filters will be deprecated, use the NOT operator to achieve the same behavior\\")
              name_NOT_IN: [String!] @deprecated(reason: \\"Negation filters will be deprecated, use the NOT operator to achieve the same behavior\\")
              name_NOT_STARTS_WITH: String @deprecated(reason: \\"Negation filters will be deprecated, use the NOT operator to achieve the same behavior\\")
              name_STARTS_WITH: String
            }

            input SeriesUpdateInput {
              id: String
              name: String
            }

            type SeriesUpdatedEvent {
              event: EventType!
              previousState: SeriesEventPayload!
              timestamp: Float!
              updatedSeries: SeriesEventPayload!
            }

            input SeriesWhere {
              AND: [SeriesWhere!]
              NOT: SeriesWhere
              OR: [SeriesWhere!]
              id: String
              id_CONTAINS: String
              id_ENDS_WITH: String
              id_IN: [String!]
              id_NOT: String @deprecated(reason: \\"Negation filters will be deprecated, use the NOT operator to achieve the same behavior\\")
              id_NOT_CONTAINS: String @deprecated(reason: \\"Negation filters will be deprecated, use the NOT operator to achieve the same behavior\\")
              id_NOT_ENDS_WITH: String @deprecated(reason: \\"Negation filters will be deprecated, use the NOT operator to achieve the same behavior\\")
              id_NOT_IN: [String!] @deprecated(reason: \\"Negation filters will be deprecated, use the NOT operator to achieve the same behavior\\")
              id_NOT_STARTS_WITH: String @deprecated(reason: \\"Negation filters will be deprecated, use the NOT operator to achieve the same behavior\\")
              id_STARTS_WITH: String
              name: String
              name_CONTAINS: String
              name_ENDS_WITH: String
              name_IN: [String!]
              name_NOT: String @deprecated(reason: \\"Negation filters will be deprecated, use the NOT operator to achieve the same behavior\\")
              name_NOT_CONTAINS: String @deprecated(reason: \\"Negation filters will be deprecated, use the NOT operator to achieve the same behavior\\")
              name_NOT_ENDS_WITH: String @deprecated(reason: \\"Negation filters will be deprecated, use the NOT operator to achieve the same behavior\\")
              name_NOT_IN: [String!] @deprecated(reason: \\"Negation filters will be deprecated, use the NOT operator to achieve the same behavior\\")
              name_NOT_STARTS_WITH: String @deprecated(reason: \\"Negation filters will be deprecated, use the NOT operator to achieve the same behavior\\")
              name_STARTS_WITH: String
            }

            \\"\\"\\"An enum for sorting in either ascending or descending order.\\"\\"\\"
            enum SortDirection {
              \\"\\"\\"Sort by field values in ascending order.\\"\\"\\"
              ASC
              \\"\\"\\"Sort by field values in descending order.\\"\\"\\"
              DESC
            }

            type StringAggregateSelection {
              longest: String
              shortest: String
            }

            type Subscription {
              genreCreated(where: GenreSubscriptionWhere): GenreCreatedEvent!
              genreDeleted(where: GenreSubscriptionWhere): GenreDeletedEvent!
              genreRelationshipCreated(where: GenreRelationshipCreatedSubscriptionWhere): GenreRelationshipCreatedEvent!
              genreRelationshipDeleted(where: GenreRelationshipDeletedSubscriptionWhere): GenreRelationshipDeletedEvent!
              genreUpdated(where: GenreSubscriptionWhere): GenreUpdatedEvent!
              movieCreated(where: MovieSubscriptionWhere): MovieCreatedEvent!
              movieDeleted(where: MovieSubscriptionWhere): MovieDeletedEvent!
              movieUpdated(where: MovieSubscriptionWhere): MovieUpdatedEvent!
              seriesCreated(where: SeriesSubscriptionWhere): SeriesCreatedEvent!
              seriesDeleted(where: SeriesSubscriptionWhere): SeriesDeletedEvent!
              seriesUpdated(where: SeriesSubscriptionWhere): SeriesUpdatedEvent!
            }

            type UpdateGenresMutationResponse {
              genres: [Genre!]!
              info: UpdateInfo!
            }

            \\"\\"\\"
            Information about the number of nodes and relationships created and deleted during an update mutation
            \\"\\"\\"
            type UpdateInfo {
              bookmark: String @deprecated(reason: \\"This field has been deprecated because bookmarks are now handled by the driver.\\")
              nodesCreated: Int!
              nodesDeleted: Int!
              relationshipsCreated: Int!
              relationshipsDeleted: Int!
            }

            type UpdateMoviesMutationResponse {
              info: UpdateInfo!
              movies: [Movie!]!
            }

            type UpdateSeriesMutationResponse {
              info: UpdateInfo!
              series: [Series!]!
            }"
        `);
    });

    test("Simple type definitions implementing just one interface with different relationship properties", async () => {
        const typeDefs = gql`
            interface IProduct {
                id: String!

                name: String!
                genre: Genre! @declareRelationship
            }

            type Movie implements IProduct {
                id: String!

                name: String!
                genre: Genre! @relationship(type: "HAS_GENRE", direction: OUT, properties: "MovieProps")
            }

            type Series implements IProduct {
                id: String!

                name: String!
                genre: Genre! @relationship(type: "HAS_GENRE", direction: OUT, properties: "SeriesProps")
            }

            type MovieProps @relationshipProperties {
                year: Int!
            }

            type SeriesProps @relationshipProperties {
                episodes: Int
            }

            type Genre {
                name: String! @unique
                product: [IProduct!]! @relationship(type: "HAS_GENRE", direction: IN)
            }
        `;

        const subscriptionsEngine = new TestSubscriptionsEngine();
        const neoSchema = new Neo4jGraphQL({ typeDefs, features: { subscriptions: subscriptionsEngine } });

        const schema = await neoSchema.getSchema();
        const errors = validateSchema(schema);
        expect(errors).toHaveLength(0);

        const printedSchema = printSchemaWithDirectives(lexicographicSortSchema(await neoSchema.getSchema()));

        expect(printedSchema).toMatchInlineSnapshot(`
            "schema {
              query: Query
              mutation: Mutation
              subscription: Subscription
            }

            type CreateGenresMutationResponse {
              genres: [Genre!]!
              info: CreateInfo!
            }

            \\"\\"\\"
            Information about the number of nodes and relationships created during a create mutation
            \\"\\"\\"
            type CreateInfo {
              bookmark: String @deprecated(reason: \\"This field has been deprecated because bookmarks are now handled by the driver.\\")
              nodesCreated: Int!
              relationshipsCreated: Int!
            }

            type CreateMoviesMutationResponse {
              info: CreateInfo!
              movies: [Movie!]!
            }

            type CreateSeriesMutationResponse {
              info: CreateInfo!
              series: [Series!]!
            }

            \\"\\"\\"
            Information about the number of nodes and relationships deleted during a delete mutation
            \\"\\"\\"
            type DeleteInfo {
              bookmark: String @deprecated(reason: \\"This field has been deprecated because bookmarks are now handled by the driver.\\")
              nodesDeleted: Int!
              relationshipsDeleted: Int!
            }

            enum EventType {
              CREATE
              CREATE_RELATIONSHIP
              DELETE
              DELETE_RELATIONSHIP
              UPDATE
            }

            type Genre {
              name: String!
              product(directed: Boolean = true, options: IProductOptions, where: IProductWhere): [IProduct!]!
              productAggregate(directed: Boolean = true, where: IProductWhere): GenreIProductProductAggregationSelection
              productConnection(after: String, directed: Boolean = true, first: Int, sort: [GenreProductConnectionSort!], where: GenreProductConnectionWhere): GenreProductConnection!
            }

            type GenreAggregateSelection {
              count: Int!
              name: StringAggregateSelection!
            }

            input GenreConnectInput {
              product: [GenreProductConnectFieldInput!]
            }

            input GenreConnectOrCreateWhere {
              node: GenreUniqueWhere!
            }

            input GenreConnectWhere {
              node: GenreWhere!
            }

            type GenreConnectedRelationships {
              product: GenreProductConnectedRelationship
            }

            input GenreCreateInput {
              name: String!
              product: GenreProductFieldInput
            }

            type GenreCreatedEvent {
              createdGenre: GenreEventPayload!
              event: EventType!
              timestamp: Float!
            }

            input GenreDeleteInput {
              product: [GenreProductDeleteFieldInput!]
            }

            type GenreDeletedEvent {
              deletedGenre: GenreEventPayload!
              event: EventType!
              timestamp: Float!
            }

            input GenreDisconnectInput {
              product: [GenreProductDisconnectFieldInput!]
            }

            type GenreEdge {
              cursor: String!
              node: Genre!
            }

            type GenreEventPayload {
              name: String!
            }

            type GenreIProductProductAggregationSelection {
              count: Int!
              node: GenreIProductProductNodeAggregateSelection
            }

            type GenreIProductProductNodeAggregateSelection {
              id: StringAggregateSelection!
              name: StringAggregateSelection!
            }

            input GenreOnCreateInput {
              name: String!
            }

            input GenreOptions {
              limit: Int
              offset: Int
              \\"\\"\\"
              Specify one or more GenreSort objects to sort Genres by. The sorts will be applied in the order in which they are arranged in the array.
              \\"\\"\\"
              sort: [GenreSort!]
            }

            input GenreProductConnectFieldInput {
              connect: IProductConnectInput
              where: IProductConnectWhere
            }

            type GenreProductConnectedRelationship {
              node: IProductEventPayload!
            }

            type GenreProductConnection {
              edges: [GenreProductRelationship!]!
              pageInfo: PageInfo!
              totalCount: Int!
            }

            input GenreProductConnectionSort {
              node: IProductSort
            }

            input GenreProductConnectionWhere {
              AND: [GenreProductConnectionWhere!]
              NOT: GenreProductConnectionWhere
              OR: [GenreProductConnectionWhere!]
              node: IProductWhere
              node_NOT: IProductWhere @deprecated(reason: \\"Negation filters will be deprecated, use the NOT operator to achieve the same behavior\\")
            }

            input GenreProductCreateFieldInput {
              node: IProductCreateInput!
            }

            input GenreProductDeleteFieldInput {
              delete: IProductDeleteInput
              where: GenreProductConnectionWhere
            }

            input GenreProductDisconnectFieldInput {
              disconnect: IProductDisconnectInput
              where: GenreProductConnectionWhere
            }

            input GenreProductFieldInput {
              connect: [GenreProductConnectFieldInput!]
              create: [GenreProductCreateFieldInput!]
            }

            type GenreProductRelationship {
              cursor: String!
              node: IProduct!
            }

            input GenreProductRelationshipSubscriptionWhere {
              node: IProductSubscriptionWhere
            }

            input GenreProductUpdateConnectionInput {
              node: IProductUpdateInput
            }

            input GenreProductUpdateFieldInput {
              connect: [GenreProductConnectFieldInput!]
              create: [GenreProductCreateFieldInput!]
              delete: [GenreProductDeleteFieldInput!]
              disconnect: [GenreProductDisconnectFieldInput!]
              update: GenreProductUpdateConnectionInput
              where: GenreProductConnectionWhere
            }

            input GenreRelationInput {
              product: [GenreProductCreateFieldInput!]
            }

            type GenreRelationshipCreatedEvent {
              createdRelationship: GenreConnectedRelationships!
              event: EventType!
              genre: GenreEventPayload!
              relationshipFieldName: String!
              timestamp: Float!
            }

            input GenreRelationshipCreatedSubscriptionWhere {
              AND: [GenreRelationshipCreatedSubscriptionWhere!]
              NOT: GenreRelationshipCreatedSubscriptionWhere
              OR: [GenreRelationshipCreatedSubscriptionWhere!]
              createdRelationship: GenreRelationshipsSubscriptionWhere
              genre: GenreSubscriptionWhere
            }

            type GenreRelationshipDeletedEvent {
              deletedRelationship: GenreConnectedRelationships!
              event: EventType!
              genre: GenreEventPayload!
              relationshipFieldName: String!
              timestamp: Float!
            }

            input GenreRelationshipDeletedSubscriptionWhere {
              AND: [GenreRelationshipDeletedSubscriptionWhere!]
              NOT: GenreRelationshipDeletedSubscriptionWhere
              OR: [GenreRelationshipDeletedSubscriptionWhere!]
              deletedRelationship: GenreRelationshipsSubscriptionWhere
              genre: GenreSubscriptionWhere
            }

            input GenreRelationshipsSubscriptionWhere {
              product: GenreProductRelationshipSubscriptionWhere
            }

            \\"\\"\\"
            Fields to sort Genres by. The order in which sorts are applied is not guaranteed when specifying many fields in one GenreSort object.
            \\"\\"\\"
            input GenreSort {
              name: SortDirection
            }

            input GenreSubscriptionWhere {
              AND: [GenreSubscriptionWhere!]
              NOT: GenreSubscriptionWhere
              OR: [GenreSubscriptionWhere!]
              name: String
              name_CONTAINS: String
              name_ENDS_WITH: String
              name_IN: [String!]
              name_NOT: String @deprecated(reason: \\"Negation filters will be deprecated, use the NOT operator to achieve the same behavior\\")
              name_NOT_CONTAINS: String @deprecated(reason: \\"Negation filters will be deprecated, use the NOT operator to achieve the same behavior\\")
              name_NOT_ENDS_WITH: String @deprecated(reason: \\"Negation filters will be deprecated, use the NOT operator to achieve the same behavior\\")
              name_NOT_IN: [String!] @deprecated(reason: \\"Negation filters will be deprecated, use the NOT operator to achieve the same behavior\\")
              name_NOT_STARTS_WITH: String @deprecated(reason: \\"Negation filters will be deprecated, use the NOT operator to achieve the same behavior\\")
              name_STARTS_WITH: String
            }

            input GenreUniqueWhere {
              name: String
            }

            input GenreUpdateInput {
              name: String
              product: [GenreProductUpdateFieldInput!]
            }

            type GenreUpdatedEvent {
              event: EventType!
              previousState: GenreEventPayload!
              timestamp: Float!
              updatedGenre: GenreEventPayload!
            }

            input GenreWhere {
              AND: [GenreWhere!]
              NOT: GenreWhere
              OR: [GenreWhere!]
              name: String
              name_CONTAINS: String
              name_ENDS_WITH: String
              name_IN: [String!]
              name_NOT: String @deprecated(reason: \\"Negation filters will be deprecated, use the NOT operator to achieve the same behavior\\")
              name_NOT_CONTAINS: String @deprecated(reason: \\"Negation filters will be deprecated, use the NOT operator to achieve the same behavior\\")
              name_NOT_ENDS_WITH: String @deprecated(reason: \\"Negation filters will be deprecated, use the NOT operator to achieve the same behavior\\")
              name_NOT_IN: [String!] @deprecated(reason: \\"Negation filters will be deprecated, use the NOT operator to achieve the same behavior\\")
              name_NOT_STARTS_WITH: String @deprecated(reason: \\"Negation filters will be deprecated, use the NOT operator to achieve the same behavior\\")
              name_STARTS_WITH: String
              productConnection: GenreProductConnectionWhere @deprecated(reason: \\"Use \`productConnection_SOME\` instead.\\")
              \\"\\"\\"
              Return Genres where all of the related GenreProductConnections match this filter
              \\"\\"\\"
              productConnection_ALL: GenreProductConnectionWhere
              \\"\\"\\"
              Return Genres where none of the related GenreProductConnections match this filter
              \\"\\"\\"
              productConnection_NONE: GenreProductConnectionWhere
              productConnection_NOT: GenreProductConnectionWhere @deprecated(reason: \\"Use \`productConnection_NONE\` instead.\\")
              \\"\\"\\"
              Return Genres where one of the related GenreProductConnections match this filter
              \\"\\"\\"
              productConnection_SINGLE: GenreProductConnectionWhere
              \\"\\"\\"
              Return Genres where some of the related GenreProductConnections match this filter
              \\"\\"\\"
              productConnection_SOME: GenreProductConnectionWhere
            }

            type GenresConnection {
              edges: [GenreEdge!]!
              pageInfo: PageInfo!
              totalCount: Int!
            }

            interface IProduct {
              genre(options: GenreOptions, where: GenreWhere): Genre!
              genreConnection(after: String, first: Int, sort: [IProductGenreConnectionSort!], where: IProductGenreConnectionWhere): IProductGenreConnection!
              id: String!
              name: String!
            }

            type IProductAggregateSelection {
              count: Int!
              id: StringAggregateSelection!
              name: StringAggregateSelection!
            }

            input IProductConnectInput {
              genre: IProductGenreConnectFieldInput
            }

            input IProductConnectWhere {
              node: IProductWhere!
            }

            input IProductCreateInput {
              Movie: MovieCreateInput
              Series: SeriesCreateInput
            }

            input IProductDeleteInput {
              genre: IProductGenreDeleteFieldInput
            }

            input IProductDisconnectInput {
              genre: IProductGenreDisconnectFieldInput
            }

            interface IProductEventPayload {
              id: String!
              name: String!
            }

            input IProductGenreAggregateInput {
              AND: [IProductGenreAggregateInput!]
              NOT: IProductGenreAggregateInput
              OR: [IProductGenreAggregateInput!]
              count: Int
              count_GT: Int
              count_GTE: Int
              count_LT: Int
              count_LTE: Int
              edge: IProductGenreEdgeAggregationWhereInput
              node: IProductGenreNodeAggregationWhereInput
            }

            input IProductGenreConnectFieldInput {
              connect: GenreConnectInput
              edge: IProductGenreEdgeCreateInput!
              \\"\\"\\"
              Whether or not to overwrite any matching relationship with the new properties.
              \\"\\"\\"
              overwrite: Boolean! = true
              where: GenreConnectWhere
            }

            input IProductGenreConnectOrCreateFieldInput {
              onCreate: IProductGenreConnectOrCreateFieldInputOnCreate!
              where: GenreConnectOrCreateWhere!
            }

            input IProductGenreConnectOrCreateFieldInputOnCreate {
              edge: IProductGenreEdgeCreateInput!
              node: GenreOnCreateInput!
            }

            type IProductGenreConnection {
              edges: [IProductGenreRelationship!]!
              pageInfo: PageInfo!
              totalCount: Int!
            }

            input IProductGenreConnectionSort {
              edge: IProductGenreEdgeSort
              node: GenreSort
            }

            input IProductGenreConnectionWhere {
              AND: [IProductGenreConnectionWhere!]
              NOT: IProductGenreConnectionWhere
              OR: [IProductGenreConnectionWhere!]
              edge: IProductGenreEdgeWhere
              edge_NOT: IProductGenreEdgeWhere @deprecated(reason: \\"Negation filters will be deprecated, use the NOT operator to achieve the same behavior\\")
              node: GenreWhere
              node_NOT: GenreWhere @deprecated(reason: \\"Negation filters will be deprecated, use the NOT operator to achieve the same behavior\\")
            }

            input IProductGenreCreateFieldInput {
              edge: IProductGenreEdgeCreateInput!
              node: GenreCreateInput!
            }

            input IProductGenreDeleteFieldInput {
              delete: GenreDeleteInput
              where: IProductGenreConnectionWhere
            }

            input IProductGenreDisconnectFieldInput {
              disconnect: GenreDisconnectInput
              where: IProductGenreConnectionWhere
            }

            input IProductGenreEdgeAggregationWhereInput {
              \\"\\"\\"
              Relationship properties when source node is of type:
              * Movie
              \\"\\"\\"
              MovieProps: MovieGenreEdgeAggregationWhereInput
              \\"\\"\\"
              Relationship properties when source node is of type:
              * Series
              \\"\\"\\"
              SeriesProps: SeriesGenreEdgeAggregationWhereInput
            }

            input IProductGenreEdgeCreateInput {
              \\"\\"\\"
              Relationship properties when source node is of type:
              * Movie
              \\"\\"\\"
              MovieProps: MoviePropsCreateInput!
              \\"\\"\\"
              Relationship properties when source node is of type:
              * Series
              \\"\\"\\"
              SeriesProps: SeriesPropsCreateInput
            }

            input IProductGenreEdgeSort {
              \\"\\"\\"
              Relationship properties when source node is of type:
              * Movie
              \\"\\"\\"
              MovieProps: MoviePropsSort
              \\"\\"\\"
              Relationship properties when source node is of type:
              * Series
              \\"\\"\\"
              SeriesProps: SeriesPropsSort
            }

            input IProductGenreEdgeUpdateInput {
              \\"\\"\\"
              Relationship properties when source node is of type:
              * Movie
              \\"\\"\\"
              MovieProps: MoviePropsUpdateInput
              \\"\\"\\"
              Relationship properties when source node is of type:
              * Series
              \\"\\"\\"
              SeriesProps: SeriesPropsUpdateInput
            }

            input IProductGenreEdgeWhere {
              \\"\\"\\"
              Relationship properties when source node is of type:
              * Movie
              \\"\\"\\"
              MovieProps: MoviePropsWhere
              \\"\\"\\"
              Relationship properties when source node is of type:
              * Series
              \\"\\"\\"
              SeriesProps: SeriesPropsWhere
            }

            input IProductGenreNodeAggregationWhereInput {
              AND: [IProductGenreNodeAggregationWhereInput!]
              NOT: IProductGenreNodeAggregationWhereInput
              OR: [IProductGenreNodeAggregationWhereInput!]
              name_AVERAGE_EQUAL: Float @deprecated(reason: \\"Please use the explicit _LENGTH version for string aggregation.\\")
              name_AVERAGE_GT: Float @deprecated(reason: \\"Please use the explicit _LENGTH version for string aggregation.\\")
              name_AVERAGE_GTE: Float @deprecated(reason: \\"Please use the explicit _LENGTH version for string aggregation.\\")
              name_AVERAGE_LENGTH_EQUAL: Float
              name_AVERAGE_LENGTH_GT: Float
              name_AVERAGE_LENGTH_GTE: Float
              name_AVERAGE_LENGTH_LT: Float
              name_AVERAGE_LENGTH_LTE: Float
              name_AVERAGE_LT: Float @deprecated(reason: \\"Please use the explicit _LENGTH version for string aggregation.\\")
              name_AVERAGE_LTE: Float @deprecated(reason: \\"Please use the explicit _LENGTH version for string aggregation.\\")
              name_EQUAL: String @deprecated(reason: \\"Aggregation filters that are not relying on an aggregating function will be deprecated.\\")
              name_GT: Int @deprecated(reason: \\"Aggregation filters that are not relying on an aggregating function will be deprecated.\\")
              name_GTE: Int @deprecated(reason: \\"Aggregation filters that are not relying on an aggregating function will be deprecated.\\")
              name_LONGEST_EQUAL: Int @deprecated(reason: \\"Please use the explicit _LENGTH version for string aggregation.\\")
              name_LONGEST_GT: Int @deprecated(reason: \\"Please use the explicit _LENGTH version for string aggregation.\\")
              name_LONGEST_GTE: Int @deprecated(reason: \\"Please use the explicit _LENGTH version for string aggregation.\\")
              name_LONGEST_LENGTH_EQUAL: Int
              name_LONGEST_LENGTH_GT: Int
              name_LONGEST_LENGTH_GTE: Int
              name_LONGEST_LENGTH_LT: Int
              name_LONGEST_LENGTH_LTE: Int
              name_LONGEST_LT: Int @deprecated(reason: \\"Please use the explicit _LENGTH version for string aggregation.\\")
              name_LONGEST_LTE: Int @deprecated(reason: \\"Please use the explicit _LENGTH version for string aggregation.\\")
              name_LT: Int @deprecated(reason: \\"Aggregation filters that are not relying on an aggregating function will be deprecated.\\")
              name_LTE: Int @deprecated(reason: \\"Aggregation filters that are not relying on an aggregating function will be deprecated.\\")
              name_SHORTEST_EQUAL: Int @deprecated(reason: \\"Please use the explicit _LENGTH version for string aggregation.\\")
              name_SHORTEST_GT: Int @deprecated(reason: \\"Please use the explicit _LENGTH version for string aggregation.\\")
              name_SHORTEST_GTE: Int @deprecated(reason: \\"Please use the explicit _LENGTH version for string aggregation.\\")
              name_SHORTEST_LENGTH_EQUAL: Int
              name_SHORTEST_LENGTH_GT: Int
              name_SHORTEST_LENGTH_GTE: Int
              name_SHORTEST_LENGTH_LT: Int
              name_SHORTEST_LENGTH_LTE: Int
              name_SHORTEST_LT: Int @deprecated(reason: \\"Please use the explicit _LENGTH version for string aggregation.\\")
              name_SHORTEST_LTE: Int @deprecated(reason: \\"Please use the explicit _LENGTH version for string aggregation.\\")
            }

            type IProductGenreRelationship {
              cursor: String!
              node: Genre!
              properties: IProductGenreRelationshipProperties!
            }

            union IProductGenreRelationshipProperties = MovieProps | SeriesProps

            input IProductGenreUpdateConnectionInput {
              edge: IProductGenreEdgeUpdateInput
              node: GenreUpdateInput
            }

            input IProductGenreUpdateFieldInput {
              connect: IProductGenreConnectFieldInput
              connectOrCreate: IProductGenreConnectOrCreateFieldInput
              create: IProductGenreCreateFieldInput
              delete: IProductGenreDeleteFieldInput
              disconnect: IProductGenreDisconnectFieldInput
              update: IProductGenreUpdateConnectionInput
              where: IProductGenreConnectionWhere
            }

            enum IProductImplementation {
              Movie
              Series
            }

            input IProductOptions {
              limit: Int
              offset: Int
              \\"\\"\\"
              Specify one or more IProductSort objects to sort IProducts by. The sorts will be applied in the order in which they are arranged in the array.
              \\"\\"\\"
              sort: [IProductSort]
            }

            \\"\\"\\"
            Fields to sort IProducts by. The order in which sorts are applied is not guaranteed when specifying many fields in one IProductSort object.
            \\"\\"\\"
            input IProductSort {
              id: SortDirection
              name: SortDirection
            }

            input IProductSubscriptionWhere {
              AND: [IProductSubscriptionWhere!]
              NOT: IProductSubscriptionWhere
              OR: [IProductSubscriptionWhere!]
              id: String
              id_CONTAINS: String
              id_ENDS_WITH: String
              id_IN: [String!]
              id_NOT: String @deprecated(reason: \\"Negation filters will be deprecated, use the NOT operator to achieve the same behavior\\")
              id_NOT_CONTAINS: String @deprecated(reason: \\"Negation filters will be deprecated, use the NOT operator to achieve the same behavior\\")
              id_NOT_ENDS_WITH: String @deprecated(reason: \\"Negation filters will be deprecated, use the NOT operator to achieve the same behavior\\")
              id_NOT_IN: [String!] @deprecated(reason: \\"Negation filters will be deprecated, use the NOT operator to achieve the same behavior\\")
              id_NOT_STARTS_WITH: String @deprecated(reason: \\"Negation filters will be deprecated, use the NOT operator to achieve the same behavior\\")
              id_STARTS_WITH: String
              name: String
              name_CONTAINS: String
              name_ENDS_WITH: String
              name_IN: [String!]
              name_NOT: String @deprecated(reason: \\"Negation filters will be deprecated, use the NOT operator to achieve the same behavior\\")
              name_NOT_CONTAINS: String @deprecated(reason: \\"Negation filters will be deprecated, use the NOT operator to achieve the same behavior\\")
              name_NOT_ENDS_WITH: String @deprecated(reason: \\"Negation filters will be deprecated, use the NOT operator to achieve the same behavior\\")
              name_NOT_IN: [String!] @deprecated(reason: \\"Negation filters will be deprecated, use the NOT operator to achieve the same behavior\\")
              name_NOT_STARTS_WITH: String @deprecated(reason: \\"Negation filters will be deprecated, use the NOT operator to achieve the same behavior\\")
              name_STARTS_WITH: String
              typename_IN: [IProductImplementation!]
            }

            input IProductUpdateInput {
              genre: IProductGenreUpdateFieldInput
              id: String
              name: String
            }

            input IProductWhere {
              AND: [IProductWhere!]
              NOT: IProductWhere
              OR: [IProductWhere!]
              genre: GenreWhere
              genreAggregate: IProductGenreAggregateInput
              genreConnection: IProductGenreConnectionWhere
              genreConnection_NOT: IProductGenreConnectionWhere
              genre_NOT: GenreWhere
              id: String
              id_CONTAINS: String
              id_ENDS_WITH: String
              id_IN: [String!]
              id_NOT: String @deprecated(reason: \\"Negation filters will be deprecated, use the NOT operator to achieve the same behavior\\")
              id_NOT_CONTAINS: String @deprecated(reason: \\"Negation filters will be deprecated, use the NOT operator to achieve the same behavior\\")
              id_NOT_ENDS_WITH: String @deprecated(reason: \\"Negation filters will be deprecated, use the NOT operator to achieve the same behavior\\")
              id_NOT_IN: [String!] @deprecated(reason: \\"Negation filters will be deprecated, use the NOT operator to achieve the same behavior\\")
              id_NOT_STARTS_WITH: String @deprecated(reason: \\"Negation filters will be deprecated, use the NOT operator to achieve the same behavior\\")
              id_STARTS_WITH: String
              name: String
              name_CONTAINS: String
              name_ENDS_WITH: String
              name_IN: [String!]
              name_NOT: String @deprecated(reason: \\"Negation filters will be deprecated, use the NOT operator to achieve the same behavior\\")
              name_NOT_CONTAINS: String @deprecated(reason: \\"Negation filters will be deprecated, use the NOT operator to achieve the same behavior\\")
              name_NOT_ENDS_WITH: String @deprecated(reason: \\"Negation filters will be deprecated, use the NOT operator to achieve the same behavior\\")
              name_NOT_IN: [String!] @deprecated(reason: \\"Negation filters will be deprecated, use the NOT operator to achieve the same behavior\\")
              name_NOT_STARTS_WITH: String @deprecated(reason: \\"Negation filters will be deprecated, use the NOT operator to achieve the same behavior\\")
              name_STARTS_WITH: String
              typename_IN: [IProductImplementation!]
            }

            type IntAggregateSelection {
              average: Float
              max: Int
              min: Int
              sum: Int
            }

            type Movie implements IProduct {
              genre(directed: Boolean = true, options: GenreOptions, where: GenreWhere): Genre!
              genreAggregate(directed: Boolean = true, where: GenreWhere): MovieGenreGenreAggregationSelection
              genreConnection(after: String, directed: Boolean = true, first: Int, sort: [IProductGenreConnectionSort!], where: IProductGenreConnectionWhere): IProductGenreConnection!
              id: String!
              name: String!
            }

            type MovieAggregateSelection {
              count: Int!
              id: StringAggregateSelection!
              name: StringAggregateSelection!
            }

            input MovieConnectInput {
              genre: MovieGenreConnectFieldInput
            }

            input MovieConnectOrCreateInput {
              genre: MovieGenreConnectOrCreateFieldInput
            }

            type MovieConnectedRelationships {
              genre: MovieGenreConnectedRelationship
            }

            input MovieCreateInput {
              genre: MovieGenreFieldInput
              id: String!
              name: String!
            }

            type MovieCreatedEvent {
              createdMovie: MovieEventPayload!
              event: EventType!
              timestamp: Float!
            }

            input MovieDeleteInput {
              genre: IProductGenreDeleteFieldInput
            }

            type MovieDeletedEvent {
              deletedMovie: MovieEventPayload!
              event: EventType!
              timestamp: Float!
            }

            input MovieDisconnectInput {
              genre: IProductGenreDisconnectFieldInput
            }

            type MovieEdge {
              cursor: String!
              node: Movie!
            }

            type MovieEventPayload implements IProductEventPayload {
              id: String!
              name: String!
            }

            input MovieGenreAggregateInput {
              AND: [MovieGenreAggregateInput!]
              NOT: MovieGenreAggregateInput
              OR: [MovieGenreAggregateInput!]
              count: Int
              count_GT: Int
              count_GTE: Int
              count_LT: Int
              count_LTE: Int
              edge: MovieGenreEdgeAggregationWhereInput
              node: MovieGenreNodeAggregationWhereInput
            }

            input MovieGenreConnectFieldInput {
              connect: GenreConnectInput
              edge: MoviePropsCreateInput!
              \\"\\"\\"
              Whether or not to overwrite any matching relationship with the new properties.
              \\"\\"\\"
              overwrite: Boolean! = true
              where: GenreConnectWhere
            }

            input MovieGenreConnectOrCreateFieldInput {
              onCreate: MovieGenreConnectOrCreateFieldInputOnCreate!
              where: GenreConnectOrCreateWhere!
            }

            input MovieGenreConnectOrCreateFieldInputOnCreate {
              edge: MoviePropsCreateInput!
              node: GenreOnCreateInput!
            }

            type MovieGenreConnectedRelationship {
              node: GenreEventPayload!
              year: Int!
            }

            input MovieGenreCreateFieldInput {
              edge: MoviePropsCreateInput!
              node: GenreCreateInput!
            }

            input MovieGenreEdgeAggregationWhereInput {
              AND: [MovieGenreEdgeAggregationWhereInput!]
              NOT: MovieGenreEdgeAggregationWhereInput
              OR: [MovieGenreEdgeAggregationWhereInput!]
              year_AVERAGE_EQUAL: Float
              year_AVERAGE_GT: Float
              year_AVERAGE_GTE: Float
              year_AVERAGE_LT: Float
              year_AVERAGE_LTE: Float
              year_EQUAL: Int @deprecated(reason: \\"Aggregation filters that are not relying on an aggregating function will be deprecated.\\")
              year_GT: Int @deprecated(reason: \\"Aggregation filters that are not relying on an aggregating function will be deprecated.\\")
              year_GTE: Int @deprecated(reason: \\"Aggregation filters that are not relying on an aggregating function will be deprecated.\\")
              year_LT: Int @deprecated(reason: \\"Aggregation filters that are not relying on an aggregating function will be deprecated.\\")
              year_LTE: Int @deprecated(reason: \\"Aggregation filters that are not relying on an aggregating function will be deprecated.\\")
              year_MAX_EQUAL: Int
              year_MAX_GT: Int
              year_MAX_GTE: Int
              year_MAX_LT: Int
              year_MAX_LTE: Int
              year_MIN_EQUAL: Int
              year_MIN_GT: Int
              year_MIN_GTE: Int
              year_MIN_LT: Int
              year_MIN_LTE: Int
              year_SUM_EQUAL: Int
              year_SUM_GT: Int
              year_SUM_GTE: Int
              year_SUM_LT: Int
              year_SUM_LTE: Int
            }

            input MovieGenreFieldInput {
              connect: MovieGenreConnectFieldInput
              connectOrCreate: MovieGenreConnectOrCreateFieldInput
              create: MovieGenreCreateFieldInput
            }

            type MovieGenreGenreAggregationSelection {
              count: Int!
              edge: MovieGenreGenreEdgeAggregateSelection
              node: MovieGenreGenreNodeAggregateSelection
            }

            type MovieGenreGenreEdgeAggregateSelection {
              year: IntAggregateSelection!
            }

            type MovieGenreGenreNodeAggregateSelection {
              name: StringAggregateSelection!
            }

            input MovieGenreNodeAggregationWhereInput {
              AND: [MovieGenreNodeAggregationWhereInput!]
              NOT: MovieGenreNodeAggregationWhereInput
              OR: [MovieGenreNodeAggregationWhereInput!]
              name_AVERAGE_EQUAL: Float @deprecated(reason: \\"Please use the explicit _LENGTH version for string aggregation.\\")
              name_AVERAGE_GT: Float @deprecated(reason: \\"Please use the explicit _LENGTH version for string aggregation.\\")
              name_AVERAGE_GTE: Float @deprecated(reason: \\"Please use the explicit _LENGTH version for string aggregation.\\")
              name_AVERAGE_LENGTH_EQUAL: Float
              name_AVERAGE_LENGTH_GT: Float
              name_AVERAGE_LENGTH_GTE: Float
              name_AVERAGE_LENGTH_LT: Float
              name_AVERAGE_LENGTH_LTE: Float
              name_AVERAGE_LT: Float @deprecated(reason: \\"Please use the explicit _LENGTH version for string aggregation.\\")
              name_AVERAGE_LTE: Float @deprecated(reason: \\"Please use the explicit _LENGTH version for string aggregation.\\")
              name_EQUAL: String @deprecated(reason: \\"Aggregation filters that are not relying on an aggregating function will be deprecated.\\")
              name_GT: Int @deprecated(reason: \\"Aggregation filters that are not relying on an aggregating function will be deprecated.\\")
              name_GTE: Int @deprecated(reason: \\"Aggregation filters that are not relying on an aggregating function will be deprecated.\\")
              name_LONGEST_EQUAL: Int @deprecated(reason: \\"Please use the explicit _LENGTH version for string aggregation.\\")
              name_LONGEST_GT: Int @deprecated(reason: \\"Please use the explicit _LENGTH version for string aggregation.\\")
              name_LONGEST_GTE: Int @deprecated(reason: \\"Please use the explicit _LENGTH version for string aggregation.\\")
              name_LONGEST_LENGTH_EQUAL: Int
              name_LONGEST_LENGTH_GT: Int
              name_LONGEST_LENGTH_GTE: Int
              name_LONGEST_LENGTH_LT: Int
              name_LONGEST_LENGTH_LTE: Int
              name_LONGEST_LT: Int @deprecated(reason: \\"Please use the explicit _LENGTH version for string aggregation.\\")
              name_LONGEST_LTE: Int @deprecated(reason: \\"Please use the explicit _LENGTH version for string aggregation.\\")
              name_LT: Int @deprecated(reason: \\"Aggregation filters that are not relying on an aggregating function will be deprecated.\\")
              name_LTE: Int @deprecated(reason: \\"Aggregation filters that are not relying on an aggregating function will be deprecated.\\")
              name_SHORTEST_EQUAL: Int @deprecated(reason: \\"Please use the explicit _LENGTH version for string aggregation.\\")
              name_SHORTEST_GT: Int @deprecated(reason: \\"Please use the explicit _LENGTH version for string aggregation.\\")
              name_SHORTEST_GTE: Int @deprecated(reason: \\"Please use the explicit _LENGTH version for string aggregation.\\")
              name_SHORTEST_LENGTH_EQUAL: Int
              name_SHORTEST_LENGTH_GT: Int
              name_SHORTEST_LENGTH_GTE: Int
              name_SHORTEST_LENGTH_LT: Int
              name_SHORTEST_LENGTH_LTE: Int
              name_SHORTEST_LT: Int @deprecated(reason: \\"Please use the explicit _LENGTH version for string aggregation.\\")
              name_SHORTEST_LTE: Int @deprecated(reason: \\"Please use the explicit _LENGTH version for string aggregation.\\")
            }

            input MovieGenreRelationshipSubscriptionWhere {
              edge: MoviePropsSubscriptionWhere
              node: GenreSubscriptionWhere
            }

            input MovieGenreUpdateConnectionInput {
              edge: MoviePropsUpdateInput
              node: GenreUpdateInput
            }

            input MovieGenreUpdateFieldInput {
              connect: MovieGenreConnectFieldInput
              connectOrCreate: MovieGenreConnectOrCreateFieldInput
              create: MovieGenreCreateFieldInput
              delete: IProductGenreDeleteFieldInput
              disconnect: IProductGenreDisconnectFieldInput
              update: MovieGenreUpdateConnectionInput
              where: IProductGenreConnectionWhere
            }

            input MovieOptions {
              limit: Int
              offset: Int
              \\"\\"\\"
              Specify one or more MovieSort objects to sort Movies by. The sorts will be applied in the order in which they are arranged in the array.
              \\"\\"\\"
              sort: [MovieSort!]
            }

            \\"\\"\\"
            The edge properties for the following fields:
            * Movie.genre
            \\"\\"\\"
            type MovieProps {
              year: Int!
            }

            input MoviePropsCreateInput {
              year: Int!
            }

            input MoviePropsSort {
              year: SortDirection
            }

            input MoviePropsSubscriptionWhere {
              AND: [MoviePropsSubscriptionWhere!]
              NOT: MoviePropsSubscriptionWhere
              OR: [MoviePropsSubscriptionWhere!]
              year: Int
              year_GT: Int
              year_GTE: Int
              year_IN: [Int!]
              year_LT: Int
              year_LTE: Int
              year_NOT: Int @deprecated(reason: \\"Negation filters will be deprecated, use the NOT operator to achieve the same behavior\\")
              year_NOT_IN: [Int!] @deprecated(reason: \\"Negation filters will be deprecated, use the NOT operator to achieve the same behavior\\")
            }

            input MoviePropsUpdateInput {
              year: Int
              year_DECREMENT: Int
              year_INCREMENT: Int
            }

            input MoviePropsWhere {
              AND: [MoviePropsWhere!]
              NOT: MoviePropsWhere
              OR: [MoviePropsWhere!]
              year: Int
              year_GT: Int
              year_GTE: Int
              year_IN: [Int!]
              year_LT: Int
              year_LTE: Int
              year_NOT: Int @deprecated(reason: \\"Negation filters will be deprecated, use the NOT operator to achieve the same behavior\\")
              year_NOT_IN: [Int!] @deprecated(reason: \\"Negation filters will be deprecated, use the NOT operator to achieve the same behavior\\")
            }

            input MovieRelationInput {
              genre: MovieGenreCreateFieldInput
            }

            type MovieRelationshipCreatedEvent {
              createdRelationship: MovieConnectedRelationships!
              event: EventType!
              movie: MovieEventPayload!
              relationshipFieldName: String!
              timestamp: Float!
            }

            input MovieRelationshipCreatedSubscriptionWhere {
              AND: [MovieRelationshipCreatedSubscriptionWhere!]
              NOT: MovieRelationshipCreatedSubscriptionWhere
              OR: [MovieRelationshipCreatedSubscriptionWhere!]
              createdRelationship: MovieRelationshipsSubscriptionWhere
              movie: MovieSubscriptionWhere
            }

            type MovieRelationshipDeletedEvent {
              deletedRelationship: MovieConnectedRelationships!
              event: EventType!
              movie: MovieEventPayload!
              relationshipFieldName: String!
              timestamp: Float!
            }

            input MovieRelationshipDeletedSubscriptionWhere {
              AND: [MovieRelationshipDeletedSubscriptionWhere!]
              NOT: MovieRelationshipDeletedSubscriptionWhere
              OR: [MovieRelationshipDeletedSubscriptionWhere!]
              deletedRelationship: MovieRelationshipsSubscriptionWhere
              movie: MovieSubscriptionWhere
            }

            input MovieRelationshipsSubscriptionWhere {
              genre: MovieGenreRelationshipSubscriptionWhere
            }

            \\"\\"\\"
            Fields to sort Movies by. The order in which sorts are applied is not guaranteed when specifying many fields in one MovieSort object.
            \\"\\"\\"
            input MovieSort {
              id: SortDirection
              name: SortDirection
            }

            input MovieSubscriptionWhere {
              AND: [MovieSubscriptionWhere!]
              NOT: MovieSubscriptionWhere
              OR: [MovieSubscriptionWhere!]
              id: String
              id_CONTAINS: String
              id_ENDS_WITH: String
              id_IN: [String!]
              id_NOT: String @deprecated(reason: \\"Negation filters will be deprecated, use the NOT operator to achieve the same behavior\\")
              id_NOT_CONTAINS: String @deprecated(reason: \\"Negation filters will be deprecated, use the NOT operator to achieve the same behavior\\")
              id_NOT_ENDS_WITH: String @deprecated(reason: \\"Negation filters will be deprecated, use the NOT operator to achieve the same behavior\\")
              id_NOT_IN: [String!] @deprecated(reason: \\"Negation filters will be deprecated, use the NOT operator to achieve the same behavior\\")
              id_NOT_STARTS_WITH: String @deprecated(reason: \\"Negation filters will be deprecated, use the NOT operator to achieve the same behavior\\")
              id_STARTS_WITH: String
              name: String
              name_CONTAINS: String
              name_ENDS_WITH: String
              name_IN: [String!]
              name_NOT: String @deprecated(reason: \\"Negation filters will be deprecated, use the NOT operator to achieve the same behavior\\")
              name_NOT_CONTAINS: String @deprecated(reason: \\"Negation filters will be deprecated, use the NOT operator to achieve the same behavior\\")
              name_NOT_ENDS_WITH: String @deprecated(reason: \\"Negation filters will be deprecated, use the NOT operator to achieve the same behavior\\")
              name_NOT_IN: [String!] @deprecated(reason: \\"Negation filters will be deprecated, use the NOT operator to achieve the same behavior\\")
              name_NOT_STARTS_WITH: String @deprecated(reason: \\"Negation filters will be deprecated, use the NOT operator to achieve the same behavior\\")
              name_STARTS_WITH: String
            }

            input MovieUpdateInput {
              genre: MovieGenreUpdateFieldInput
              id: String
              name: String
            }

            type MovieUpdatedEvent {
              event: EventType!
              previousState: MovieEventPayload!
              timestamp: Float!
              updatedMovie: MovieEventPayload!
            }

            input MovieWhere {
              AND: [MovieWhere!]
              NOT: MovieWhere
              OR: [MovieWhere!]
              genre: GenreWhere
              genreAggregate: MovieGenreAggregateInput
              genreConnection: IProductGenreConnectionWhere
              genreConnection_NOT: IProductGenreConnectionWhere
              genre_NOT: GenreWhere
              id: String
              id_CONTAINS: String
              id_ENDS_WITH: String
              id_IN: [String!]
              id_NOT: String @deprecated(reason: \\"Negation filters will be deprecated, use the NOT operator to achieve the same behavior\\")
              id_NOT_CONTAINS: String @deprecated(reason: \\"Negation filters will be deprecated, use the NOT operator to achieve the same behavior\\")
              id_NOT_ENDS_WITH: String @deprecated(reason: \\"Negation filters will be deprecated, use the NOT operator to achieve the same behavior\\")
              id_NOT_IN: [String!] @deprecated(reason: \\"Negation filters will be deprecated, use the NOT operator to achieve the same behavior\\")
              id_NOT_STARTS_WITH: String @deprecated(reason: \\"Negation filters will be deprecated, use the NOT operator to achieve the same behavior\\")
              id_STARTS_WITH: String
              name: String
              name_CONTAINS: String
              name_ENDS_WITH: String
              name_IN: [String!]
              name_NOT: String @deprecated(reason: \\"Negation filters will be deprecated, use the NOT operator to achieve the same behavior\\")
              name_NOT_CONTAINS: String @deprecated(reason: \\"Negation filters will be deprecated, use the NOT operator to achieve the same behavior\\")
              name_NOT_ENDS_WITH: String @deprecated(reason: \\"Negation filters will be deprecated, use the NOT operator to achieve the same behavior\\")
              name_NOT_IN: [String!] @deprecated(reason: \\"Negation filters will be deprecated, use the NOT operator to achieve the same behavior\\")
              name_NOT_STARTS_WITH: String @deprecated(reason: \\"Negation filters will be deprecated, use the NOT operator to achieve the same behavior\\")
              name_STARTS_WITH: String
            }

            type MoviesConnection {
              edges: [MovieEdge!]!
              pageInfo: PageInfo!
              totalCount: Int!
            }

            type Mutation {
              createGenres(input: [GenreCreateInput!]!): CreateGenresMutationResponse!
              createMovies(input: [MovieCreateInput!]!): CreateMoviesMutationResponse!
              createSeries(input: [SeriesCreateInput!]!): CreateSeriesMutationResponse!
              deleteGenres(delete: GenreDeleteInput, where: GenreWhere): DeleteInfo!
              deleteMovies(delete: MovieDeleteInput, where: MovieWhere): DeleteInfo!
              deleteSeries(delete: SeriesDeleteInput, where: SeriesWhere): DeleteInfo!
              updateGenres(connect: GenreConnectInput, create: GenreRelationInput, delete: GenreDeleteInput, disconnect: GenreDisconnectInput, update: GenreUpdateInput, where: GenreWhere): UpdateGenresMutationResponse!
              updateMovies(connect: MovieConnectInput, connectOrCreate: MovieConnectOrCreateInput, create: MovieRelationInput, delete: MovieDeleteInput, disconnect: MovieDisconnectInput, update: MovieUpdateInput, where: MovieWhere): UpdateMoviesMutationResponse!
              updateSeries(connect: SeriesConnectInput, connectOrCreate: SeriesConnectOrCreateInput, create: SeriesRelationInput, delete: SeriesDeleteInput, disconnect: SeriesDisconnectInput, update: SeriesUpdateInput, where: SeriesWhere): UpdateSeriesMutationResponse!
            }

            \\"\\"\\"Pagination information (Relay)\\"\\"\\"
            type PageInfo {
              endCursor: String
              hasNextPage: Boolean!
              hasPreviousPage: Boolean!
              startCursor: String
            }

            type Query {
              genres(options: GenreOptions, where: GenreWhere): [Genre!]!
              genresAggregate(where: GenreWhere): GenreAggregateSelection!
              genresConnection(after: String, first: Int, sort: [GenreSort], where: GenreWhere): GenresConnection!
              iProducts(options: IProductOptions, where: IProductWhere): [IProduct!]!
              iProductsAggregate(where: IProductWhere): IProductAggregateSelection!
              movies(options: MovieOptions, where: MovieWhere): [Movie!]!
              moviesAggregate(where: MovieWhere): MovieAggregateSelection!
              moviesConnection(after: String, first: Int, sort: [MovieSort], where: MovieWhere): MoviesConnection!
              series(options: SeriesOptions, where: SeriesWhere): [Series!]!
              seriesAggregate(where: SeriesWhere): SeriesAggregateSelection!
              seriesConnection(after: String, first: Int, sort: [SeriesSort], where: SeriesWhere): SeriesConnection!
            }

            type Series implements IProduct {
              genre(directed: Boolean = true, options: GenreOptions, where: GenreWhere): Genre!
              genreAggregate(directed: Boolean = true, where: GenreWhere): SeriesGenreGenreAggregationSelection
              genreConnection(after: String, directed: Boolean = true, first: Int, sort: [IProductGenreConnectionSort!], where: IProductGenreConnectionWhere): IProductGenreConnection!
              id: String!
              name: String!
            }

            type SeriesAggregateSelection {
              count: Int!
              id: StringAggregateSelection!
              name: StringAggregateSelection!
            }

            input SeriesConnectInput {
              genre: SeriesGenreConnectFieldInput
            }

            input SeriesConnectOrCreateInput {
              genre: SeriesGenreConnectOrCreateFieldInput
            }

            type SeriesConnectedRelationships {
              genre: SeriesGenreConnectedRelationship
            }

            type SeriesConnection {
              edges: [SeriesEdge!]!
              pageInfo: PageInfo!
              totalCount: Int!
            }

            input SeriesCreateInput {
              genre: SeriesGenreFieldInput
              id: String!
              name: String!
            }

            type SeriesCreatedEvent {
              createdSeries: SeriesEventPayload!
              event: EventType!
              timestamp: Float!
            }

            input SeriesDeleteInput {
              genre: IProductGenreDeleteFieldInput
            }

            type SeriesDeletedEvent {
              deletedSeries: SeriesEventPayload!
              event: EventType!
              timestamp: Float!
            }

            input SeriesDisconnectInput {
              genre: IProductGenreDisconnectFieldInput
            }

            type SeriesEdge {
              cursor: String!
              node: Series!
            }

            type SeriesEventPayload implements IProductEventPayload {
              id: String!
              name: String!
            }

            input SeriesGenreAggregateInput {
              AND: [SeriesGenreAggregateInput!]
              NOT: SeriesGenreAggregateInput
              OR: [SeriesGenreAggregateInput!]
              count: Int
              count_GT: Int
              count_GTE: Int
              count_LT: Int
              count_LTE: Int
              edge: SeriesGenreEdgeAggregationWhereInput
              node: SeriesGenreNodeAggregationWhereInput
            }

            input SeriesGenreConnectFieldInput {
              connect: GenreConnectInput
              edge: SeriesPropsCreateInput
              \\"\\"\\"
              Whether or not to overwrite any matching relationship with the new properties.
              \\"\\"\\"
              overwrite: Boolean! = true
              where: GenreConnectWhere
            }

            input SeriesGenreConnectOrCreateFieldInput {
              onCreate: SeriesGenreConnectOrCreateFieldInputOnCreate!
              where: GenreConnectOrCreateWhere!
            }

            input SeriesGenreConnectOrCreateFieldInputOnCreate {
              edge: SeriesPropsCreateInput
              node: GenreOnCreateInput!
            }

            type SeriesGenreConnectedRelationship {
              episodes: Int
              node: GenreEventPayload!
            }

            input SeriesGenreCreateFieldInput {
              edge: SeriesPropsCreateInput
              node: GenreCreateInput!
            }

            input SeriesGenreEdgeAggregationWhereInput {
              AND: [SeriesGenreEdgeAggregationWhereInput!]
              NOT: SeriesGenreEdgeAggregationWhereInput
              OR: [SeriesGenreEdgeAggregationWhereInput!]
              episodes_AVERAGE_EQUAL: Float
              episodes_AVERAGE_GT: Float
              episodes_AVERAGE_GTE: Float
              episodes_AVERAGE_LT: Float
              episodes_AVERAGE_LTE: Float
              episodes_EQUAL: Int @deprecated(reason: \\"Aggregation filters that are not relying on an aggregating function will be deprecated.\\")
              episodes_GT: Int @deprecated(reason: \\"Aggregation filters that are not relying on an aggregating function will be deprecated.\\")
              episodes_GTE: Int @deprecated(reason: \\"Aggregation filters that are not relying on an aggregating function will be deprecated.\\")
              episodes_LT: Int @deprecated(reason: \\"Aggregation filters that are not relying on an aggregating function will be deprecated.\\")
              episodes_LTE: Int @deprecated(reason: \\"Aggregation filters that are not relying on an aggregating function will be deprecated.\\")
              episodes_MAX_EQUAL: Int
              episodes_MAX_GT: Int
              episodes_MAX_GTE: Int
              episodes_MAX_LT: Int
              episodes_MAX_LTE: Int
              episodes_MIN_EQUAL: Int
              episodes_MIN_GT: Int
              episodes_MIN_GTE: Int
              episodes_MIN_LT: Int
              episodes_MIN_LTE: Int
              episodes_SUM_EQUAL: Int
              episodes_SUM_GT: Int
              episodes_SUM_GTE: Int
              episodes_SUM_LT: Int
              episodes_SUM_LTE: Int
            }

            input SeriesGenreFieldInput {
              connect: SeriesGenreConnectFieldInput
              connectOrCreate: SeriesGenreConnectOrCreateFieldInput
              create: SeriesGenreCreateFieldInput
            }

            type SeriesGenreGenreAggregationSelection {
              count: Int!
              edge: SeriesGenreGenreEdgeAggregateSelection
              node: SeriesGenreGenreNodeAggregateSelection
            }

            type SeriesGenreGenreEdgeAggregateSelection {
              episodes: IntAggregateSelection!
            }

            type SeriesGenreGenreNodeAggregateSelection {
              name: StringAggregateSelection!
            }

            input SeriesGenreNodeAggregationWhereInput {
              AND: [SeriesGenreNodeAggregationWhereInput!]
              NOT: SeriesGenreNodeAggregationWhereInput
              OR: [SeriesGenreNodeAggregationWhereInput!]
              name_AVERAGE_EQUAL: Float @deprecated(reason: \\"Please use the explicit _LENGTH version for string aggregation.\\")
              name_AVERAGE_GT: Float @deprecated(reason: \\"Please use the explicit _LENGTH version for string aggregation.\\")
              name_AVERAGE_GTE: Float @deprecated(reason: \\"Please use the explicit _LENGTH version for string aggregation.\\")
              name_AVERAGE_LENGTH_EQUAL: Float
              name_AVERAGE_LENGTH_GT: Float
              name_AVERAGE_LENGTH_GTE: Float
              name_AVERAGE_LENGTH_LT: Float
              name_AVERAGE_LENGTH_LTE: Float
              name_AVERAGE_LT: Float @deprecated(reason: \\"Please use the explicit _LENGTH version for string aggregation.\\")
              name_AVERAGE_LTE: Float @deprecated(reason: \\"Please use the explicit _LENGTH version for string aggregation.\\")
              name_EQUAL: String @deprecated(reason: \\"Aggregation filters that are not relying on an aggregating function will be deprecated.\\")
              name_GT: Int @deprecated(reason: \\"Aggregation filters that are not relying on an aggregating function will be deprecated.\\")
              name_GTE: Int @deprecated(reason: \\"Aggregation filters that are not relying on an aggregating function will be deprecated.\\")
              name_LONGEST_EQUAL: Int @deprecated(reason: \\"Please use the explicit _LENGTH version for string aggregation.\\")
              name_LONGEST_GT: Int @deprecated(reason: \\"Please use the explicit _LENGTH version for string aggregation.\\")
              name_LONGEST_GTE: Int @deprecated(reason: \\"Please use the explicit _LENGTH version for string aggregation.\\")
              name_LONGEST_LENGTH_EQUAL: Int
              name_LONGEST_LENGTH_GT: Int
              name_LONGEST_LENGTH_GTE: Int
              name_LONGEST_LENGTH_LT: Int
              name_LONGEST_LENGTH_LTE: Int
              name_LONGEST_LT: Int @deprecated(reason: \\"Please use the explicit _LENGTH version for string aggregation.\\")
              name_LONGEST_LTE: Int @deprecated(reason: \\"Please use the explicit _LENGTH version for string aggregation.\\")
              name_LT: Int @deprecated(reason: \\"Aggregation filters that are not relying on an aggregating function will be deprecated.\\")
              name_LTE: Int @deprecated(reason: \\"Aggregation filters that are not relying on an aggregating function will be deprecated.\\")
              name_SHORTEST_EQUAL: Int @deprecated(reason: \\"Please use the explicit _LENGTH version for string aggregation.\\")
              name_SHORTEST_GT: Int @deprecated(reason: \\"Please use the explicit _LENGTH version for string aggregation.\\")
              name_SHORTEST_GTE: Int @deprecated(reason: \\"Please use the explicit _LENGTH version for string aggregation.\\")
              name_SHORTEST_LENGTH_EQUAL: Int
              name_SHORTEST_LENGTH_GT: Int
              name_SHORTEST_LENGTH_GTE: Int
              name_SHORTEST_LENGTH_LT: Int
              name_SHORTEST_LENGTH_LTE: Int
              name_SHORTEST_LT: Int @deprecated(reason: \\"Please use the explicit _LENGTH version for string aggregation.\\")
              name_SHORTEST_LTE: Int @deprecated(reason: \\"Please use the explicit _LENGTH version for string aggregation.\\")
            }

            input SeriesGenreRelationshipSubscriptionWhere {
              edge: SeriesPropsSubscriptionWhere
              node: GenreSubscriptionWhere
            }

            input SeriesGenreUpdateConnectionInput {
              edge: SeriesPropsUpdateInput
              node: GenreUpdateInput
            }

            input SeriesGenreUpdateFieldInput {
              connect: SeriesGenreConnectFieldInput
              connectOrCreate: SeriesGenreConnectOrCreateFieldInput
              create: SeriesGenreCreateFieldInput
              delete: IProductGenreDeleteFieldInput
              disconnect: IProductGenreDisconnectFieldInput
              update: SeriesGenreUpdateConnectionInput
              where: IProductGenreConnectionWhere
            }

            input SeriesOptions {
              limit: Int
              offset: Int
              \\"\\"\\"
              Specify one or more SeriesSort objects to sort Series by. The sorts will be applied in the order in which they are arranged in the array.
              \\"\\"\\"
              sort: [SeriesSort!]
            }

            \\"\\"\\"
            The edge properties for the following fields:
            * Series.genre
            \\"\\"\\"
            type SeriesProps {
              episodes: Int
            }

            input SeriesPropsCreateInput {
              episodes: Int
            }

            input SeriesPropsSort {
              episodes: SortDirection
            }

            input SeriesPropsSubscriptionWhere {
              AND: [SeriesPropsSubscriptionWhere!]
              NOT: SeriesPropsSubscriptionWhere
              OR: [SeriesPropsSubscriptionWhere!]
              episodes: Int
              episodes_GT: Int
              episodes_GTE: Int
              episodes_IN: [Int]
              episodes_LT: Int
              episodes_LTE: Int
              episodes_NOT: Int @deprecated(reason: \\"Negation filters will be deprecated, use the NOT operator to achieve the same behavior\\")
              episodes_NOT_IN: [Int] @deprecated(reason: \\"Negation filters will be deprecated, use the NOT operator to achieve the same behavior\\")
            }

            input SeriesPropsUpdateInput {
              episodes: Int
              episodes_DECREMENT: Int
              episodes_INCREMENT: Int
            }

            input SeriesPropsWhere {
              AND: [SeriesPropsWhere!]
              NOT: SeriesPropsWhere
              OR: [SeriesPropsWhere!]
              episodes: Int
              episodes_GT: Int
              episodes_GTE: Int
              episodes_IN: [Int]
              episodes_LT: Int
              episodes_LTE: Int
              episodes_NOT: Int @deprecated(reason: \\"Negation filters will be deprecated, use the NOT operator to achieve the same behavior\\")
              episodes_NOT_IN: [Int] @deprecated(reason: \\"Negation filters will be deprecated, use the NOT operator to achieve the same behavior\\")
            }

            input SeriesRelationInput {
              genre: SeriesGenreCreateFieldInput
            }

            type SeriesRelationshipCreatedEvent {
              createdRelationship: SeriesConnectedRelationships!
              event: EventType!
              relationshipFieldName: String!
              series: SeriesEventPayload!
              timestamp: Float!
            }

            input SeriesRelationshipCreatedSubscriptionWhere {
              AND: [SeriesRelationshipCreatedSubscriptionWhere!]
              NOT: SeriesRelationshipCreatedSubscriptionWhere
              OR: [SeriesRelationshipCreatedSubscriptionWhere!]
              createdRelationship: SeriesRelationshipsSubscriptionWhere
              series: SeriesSubscriptionWhere
            }

            type SeriesRelationshipDeletedEvent {
              deletedRelationship: SeriesConnectedRelationships!
              event: EventType!
              relationshipFieldName: String!
              series: SeriesEventPayload!
              timestamp: Float!
            }

            input SeriesRelationshipDeletedSubscriptionWhere {
              AND: [SeriesRelationshipDeletedSubscriptionWhere!]
              NOT: SeriesRelationshipDeletedSubscriptionWhere
              OR: [SeriesRelationshipDeletedSubscriptionWhere!]
              deletedRelationship: SeriesRelationshipsSubscriptionWhere
              series: SeriesSubscriptionWhere
            }

            input SeriesRelationshipsSubscriptionWhere {
              genre: SeriesGenreRelationshipSubscriptionWhere
            }

            \\"\\"\\"
            Fields to sort Series by. The order in which sorts are applied is not guaranteed when specifying many fields in one SeriesSort object.
            \\"\\"\\"
            input SeriesSort {
              id: SortDirection
              name: SortDirection
            }

            input SeriesSubscriptionWhere {
              AND: [SeriesSubscriptionWhere!]
              NOT: SeriesSubscriptionWhere
              OR: [SeriesSubscriptionWhere!]
              id: String
              id_CONTAINS: String
              id_ENDS_WITH: String
              id_IN: [String!]
              id_NOT: String @deprecated(reason: \\"Negation filters will be deprecated, use the NOT operator to achieve the same behavior\\")
              id_NOT_CONTAINS: String @deprecated(reason: \\"Negation filters will be deprecated, use the NOT operator to achieve the same behavior\\")
              id_NOT_ENDS_WITH: String @deprecated(reason: \\"Negation filters will be deprecated, use the NOT operator to achieve the same behavior\\")
              id_NOT_IN: [String!] @deprecated(reason: \\"Negation filters will be deprecated, use the NOT operator to achieve the same behavior\\")
              id_NOT_STARTS_WITH: String @deprecated(reason: \\"Negation filters will be deprecated, use the NOT operator to achieve the same behavior\\")
              id_STARTS_WITH: String
              name: String
              name_CONTAINS: String
              name_ENDS_WITH: String
              name_IN: [String!]
              name_NOT: String @deprecated(reason: \\"Negation filters will be deprecated, use the NOT operator to achieve the same behavior\\")
              name_NOT_CONTAINS: String @deprecated(reason: \\"Negation filters will be deprecated, use the NOT operator to achieve the same behavior\\")
              name_NOT_ENDS_WITH: String @deprecated(reason: \\"Negation filters will be deprecated, use the NOT operator to achieve the same behavior\\")
              name_NOT_IN: [String!] @deprecated(reason: \\"Negation filters will be deprecated, use the NOT operator to achieve the same behavior\\")
              name_NOT_STARTS_WITH: String @deprecated(reason: \\"Negation filters will be deprecated, use the NOT operator to achieve the same behavior\\")
              name_STARTS_WITH: String
            }

            input SeriesUpdateInput {
              genre: SeriesGenreUpdateFieldInput
              id: String
              name: String
            }

            type SeriesUpdatedEvent {
              event: EventType!
              previousState: SeriesEventPayload!
              timestamp: Float!
              updatedSeries: SeriesEventPayload!
            }

            input SeriesWhere {
              AND: [SeriesWhere!]
              NOT: SeriesWhere
              OR: [SeriesWhere!]
              genre: GenreWhere
              genreAggregate: SeriesGenreAggregateInput
              genreConnection: IProductGenreConnectionWhere
              genreConnection_NOT: IProductGenreConnectionWhere
              genre_NOT: GenreWhere
              id: String
              id_CONTAINS: String
              id_ENDS_WITH: String
              id_IN: [String!]
              id_NOT: String @deprecated(reason: \\"Negation filters will be deprecated, use the NOT operator to achieve the same behavior\\")
              id_NOT_CONTAINS: String @deprecated(reason: \\"Negation filters will be deprecated, use the NOT operator to achieve the same behavior\\")
              id_NOT_ENDS_WITH: String @deprecated(reason: \\"Negation filters will be deprecated, use the NOT operator to achieve the same behavior\\")
              id_NOT_IN: [String!] @deprecated(reason: \\"Negation filters will be deprecated, use the NOT operator to achieve the same behavior\\")
              id_NOT_STARTS_WITH: String @deprecated(reason: \\"Negation filters will be deprecated, use the NOT operator to achieve the same behavior\\")
              id_STARTS_WITH: String
              name: String
              name_CONTAINS: String
              name_ENDS_WITH: String
              name_IN: [String!]
              name_NOT: String @deprecated(reason: \\"Negation filters will be deprecated, use the NOT operator to achieve the same behavior\\")
              name_NOT_CONTAINS: String @deprecated(reason: \\"Negation filters will be deprecated, use the NOT operator to achieve the same behavior\\")
              name_NOT_ENDS_WITH: String @deprecated(reason: \\"Negation filters will be deprecated, use the NOT operator to achieve the same behavior\\")
              name_NOT_IN: [String!] @deprecated(reason: \\"Negation filters will be deprecated, use the NOT operator to achieve the same behavior\\")
              name_NOT_STARTS_WITH: String @deprecated(reason: \\"Negation filters will be deprecated, use the NOT operator to achieve the same behavior\\")
              name_STARTS_WITH: String
            }

            \\"\\"\\"An enum for sorting in either ascending or descending order.\\"\\"\\"
            enum SortDirection {
              \\"\\"\\"Sort by field values in ascending order.\\"\\"\\"
              ASC
              \\"\\"\\"Sort by field values in descending order.\\"\\"\\"
              DESC
            }

            type StringAggregateSelection {
              longest: String
              shortest: String
            }

            type Subscription {
              genreCreated(where: GenreSubscriptionWhere): GenreCreatedEvent!
              genreDeleted(where: GenreSubscriptionWhere): GenreDeletedEvent!
              genreRelationshipCreated(where: GenreRelationshipCreatedSubscriptionWhere): GenreRelationshipCreatedEvent!
              genreRelationshipDeleted(where: GenreRelationshipDeletedSubscriptionWhere): GenreRelationshipDeletedEvent!
              genreUpdated(where: GenreSubscriptionWhere): GenreUpdatedEvent!
              movieCreated(where: MovieSubscriptionWhere): MovieCreatedEvent!
              movieDeleted(where: MovieSubscriptionWhere): MovieDeletedEvent!
              movieRelationshipCreated(where: MovieRelationshipCreatedSubscriptionWhere): MovieRelationshipCreatedEvent!
              movieRelationshipDeleted(where: MovieRelationshipDeletedSubscriptionWhere): MovieRelationshipDeletedEvent!
              movieUpdated(where: MovieSubscriptionWhere): MovieUpdatedEvent!
              seriesCreated(where: SeriesSubscriptionWhere): SeriesCreatedEvent!
              seriesDeleted(where: SeriesSubscriptionWhere): SeriesDeletedEvent!
              seriesRelationshipCreated(where: SeriesRelationshipCreatedSubscriptionWhere): SeriesRelationshipCreatedEvent!
              seriesRelationshipDeleted(where: SeriesRelationshipDeletedSubscriptionWhere): SeriesRelationshipDeletedEvent!
              seriesUpdated(where: SeriesSubscriptionWhere): SeriesUpdatedEvent!
            }

            type UpdateGenresMutationResponse {
              genres: [Genre!]!
              info: UpdateInfo!
            }

            \\"\\"\\"
            Information about the number of nodes and relationships created and deleted during an update mutation
            \\"\\"\\"
            type UpdateInfo {
              bookmark: String @deprecated(reason: \\"This field has been deprecated because bookmarks are now handled by the driver.\\")
              nodesCreated: Int!
              nodesDeleted: Int!
              relationshipsCreated: Int!
              relationshipsDeleted: Int!
            }

            type UpdateMoviesMutationResponse {
              info: UpdateInfo!
              movies: [Movie!]!
            }

            type UpdateSeriesMutationResponse {
              info: UpdateInfo!
              series: [Series!]!
            }"
        `);
    });

    test("Simple type definitions implementing just one interface - relationship to union type", async () => {
        const typeDefs = gql`
            interface IProduct {
                id: String!

                name: String!
                genre: UGenre! @declareRelationship
            }

            type Movie implements IProduct {
                id: String!

                name: String!
                genre: UGenre! @relationship(type: "HAS_GENRE", direction: OUT, properties: "MovieProps")
            }

            type Series implements IProduct {
                id: String!

                name: String!
                genre: UGenre! @relationship(type: "HAS_GENRE", direction: OUT, properties: "SeriesProps")
            }

            type MovieProps @relationshipProperties {
                year: Int!
            }

            type SeriesProps @relationshipProperties {
                episodes: Int
            }

            union UGenre = Genre | Rating

            type Genre {
                name: String! @unique
                product: [IProduct!]! @relationship(type: "HAS_GENRE", direction: IN)
            }

            type Rating {
                number: Int! @unique
                product: [IProduct!]! @relationship(type: "HAS_RATING", direction: IN)
            }
        `;

        const subscriptionsEngine = new TestSubscriptionsEngine();
        const neoSchema = new Neo4jGraphQL({ typeDefs, features: { subscriptions: subscriptionsEngine } });

        const schema = await neoSchema.getSchema();
        const errors = validateSchema(schema);
        expect(errors).toHaveLength(0);

        const printedSchema = printSchemaWithDirectives(lexicographicSortSchema(await neoSchema.getSchema()));

        expect(printedSchema).toMatchInlineSnapshot(`
            "schema {
              query: Query
              mutation: Mutation
              subscription: Subscription
            }

            type CreateGenresMutationResponse {
              genres: [Genre!]!
              info: CreateInfo!
            }

            \\"\\"\\"
            Information about the number of nodes and relationships created during a create mutation
            \\"\\"\\"
            type CreateInfo {
              bookmark: String @deprecated(reason: \\"This field has been deprecated because bookmarks are now handled by the driver.\\")
              nodesCreated: Int!
              relationshipsCreated: Int!
            }

            type CreateMoviesMutationResponse {
              info: CreateInfo!
              movies: [Movie!]!
            }

            type CreateRatingsMutationResponse {
              info: CreateInfo!
              ratings: [Rating!]!
            }

            type CreateSeriesMutationResponse {
              info: CreateInfo!
              series: [Series!]!
            }

            \\"\\"\\"
            Information about the number of nodes and relationships deleted during a delete mutation
            \\"\\"\\"
            type DeleteInfo {
              bookmark: String @deprecated(reason: \\"This field has been deprecated because bookmarks are now handled by the driver.\\")
              nodesDeleted: Int!
              relationshipsDeleted: Int!
            }

            enum EventType {
              CREATE
              CREATE_RELATIONSHIP
              DELETE
              DELETE_RELATIONSHIP
              UPDATE
            }

            type Genre {
              name: String!
              product(directed: Boolean = true, options: IProductOptions, where: IProductWhere): [IProduct!]!
              productAggregate(directed: Boolean = true, where: IProductWhere): GenreIProductProductAggregationSelection
              productConnection(after: String, directed: Boolean = true, first: Int, sort: [GenreProductConnectionSort!], where: GenreProductConnectionWhere): GenreProductConnection!
            }

            type GenreAggregateSelection {
              count: Int!
              name: StringAggregateSelection!
            }

            input GenreConnectInput {
              product: [GenreProductConnectFieldInput!]
            }

            input GenreConnectOrCreateWhere {
              node: GenreUniqueWhere!
            }

            input GenreConnectWhere {
              node: GenreWhere!
            }

            type GenreConnectedRelationships {
              product: GenreProductConnectedRelationship
            }

            input GenreCreateInput {
              name: String!
              product: GenreProductFieldInput
            }

            type GenreCreatedEvent {
              createdGenre: GenreEventPayload!
              event: EventType!
              timestamp: Float!
            }

            input GenreDeleteInput {
              product: [GenreProductDeleteFieldInput!]
            }

            type GenreDeletedEvent {
              deletedGenre: GenreEventPayload!
              event: EventType!
              timestamp: Float!
            }

            input GenreDisconnectInput {
              product: [GenreProductDisconnectFieldInput!]
            }

            type GenreEdge {
              cursor: String!
              node: Genre!
            }

            type GenreEventPayload {
              name: String!
            }

            type GenreIProductProductAggregationSelection {
              count: Int!
              node: GenreIProductProductNodeAggregateSelection
            }

            type GenreIProductProductNodeAggregateSelection {
              id: StringAggregateSelection!
              name: StringAggregateSelection!
            }

            input GenreOnCreateInput {
              name: String!
            }

            input GenreOptions {
              limit: Int
              offset: Int
              \\"\\"\\"
              Specify one or more GenreSort objects to sort Genres by. The sorts will be applied in the order in which they are arranged in the array.
              \\"\\"\\"
              sort: [GenreSort!]
            }

            input GenreProductConnectFieldInput {
              connect: IProductConnectInput
              where: IProductConnectWhere
            }

            type GenreProductConnectedRelationship {
              node: IProductEventPayload!
            }

            type GenreProductConnection {
              edges: [GenreProductRelationship!]!
              pageInfo: PageInfo!
              totalCount: Int!
            }

            input GenreProductConnectionSort {
              node: IProductSort
            }

            input GenreProductConnectionWhere {
              AND: [GenreProductConnectionWhere!]
              NOT: GenreProductConnectionWhere
              OR: [GenreProductConnectionWhere!]
              node: IProductWhere
              node_NOT: IProductWhere @deprecated(reason: \\"Negation filters will be deprecated, use the NOT operator to achieve the same behavior\\")
            }

            input GenreProductCreateFieldInput {
              node: IProductCreateInput!
            }

            input GenreProductDeleteFieldInput {
              delete: IProductDeleteInput
              where: GenreProductConnectionWhere
            }

            input GenreProductDisconnectFieldInput {
              disconnect: IProductDisconnectInput
              where: GenreProductConnectionWhere
            }

            input GenreProductFieldInput {
              connect: [GenreProductConnectFieldInput!]
              create: [GenreProductCreateFieldInput!]
            }

            type GenreProductRelationship {
              cursor: String!
              node: IProduct!
            }

            input GenreProductRelationshipSubscriptionWhere {
              node: IProductSubscriptionWhere
            }

            input GenreProductUpdateConnectionInput {
              node: IProductUpdateInput
            }

            input GenreProductUpdateFieldInput {
              connect: [GenreProductConnectFieldInput!]
              create: [GenreProductCreateFieldInput!]
              delete: [GenreProductDeleteFieldInput!]
              disconnect: [GenreProductDisconnectFieldInput!]
              update: GenreProductUpdateConnectionInput
              where: GenreProductConnectionWhere
            }

            input GenreRelationInput {
              product: [GenreProductCreateFieldInput!]
            }

            type GenreRelationshipCreatedEvent {
              createdRelationship: GenreConnectedRelationships!
              event: EventType!
              genre: GenreEventPayload!
              relationshipFieldName: String!
              timestamp: Float!
            }

            input GenreRelationshipCreatedSubscriptionWhere {
              AND: [GenreRelationshipCreatedSubscriptionWhere!]
              NOT: GenreRelationshipCreatedSubscriptionWhere
              OR: [GenreRelationshipCreatedSubscriptionWhere!]
              createdRelationship: GenreRelationshipsSubscriptionWhere
              genre: GenreSubscriptionWhere
            }

            type GenreRelationshipDeletedEvent {
              deletedRelationship: GenreConnectedRelationships!
              event: EventType!
              genre: GenreEventPayload!
              relationshipFieldName: String!
              timestamp: Float!
            }

            input GenreRelationshipDeletedSubscriptionWhere {
              AND: [GenreRelationshipDeletedSubscriptionWhere!]
              NOT: GenreRelationshipDeletedSubscriptionWhere
              OR: [GenreRelationshipDeletedSubscriptionWhere!]
              deletedRelationship: GenreRelationshipsSubscriptionWhere
              genre: GenreSubscriptionWhere
            }

            input GenreRelationshipsSubscriptionWhere {
              product: GenreProductRelationshipSubscriptionWhere
            }

            \\"\\"\\"
            Fields to sort Genres by. The order in which sorts are applied is not guaranteed when specifying many fields in one GenreSort object.
            \\"\\"\\"
            input GenreSort {
              name: SortDirection
            }

            input GenreSubscriptionWhere {
              AND: [GenreSubscriptionWhere!]
              NOT: GenreSubscriptionWhere
              OR: [GenreSubscriptionWhere!]
              name: String
              name_CONTAINS: String
              name_ENDS_WITH: String
              name_IN: [String!]
              name_NOT: String @deprecated(reason: \\"Negation filters will be deprecated, use the NOT operator to achieve the same behavior\\")
              name_NOT_CONTAINS: String @deprecated(reason: \\"Negation filters will be deprecated, use the NOT operator to achieve the same behavior\\")
              name_NOT_ENDS_WITH: String @deprecated(reason: \\"Negation filters will be deprecated, use the NOT operator to achieve the same behavior\\")
              name_NOT_IN: [String!] @deprecated(reason: \\"Negation filters will be deprecated, use the NOT operator to achieve the same behavior\\")
              name_NOT_STARTS_WITH: String @deprecated(reason: \\"Negation filters will be deprecated, use the NOT operator to achieve the same behavior\\")
              name_STARTS_WITH: String
            }

            input GenreUniqueWhere {
              name: String
            }

            input GenreUpdateInput {
              name: String
              product: [GenreProductUpdateFieldInput!]
            }

            type GenreUpdatedEvent {
              event: EventType!
              previousState: GenreEventPayload!
              timestamp: Float!
              updatedGenre: GenreEventPayload!
            }

            input GenreWhere {
              AND: [GenreWhere!]
              NOT: GenreWhere
              OR: [GenreWhere!]
              name: String
              name_CONTAINS: String
              name_ENDS_WITH: String
              name_IN: [String!]
              name_NOT: String @deprecated(reason: \\"Negation filters will be deprecated, use the NOT operator to achieve the same behavior\\")
              name_NOT_CONTAINS: String @deprecated(reason: \\"Negation filters will be deprecated, use the NOT operator to achieve the same behavior\\")
              name_NOT_ENDS_WITH: String @deprecated(reason: \\"Negation filters will be deprecated, use the NOT operator to achieve the same behavior\\")
              name_NOT_IN: [String!] @deprecated(reason: \\"Negation filters will be deprecated, use the NOT operator to achieve the same behavior\\")
              name_NOT_STARTS_WITH: String @deprecated(reason: \\"Negation filters will be deprecated, use the NOT operator to achieve the same behavior\\")
              name_STARTS_WITH: String
              productConnection: GenreProductConnectionWhere @deprecated(reason: \\"Use \`productConnection_SOME\` instead.\\")
              \\"\\"\\"
              Return Genres where all of the related GenreProductConnections match this filter
              \\"\\"\\"
              productConnection_ALL: GenreProductConnectionWhere
              \\"\\"\\"
              Return Genres where none of the related GenreProductConnections match this filter
              \\"\\"\\"
              productConnection_NONE: GenreProductConnectionWhere
              productConnection_NOT: GenreProductConnectionWhere @deprecated(reason: \\"Use \`productConnection_NONE\` instead.\\")
              \\"\\"\\"
              Return Genres where one of the related GenreProductConnections match this filter
              \\"\\"\\"
              productConnection_SINGLE: GenreProductConnectionWhere
              \\"\\"\\"
              Return Genres where some of the related GenreProductConnections match this filter
              \\"\\"\\"
              productConnection_SOME: GenreProductConnectionWhere
            }

            type GenresConnection {
              edges: [GenreEdge!]!
              pageInfo: PageInfo!
              totalCount: Int!
            }

            interface IProduct {
              genre(options: QueryOptions, where: UGenreWhere): UGenre!
              genreConnection(after: String, first: Int, sort: [IProductGenreConnectionSort!], where: IProductGenreConnectionWhere): IProductGenreConnection!
              id: String!
              name: String!
            }

            type IProductAggregateSelection {
              count: Int!
              id: StringAggregateSelection!
              name: StringAggregateSelection!
            }

            input IProductConnectInput {
              genre: IProductGenreConnectInput
            }

            input IProductConnectWhere {
              node: IProductWhere!
            }

            input IProductCreateInput {
              Movie: MovieCreateInput
              Series: SeriesCreateInput
            }

            input IProductDeleteInput {
              genre: IProductGenreDeleteInput
            }

            input IProductDisconnectInput {
              genre: IProductGenreDisconnectInput
            }

            interface IProductEventPayload {
              id: String!
              name: String!
            }

            input IProductGenreConnectInput {
              Genre: IProductGenreGenreConnectFieldInput
              Rating: IProductGenreRatingConnectFieldInput
            }

            type IProductGenreConnection {
              edges: [IProductGenreRelationship!]!
              pageInfo: PageInfo!
              totalCount: Int!
            }

            input IProductGenreConnectionSort {
              edge: SeriesPropsSort
            }

            input IProductGenreConnectionWhere {
              Genre: IProductGenreGenreConnectionWhere
              Rating: IProductGenreRatingConnectionWhere
            }

            input IProductGenreDeleteInput {
              Genre: IProductGenreGenreDeleteFieldInput
              Rating: IProductGenreRatingDeleteFieldInput
            }

            input IProductGenreDisconnectInput {
              Genre: IProductGenreGenreDisconnectFieldInput
              Rating: IProductGenreRatingDisconnectFieldInput
            }

            input IProductGenreEdgeCreateInput {
              \\"\\"\\"
              Relationship properties when source node is of type:
              * Movie
              \\"\\"\\"
              MovieProps: MoviePropsCreateInput!
              \\"\\"\\"
              Relationship properties when source node is of type:
              * Series
              \\"\\"\\"
              SeriesProps: SeriesPropsCreateInput
            }

            input IProductGenreEdgeUpdateInput {
              \\"\\"\\"
              Relationship properties when source node is of type:
              * Movie
              \\"\\"\\"
              MovieProps: MoviePropsUpdateInput
              \\"\\"\\"
              Relationship properties when source node is of type:
              * Series
              \\"\\"\\"
              SeriesProps: SeriesPropsUpdateInput
            }

            input IProductGenreEdgeWhere {
              \\"\\"\\"
              Relationship properties when source node is of type:
              * Movie
              \\"\\"\\"
              MovieProps: MoviePropsWhere
              \\"\\"\\"
              Relationship properties when source node is of type:
              * Series
              \\"\\"\\"
              SeriesProps: SeriesPropsWhere
            }

            input IProductGenreGenreConnectFieldInput {
              connect: GenreConnectInput
              edge: IProductGenreEdgeCreateInput!
              where: GenreConnectWhere
            }

            input IProductGenreGenreConnectOrCreateFieldInput {
              onCreate: IProductGenreGenreConnectOrCreateFieldInputOnCreate!
              where: GenreConnectOrCreateWhere!
            }

            input IProductGenreGenreConnectOrCreateFieldInputOnCreate {
              edge: IProductGenreEdgeCreateInput!
              node: GenreOnCreateInput!
            }

            input IProductGenreGenreConnectionWhere {
              AND: [IProductGenreGenreConnectionWhere!]
              NOT: IProductGenreGenreConnectionWhere
              OR: [IProductGenreGenreConnectionWhere!]
              edge: IProductGenreEdgeWhere
              edge_NOT: IProductGenreEdgeWhere @deprecated(reason: \\"Negation filters will be deprecated, use the NOT operator to achieve the same behavior\\")
              node: GenreWhere
              node_NOT: GenreWhere @deprecated(reason: \\"Negation filters will be deprecated, use the NOT operator to achieve the same behavior\\")
            }

            input IProductGenreGenreCreateFieldInput {
              edge: IProductGenreEdgeCreateInput!
              node: GenreCreateInput!
            }

            input IProductGenreGenreDeleteFieldInput {
              delete: GenreDeleteInput
              where: IProductGenreGenreConnectionWhere
            }

            input IProductGenreGenreDisconnectFieldInput {
              disconnect: GenreDisconnectInput
              where: IProductGenreGenreConnectionWhere
            }

            input IProductGenreGenreUpdateConnectionInput {
              edge: IProductGenreEdgeUpdateInput
              node: GenreUpdateInput
            }

            input IProductGenreGenreUpdateFieldInput {
              connect: IProductGenreGenreConnectFieldInput
              connectOrCreate: IProductGenreGenreConnectOrCreateFieldInput
              create: IProductGenreGenreCreateFieldInput
              delete: IProductGenreGenreDeleteFieldInput
              disconnect: IProductGenreGenreDisconnectFieldInput
              update: IProductGenreGenreUpdateConnectionInput
              where: IProductGenreGenreConnectionWhere
            }

            input IProductGenreRatingConnectFieldInput {
              connect: RatingConnectInput
              edge: IProductGenreEdgeCreateInput!
              where: RatingConnectWhere
            }

            input IProductGenreRatingConnectOrCreateFieldInput {
              onCreate: IProductGenreRatingConnectOrCreateFieldInputOnCreate!
              where: RatingConnectOrCreateWhere!
            }

            input IProductGenreRatingConnectOrCreateFieldInputOnCreate {
              edge: IProductGenreEdgeCreateInput!
              node: RatingOnCreateInput!
            }

            input IProductGenreRatingConnectionWhere {
              AND: [IProductGenreRatingConnectionWhere!]
              NOT: IProductGenreRatingConnectionWhere
              OR: [IProductGenreRatingConnectionWhere!]
              edge: IProductGenreEdgeWhere
              edge_NOT: IProductGenreEdgeWhere @deprecated(reason: \\"Negation filters will be deprecated, use the NOT operator to achieve the same behavior\\")
              node: RatingWhere
              node_NOT: RatingWhere @deprecated(reason: \\"Negation filters will be deprecated, use the NOT operator to achieve the same behavior\\")
            }

            input IProductGenreRatingCreateFieldInput {
              edge: IProductGenreEdgeCreateInput!
              node: RatingCreateInput!
            }

            input IProductGenreRatingDeleteFieldInput {
              delete: RatingDeleteInput
              where: IProductGenreRatingConnectionWhere
            }

            input IProductGenreRatingDisconnectFieldInput {
              disconnect: RatingDisconnectInput
              where: IProductGenreRatingConnectionWhere
            }

            input IProductGenreRatingUpdateConnectionInput {
              edge: IProductGenreEdgeUpdateInput
              node: RatingUpdateInput
            }

            input IProductGenreRatingUpdateFieldInput {
              connect: IProductGenreRatingConnectFieldInput
              connectOrCreate: IProductGenreRatingConnectOrCreateFieldInput
              create: IProductGenreRatingCreateFieldInput
              delete: IProductGenreRatingDeleteFieldInput
              disconnect: IProductGenreRatingDisconnectFieldInput
              update: IProductGenreRatingUpdateConnectionInput
              where: IProductGenreRatingConnectionWhere
            }

            type IProductGenreRelationship {
              cursor: String!
              node: UGenre!
              properties: IProductGenreRelationshipProperties!
            }

            union IProductGenreRelationshipProperties = MovieProps | SeriesProps

            input IProductGenreUpdateInput {
              Genre: IProductGenreGenreUpdateFieldInput
              Rating: IProductGenreRatingUpdateFieldInput
            }

            enum IProductImplementation {
              Movie
              Series
            }

            input IProductOptions {
              limit: Int
              offset: Int
              \\"\\"\\"
              Specify one or more IProductSort objects to sort IProducts by. The sorts will be applied in the order in which they are arranged in the array.
              \\"\\"\\"
              sort: [IProductSort]
            }

            \\"\\"\\"
            Fields to sort IProducts by. The order in which sorts are applied is not guaranteed when specifying many fields in one IProductSort object.
            \\"\\"\\"
            input IProductSort {
              id: SortDirection
              name: SortDirection
            }

            input IProductSubscriptionWhere {
              AND: [IProductSubscriptionWhere!]
              NOT: IProductSubscriptionWhere
              OR: [IProductSubscriptionWhere!]
              id: String
              id_CONTAINS: String
              id_ENDS_WITH: String
              id_IN: [String!]
              id_NOT: String @deprecated(reason: \\"Negation filters will be deprecated, use the NOT operator to achieve the same behavior\\")
              id_NOT_CONTAINS: String @deprecated(reason: \\"Negation filters will be deprecated, use the NOT operator to achieve the same behavior\\")
              id_NOT_ENDS_WITH: String @deprecated(reason: \\"Negation filters will be deprecated, use the NOT operator to achieve the same behavior\\")
              id_NOT_IN: [String!] @deprecated(reason: \\"Negation filters will be deprecated, use the NOT operator to achieve the same behavior\\")
              id_NOT_STARTS_WITH: String @deprecated(reason: \\"Negation filters will be deprecated, use the NOT operator to achieve the same behavior\\")
              id_STARTS_WITH: String
              name: String
              name_CONTAINS: String
              name_ENDS_WITH: String
              name_IN: [String!]
              name_NOT: String @deprecated(reason: \\"Negation filters will be deprecated, use the NOT operator to achieve the same behavior\\")
              name_NOT_CONTAINS: String @deprecated(reason: \\"Negation filters will be deprecated, use the NOT operator to achieve the same behavior\\")
              name_NOT_ENDS_WITH: String @deprecated(reason: \\"Negation filters will be deprecated, use the NOT operator to achieve the same behavior\\")
              name_NOT_IN: [String!] @deprecated(reason: \\"Negation filters will be deprecated, use the NOT operator to achieve the same behavior\\")
              name_NOT_STARTS_WITH: String @deprecated(reason: \\"Negation filters will be deprecated, use the NOT operator to achieve the same behavior\\")
              name_STARTS_WITH: String
              typename_IN: [IProductImplementation!]
            }

            input IProductUpdateInput {
              genre: IProductGenreUpdateInput
              id: String
              name: String
            }

            input IProductWhere {
              AND: [IProductWhere!]
              NOT: IProductWhere
              OR: [IProductWhere!]
              genre: UGenreWhere
              genreConnection: IProductGenreConnectionWhere
              genreConnection_NOT: IProductGenreConnectionWhere
              genre_NOT: UGenreWhere
              id: String
              id_CONTAINS: String
              id_ENDS_WITH: String
              id_IN: [String!]
              id_NOT: String @deprecated(reason: \\"Negation filters will be deprecated, use the NOT operator to achieve the same behavior\\")
              id_NOT_CONTAINS: String @deprecated(reason: \\"Negation filters will be deprecated, use the NOT operator to achieve the same behavior\\")
              id_NOT_ENDS_WITH: String @deprecated(reason: \\"Negation filters will be deprecated, use the NOT operator to achieve the same behavior\\")
              id_NOT_IN: [String!] @deprecated(reason: \\"Negation filters will be deprecated, use the NOT operator to achieve the same behavior\\")
              id_NOT_STARTS_WITH: String @deprecated(reason: \\"Negation filters will be deprecated, use the NOT operator to achieve the same behavior\\")
              id_STARTS_WITH: String
              name: String
              name_CONTAINS: String
              name_ENDS_WITH: String
              name_IN: [String!]
              name_NOT: String @deprecated(reason: \\"Negation filters will be deprecated, use the NOT operator to achieve the same behavior\\")
              name_NOT_CONTAINS: String @deprecated(reason: \\"Negation filters will be deprecated, use the NOT operator to achieve the same behavior\\")
              name_NOT_ENDS_WITH: String @deprecated(reason: \\"Negation filters will be deprecated, use the NOT operator to achieve the same behavior\\")
              name_NOT_IN: [String!] @deprecated(reason: \\"Negation filters will be deprecated, use the NOT operator to achieve the same behavior\\")
              name_NOT_STARTS_WITH: String @deprecated(reason: \\"Negation filters will be deprecated, use the NOT operator to achieve the same behavior\\")
              name_STARTS_WITH: String
              typename_IN: [IProductImplementation!]
            }

            type IntAggregateSelection {
              average: Float
              max: Int
              min: Int
              sum: Int
            }

            type Movie implements IProduct {
              genre(directed: Boolean = true, options: QueryOptions, where: UGenreWhere): UGenre!
              genreConnection(after: String, directed: Boolean = true, first: Int, sort: [IProductGenreConnectionSort!], where: IProductGenreConnectionWhere): IProductGenreConnection!
              id: String!
              name: String!
            }

            type MovieAggregateSelection {
              count: Int!
              id: StringAggregateSelection!
              name: StringAggregateSelection!
            }

            input MovieConnectInput {
              genre: MovieGenreConnectInput
            }

            input MovieConnectOrCreateInput {
              genre: MovieGenreConnectOrCreateInput
            }

            type MovieConnectedRelationships {
              genre: MovieGenreConnectedRelationship
            }

            input MovieCreateInput {
              genre: MovieGenreCreateInput
              id: String!
              name: String!
            }

            type MovieCreatedEvent {
              createdMovie: MovieEventPayload!
              event: EventType!
              timestamp: Float!
            }

            input MovieDeleteInput {
              genre: MovieGenreDeleteInput
            }

            type MovieDeletedEvent {
              deletedMovie: MovieEventPayload!
              event: EventType!
              timestamp: Float!
            }

            input MovieDisconnectInput {
              genre: MovieGenreDisconnectInput
            }

            type MovieEdge {
              cursor: String!
              node: Movie!
            }

            type MovieEventPayload implements IProductEventPayload {
              id: String!
              name: String!
            }

            input MovieGenreConnectInput {
              Genre: MovieGenreGenreConnectFieldInput
              Rating: MovieGenreRatingConnectFieldInput
            }

            input MovieGenreConnectOrCreateInput {
              Genre: MovieGenreGenreConnectOrCreateFieldInput
              Rating: MovieGenreRatingConnectOrCreateFieldInput
            }

            type MovieGenreConnectedRelationship {
              node: UGenreEventPayload!
              year: Int!
            }

            input MovieGenreCreateFieldInput {
              Genre: MovieGenreGenreCreateFieldInput
              Rating: MovieGenreRatingCreateFieldInput
            }

            input MovieGenreCreateInput {
              Genre: MovieGenreGenreFieldInput
              Rating: MovieGenreRatingFieldInput
            }

            input MovieGenreDeleteInput {
              Genre: IProductGenreGenreDeleteFieldInput
              Rating: IProductGenreRatingDeleteFieldInput
            }

            input MovieGenreDisconnectInput {
              Genre: IProductGenreGenreDisconnectFieldInput
              Rating: IProductGenreRatingDisconnectFieldInput
            }

            input MovieGenreGenreConnectFieldInput {
              connect: GenreConnectInput
              edge: MoviePropsCreateInput!
              where: GenreConnectWhere
            }

            input MovieGenreGenreConnectOrCreateFieldInput {
              onCreate: MovieGenreGenreConnectOrCreateFieldInputOnCreate!
              where: GenreConnectOrCreateWhere!
            }

            input MovieGenreGenreConnectOrCreateFieldInputOnCreate {
              edge: MoviePropsCreateInput!
              node: GenreOnCreateInput!
            }

            input MovieGenreGenreCreateFieldInput {
              edge: MoviePropsCreateInput!
              node: GenreCreateInput!
            }

            input MovieGenreGenreFieldInput {
              connect: MovieGenreGenreConnectFieldInput
              connectOrCreate: MovieGenreGenreConnectOrCreateFieldInput
              create: MovieGenreGenreCreateFieldInput
            }

            input MovieGenreGenreSubscriptionWhere {
              edge: MoviePropsSubscriptionWhere
              node: GenreSubscriptionWhere
            }

            input MovieGenreGenreUpdateConnectionInput {
              edge: MoviePropsUpdateInput
              node: GenreUpdateInput
            }

            input MovieGenreGenreUpdateFieldInput {
              connect: MovieGenreGenreConnectFieldInput
              connectOrCreate: MovieGenreGenreConnectOrCreateFieldInput
              create: MovieGenreGenreCreateFieldInput
              delete: IProductGenreGenreDeleteFieldInput
              disconnect: IProductGenreGenreDisconnectFieldInput
              update: MovieGenreGenreUpdateConnectionInput
              where: IProductGenreGenreConnectionWhere
            }

            input MovieGenreRatingConnectFieldInput {
              connect: RatingConnectInput
              edge: MoviePropsCreateInput!
              where: RatingConnectWhere
            }

            input MovieGenreRatingConnectOrCreateFieldInput {
              onCreate: MovieGenreRatingConnectOrCreateFieldInputOnCreate!
              where: RatingConnectOrCreateWhere!
            }

            input MovieGenreRatingConnectOrCreateFieldInputOnCreate {
              edge: MoviePropsCreateInput!
              node: RatingOnCreateInput!
            }

            input MovieGenreRatingCreateFieldInput {
              edge: MoviePropsCreateInput!
              node: RatingCreateInput!
            }

            input MovieGenreRatingFieldInput {
              connect: MovieGenreRatingConnectFieldInput
              connectOrCreate: MovieGenreRatingConnectOrCreateFieldInput
              create: MovieGenreRatingCreateFieldInput
            }

            input MovieGenreRatingSubscriptionWhere {
              edge: MoviePropsSubscriptionWhere
              node: RatingSubscriptionWhere
            }

            input MovieGenreRatingUpdateConnectionInput {
              edge: MoviePropsUpdateInput
              node: RatingUpdateInput
            }

            input MovieGenreRatingUpdateFieldInput {
              connect: MovieGenreRatingConnectFieldInput
              connectOrCreate: MovieGenreRatingConnectOrCreateFieldInput
              create: MovieGenreRatingCreateFieldInput
              delete: IProductGenreRatingDeleteFieldInput
              disconnect: IProductGenreRatingDisconnectFieldInput
              update: MovieGenreRatingUpdateConnectionInput
              where: IProductGenreRatingConnectionWhere
            }

            input MovieGenreRelationshipSubscriptionWhere {
              Genre: MovieGenreGenreSubscriptionWhere
              Rating: MovieGenreRatingSubscriptionWhere
            }

            input MovieGenreUpdateInput {
              Genre: MovieGenreGenreUpdateFieldInput
              Rating: MovieGenreRatingUpdateFieldInput
            }

            input MovieOptions {
              limit: Int
              offset: Int
              \\"\\"\\"
              Specify one or more MovieSort objects to sort Movies by. The sorts will be applied in the order in which they are arranged in the array.
              \\"\\"\\"
              sort: [MovieSort!]
            }

            \\"\\"\\"
            The edge properties for the following fields:
            * Movie.genre
            \\"\\"\\"
            type MovieProps {
              year: Int!
            }

            input MoviePropsCreateInput {
              year: Int!
            }

            input MoviePropsSubscriptionWhere {
              AND: [MoviePropsSubscriptionWhere!]
              NOT: MoviePropsSubscriptionWhere
              OR: [MoviePropsSubscriptionWhere!]
              year: Int
              year_GT: Int
              year_GTE: Int
              year_IN: [Int!]
              year_LT: Int
              year_LTE: Int
              year_NOT: Int @deprecated(reason: \\"Negation filters will be deprecated, use the NOT operator to achieve the same behavior\\")
              year_NOT_IN: [Int!] @deprecated(reason: \\"Negation filters will be deprecated, use the NOT operator to achieve the same behavior\\")
            }

            input MoviePropsUpdateInput {
              year: Int
              year_DECREMENT: Int
              year_INCREMENT: Int
            }

            input MoviePropsWhere {
              AND: [MoviePropsWhere!]
              NOT: MoviePropsWhere
              OR: [MoviePropsWhere!]
              year: Int
              year_GT: Int
              year_GTE: Int
              year_IN: [Int!]
              year_LT: Int
              year_LTE: Int
              year_NOT: Int @deprecated(reason: \\"Negation filters will be deprecated, use the NOT operator to achieve the same behavior\\")
              year_NOT_IN: [Int!] @deprecated(reason: \\"Negation filters will be deprecated, use the NOT operator to achieve the same behavior\\")
            }

            input MovieRelationInput {
              genre: MovieGenreCreateFieldInput
            }

            type MovieRelationshipCreatedEvent {
              createdRelationship: MovieConnectedRelationships!
              event: EventType!
              movie: MovieEventPayload!
              relationshipFieldName: String!
              timestamp: Float!
            }

            input MovieRelationshipCreatedSubscriptionWhere {
              AND: [MovieRelationshipCreatedSubscriptionWhere!]
              NOT: MovieRelationshipCreatedSubscriptionWhere
              OR: [MovieRelationshipCreatedSubscriptionWhere!]
              createdRelationship: MovieRelationshipsSubscriptionWhere
              movie: MovieSubscriptionWhere
            }

            type MovieRelationshipDeletedEvent {
              deletedRelationship: MovieConnectedRelationships!
              event: EventType!
              movie: MovieEventPayload!
              relationshipFieldName: String!
              timestamp: Float!
            }

            input MovieRelationshipDeletedSubscriptionWhere {
              AND: [MovieRelationshipDeletedSubscriptionWhere!]
              NOT: MovieRelationshipDeletedSubscriptionWhere
              OR: [MovieRelationshipDeletedSubscriptionWhere!]
              deletedRelationship: MovieRelationshipsSubscriptionWhere
              movie: MovieSubscriptionWhere
            }

            input MovieRelationshipsSubscriptionWhere {
              genre: MovieGenreRelationshipSubscriptionWhere
            }

            \\"\\"\\"
            Fields to sort Movies by. The order in which sorts are applied is not guaranteed when specifying many fields in one MovieSort object.
            \\"\\"\\"
            input MovieSort {
              id: SortDirection
              name: SortDirection
            }

            input MovieSubscriptionWhere {
              AND: [MovieSubscriptionWhere!]
              NOT: MovieSubscriptionWhere
              OR: [MovieSubscriptionWhere!]
              id: String
              id_CONTAINS: String
              id_ENDS_WITH: String
              id_IN: [String!]
              id_NOT: String @deprecated(reason: \\"Negation filters will be deprecated, use the NOT operator to achieve the same behavior\\")
              id_NOT_CONTAINS: String @deprecated(reason: \\"Negation filters will be deprecated, use the NOT operator to achieve the same behavior\\")
              id_NOT_ENDS_WITH: String @deprecated(reason: \\"Negation filters will be deprecated, use the NOT operator to achieve the same behavior\\")
              id_NOT_IN: [String!] @deprecated(reason: \\"Negation filters will be deprecated, use the NOT operator to achieve the same behavior\\")
              id_NOT_STARTS_WITH: String @deprecated(reason: \\"Negation filters will be deprecated, use the NOT operator to achieve the same behavior\\")
              id_STARTS_WITH: String
              name: String
              name_CONTAINS: String
              name_ENDS_WITH: String
              name_IN: [String!]
              name_NOT: String @deprecated(reason: \\"Negation filters will be deprecated, use the NOT operator to achieve the same behavior\\")
              name_NOT_CONTAINS: String @deprecated(reason: \\"Negation filters will be deprecated, use the NOT operator to achieve the same behavior\\")
              name_NOT_ENDS_WITH: String @deprecated(reason: \\"Negation filters will be deprecated, use the NOT operator to achieve the same behavior\\")
              name_NOT_IN: [String!] @deprecated(reason: \\"Negation filters will be deprecated, use the NOT operator to achieve the same behavior\\")
              name_NOT_STARTS_WITH: String @deprecated(reason: \\"Negation filters will be deprecated, use the NOT operator to achieve the same behavior\\")
              name_STARTS_WITH: String
            }

            input MovieUpdateInput {
              genre: MovieGenreUpdateInput
              id: String
              name: String
            }

            type MovieUpdatedEvent {
              event: EventType!
              previousState: MovieEventPayload!
              timestamp: Float!
              updatedMovie: MovieEventPayload!
            }

            input MovieWhere {
              AND: [MovieWhere!]
              NOT: MovieWhere
              OR: [MovieWhere!]
              genre: UGenreWhere
              genreConnection: IProductGenreConnectionWhere
              genreConnection_NOT: IProductGenreConnectionWhere
              genre_NOT: UGenreWhere
              id: String
              id_CONTAINS: String
              id_ENDS_WITH: String
              id_IN: [String!]
              id_NOT: String @deprecated(reason: \\"Negation filters will be deprecated, use the NOT operator to achieve the same behavior\\")
              id_NOT_CONTAINS: String @deprecated(reason: \\"Negation filters will be deprecated, use the NOT operator to achieve the same behavior\\")
              id_NOT_ENDS_WITH: String @deprecated(reason: \\"Negation filters will be deprecated, use the NOT operator to achieve the same behavior\\")
              id_NOT_IN: [String!] @deprecated(reason: \\"Negation filters will be deprecated, use the NOT operator to achieve the same behavior\\")
              id_NOT_STARTS_WITH: String @deprecated(reason: \\"Negation filters will be deprecated, use the NOT operator to achieve the same behavior\\")
              id_STARTS_WITH: String
              name: String
              name_CONTAINS: String
              name_ENDS_WITH: String
              name_IN: [String!]
              name_NOT: String @deprecated(reason: \\"Negation filters will be deprecated, use the NOT operator to achieve the same behavior\\")
              name_NOT_CONTAINS: String @deprecated(reason: \\"Negation filters will be deprecated, use the NOT operator to achieve the same behavior\\")
              name_NOT_ENDS_WITH: String @deprecated(reason: \\"Negation filters will be deprecated, use the NOT operator to achieve the same behavior\\")
              name_NOT_IN: [String!] @deprecated(reason: \\"Negation filters will be deprecated, use the NOT operator to achieve the same behavior\\")
              name_NOT_STARTS_WITH: String @deprecated(reason: \\"Negation filters will be deprecated, use the NOT operator to achieve the same behavior\\")
              name_STARTS_WITH: String
            }

            type MoviesConnection {
              edges: [MovieEdge!]!
              pageInfo: PageInfo!
              totalCount: Int!
            }

            type Mutation {
              createGenres(input: [GenreCreateInput!]!): CreateGenresMutationResponse!
              createMovies(input: [MovieCreateInput!]!): CreateMoviesMutationResponse!
              createRatings(input: [RatingCreateInput!]!): CreateRatingsMutationResponse!
              createSeries(input: [SeriesCreateInput!]!): CreateSeriesMutationResponse!
              deleteGenres(delete: GenreDeleteInput, where: GenreWhere): DeleteInfo!
              deleteMovies(delete: MovieDeleteInput, where: MovieWhere): DeleteInfo!
              deleteRatings(delete: RatingDeleteInput, where: RatingWhere): DeleteInfo!
              deleteSeries(delete: SeriesDeleteInput, where: SeriesWhere): DeleteInfo!
              updateGenres(connect: GenreConnectInput, create: GenreRelationInput, delete: GenreDeleteInput, disconnect: GenreDisconnectInput, update: GenreUpdateInput, where: GenreWhere): UpdateGenresMutationResponse!
              updateMovies(connect: MovieConnectInput, connectOrCreate: MovieConnectOrCreateInput, create: MovieRelationInput, delete: MovieDeleteInput, disconnect: MovieDisconnectInput, update: MovieUpdateInput, where: MovieWhere): UpdateMoviesMutationResponse!
              updateRatings(connect: RatingConnectInput, create: RatingRelationInput, delete: RatingDeleteInput, disconnect: RatingDisconnectInput, update: RatingUpdateInput, where: RatingWhere): UpdateRatingsMutationResponse!
              updateSeries(connect: SeriesConnectInput, connectOrCreate: SeriesConnectOrCreateInput, create: SeriesRelationInput, delete: SeriesDeleteInput, disconnect: SeriesDisconnectInput, update: SeriesUpdateInput, where: SeriesWhere): UpdateSeriesMutationResponse!
            }

            \\"\\"\\"Pagination information (Relay)\\"\\"\\"
            type PageInfo {
              endCursor: String
              hasNextPage: Boolean!
              hasPreviousPage: Boolean!
              startCursor: String
            }

            type Query {
              genres(options: GenreOptions, where: GenreWhere): [Genre!]!
              genresAggregate(where: GenreWhere): GenreAggregateSelection!
              genresConnection(after: String, first: Int, sort: [GenreSort], where: GenreWhere): GenresConnection!
              iProducts(options: IProductOptions, where: IProductWhere): [IProduct!]!
              iProductsAggregate(where: IProductWhere): IProductAggregateSelection!
              movies(options: MovieOptions, where: MovieWhere): [Movie!]!
              moviesAggregate(where: MovieWhere): MovieAggregateSelection!
              moviesConnection(after: String, first: Int, sort: [MovieSort], where: MovieWhere): MoviesConnection!
              ratings(options: RatingOptions, where: RatingWhere): [Rating!]!
              ratingsAggregate(where: RatingWhere): RatingAggregateSelection!
              ratingsConnection(after: String, first: Int, sort: [RatingSort], where: RatingWhere): RatingsConnection!
              series(options: SeriesOptions, where: SeriesWhere): [Series!]!
              seriesAggregate(where: SeriesWhere): SeriesAggregateSelection!
              seriesConnection(after: String, first: Int, sort: [SeriesSort], where: SeriesWhere): SeriesConnection!
              uGenres(options: QueryOptions, where: UGenreWhere): [UGenre!]!
            }

            \\"\\"\\"Input type for options that can be specified on a query operation.\\"\\"\\"
            input QueryOptions {
              limit: Int
              offset: Int
            }

            type Rating {
              number: Int!
              product(directed: Boolean = true, options: IProductOptions, where: IProductWhere): [IProduct!]!
              productAggregate(directed: Boolean = true, where: IProductWhere): RatingIProductProductAggregationSelection
              productConnection(after: String, directed: Boolean = true, first: Int, sort: [RatingProductConnectionSort!], where: RatingProductConnectionWhere): RatingProductConnection!
            }

            type RatingAggregateSelection {
              count: Int!
              number: IntAggregateSelection!
            }

            input RatingConnectInput {
              product: [RatingProductConnectFieldInput!]
            }

            input RatingConnectOrCreateWhere {
              node: RatingUniqueWhere!
            }

            input RatingConnectWhere {
              node: RatingWhere!
            }

            type RatingConnectedRelationships {
              product: RatingProductConnectedRelationship
            }

            input RatingCreateInput {
              number: Int!
              product: RatingProductFieldInput
            }

            type RatingCreatedEvent {
              createdRating: RatingEventPayload!
              event: EventType!
              timestamp: Float!
            }

            input RatingDeleteInput {
              product: [RatingProductDeleteFieldInput!]
            }

            type RatingDeletedEvent {
              deletedRating: RatingEventPayload!
              event: EventType!
              timestamp: Float!
            }

            input RatingDisconnectInput {
              product: [RatingProductDisconnectFieldInput!]
            }

            type RatingEdge {
              cursor: String!
              node: Rating!
            }

            type RatingEventPayload {
              number: Int!
            }

            type RatingIProductProductAggregationSelection {
              count: Int!
              node: RatingIProductProductNodeAggregateSelection
            }

            type RatingIProductProductNodeAggregateSelection {
              id: StringAggregateSelection!
              name: StringAggregateSelection!
            }

            input RatingOnCreateInput {
              number: Int!
            }

            input RatingOptions {
              limit: Int
              offset: Int
              \\"\\"\\"
              Specify one or more RatingSort objects to sort Ratings by. The sorts will be applied in the order in which they are arranged in the array.
              \\"\\"\\"
              sort: [RatingSort!]
            }

            input RatingProductConnectFieldInput {
              connect: IProductConnectInput
              where: IProductConnectWhere
            }

            type RatingProductConnectedRelationship {
              node: IProductEventPayload!
            }

            type RatingProductConnection {
              edges: [RatingProductRelationship!]!
              pageInfo: PageInfo!
              totalCount: Int!
            }

            input RatingProductConnectionSort {
              node: IProductSort
            }

            input RatingProductConnectionWhere {
              AND: [RatingProductConnectionWhere!]
              NOT: RatingProductConnectionWhere
              OR: [RatingProductConnectionWhere!]
              node: IProductWhere
              node_NOT: IProductWhere @deprecated(reason: \\"Negation filters will be deprecated, use the NOT operator to achieve the same behavior\\")
            }

            input RatingProductCreateFieldInput {
              node: IProductCreateInput!
            }

            input RatingProductDeleteFieldInput {
              delete: IProductDeleteInput
              where: RatingProductConnectionWhere
            }

            input RatingProductDisconnectFieldInput {
              disconnect: IProductDisconnectInput
              where: RatingProductConnectionWhere
            }

            input RatingProductFieldInput {
              connect: [RatingProductConnectFieldInput!]
              create: [RatingProductCreateFieldInput!]
            }

            type RatingProductRelationship {
              cursor: String!
              node: IProduct!
            }

            input RatingProductRelationshipSubscriptionWhere {
              node: IProductSubscriptionWhere
            }

            input RatingProductUpdateConnectionInput {
              node: IProductUpdateInput
            }

            input RatingProductUpdateFieldInput {
              connect: [RatingProductConnectFieldInput!]
              create: [RatingProductCreateFieldInput!]
              delete: [RatingProductDeleteFieldInput!]
              disconnect: [RatingProductDisconnectFieldInput!]
              update: RatingProductUpdateConnectionInput
              where: RatingProductConnectionWhere
            }

            input RatingRelationInput {
              product: [RatingProductCreateFieldInput!]
            }

            type RatingRelationshipCreatedEvent {
              createdRelationship: RatingConnectedRelationships!
              event: EventType!
              rating: RatingEventPayload!
              relationshipFieldName: String!
              timestamp: Float!
            }

            input RatingRelationshipCreatedSubscriptionWhere {
              AND: [RatingRelationshipCreatedSubscriptionWhere!]
              NOT: RatingRelationshipCreatedSubscriptionWhere
              OR: [RatingRelationshipCreatedSubscriptionWhere!]
              createdRelationship: RatingRelationshipsSubscriptionWhere
              rating: RatingSubscriptionWhere
            }

            type RatingRelationshipDeletedEvent {
              deletedRelationship: RatingConnectedRelationships!
              event: EventType!
              rating: RatingEventPayload!
              relationshipFieldName: String!
              timestamp: Float!
            }

            input RatingRelationshipDeletedSubscriptionWhere {
              AND: [RatingRelationshipDeletedSubscriptionWhere!]
              NOT: RatingRelationshipDeletedSubscriptionWhere
              OR: [RatingRelationshipDeletedSubscriptionWhere!]
              deletedRelationship: RatingRelationshipsSubscriptionWhere
              rating: RatingSubscriptionWhere
            }

            input RatingRelationshipsSubscriptionWhere {
              product: RatingProductRelationshipSubscriptionWhere
            }

            \\"\\"\\"
            Fields to sort Ratings by. The order in which sorts are applied is not guaranteed when specifying many fields in one RatingSort object.
            \\"\\"\\"
            input RatingSort {
              number: SortDirection
            }

            input RatingSubscriptionWhere {
              AND: [RatingSubscriptionWhere!]
              NOT: RatingSubscriptionWhere
              OR: [RatingSubscriptionWhere!]
              number: Int
              number_GT: Int
              number_GTE: Int
              number_IN: [Int!]
              number_LT: Int
              number_LTE: Int
              number_NOT: Int @deprecated(reason: \\"Negation filters will be deprecated, use the NOT operator to achieve the same behavior\\")
              number_NOT_IN: [Int!] @deprecated(reason: \\"Negation filters will be deprecated, use the NOT operator to achieve the same behavior\\")
            }

            input RatingUniqueWhere {
              number: Int
            }

            input RatingUpdateInput {
              number: Int
              number_DECREMENT: Int
              number_INCREMENT: Int
              product: [RatingProductUpdateFieldInput!]
            }

            type RatingUpdatedEvent {
              event: EventType!
              previousState: RatingEventPayload!
              timestamp: Float!
              updatedRating: RatingEventPayload!
            }

            input RatingWhere {
              AND: [RatingWhere!]
              NOT: RatingWhere
              OR: [RatingWhere!]
              number: Int
              number_GT: Int
              number_GTE: Int
              number_IN: [Int!]
              number_LT: Int
              number_LTE: Int
              number_NOT: Int @deprecated(reason: \\"Negation filters will be deprecated, use the NOT operator to achieve the same behavior\\")
              number_NOT_IN: [Int!] @deprecated(reason: \\"Negation filters will be deprecated, use the NOT operator to achieve the same behavior\\")
              productConnection: RatingProductConnectionWhere @deprecated(reason: \\"Use \`productConnection_SOME\` instead.\\")
              \\"\\"\\"
              Return Ratings where all of the related RatingProductConnections match this filter
              \\"\\"\\"
              productConnection_ALL: RatingProductConnectionWhere
              \\"\\"\\"
              Return Ratings where none of the related RatingProductConnections match this filter
              \\"\\"\\"
              productConnection_NONE: RatingProductConnectionWhere
              productConnection_NOT: RatingProductConnectionWhere @deprecated(reason: \\"Use \`productConnection_NONE\` instead.\\")
              \\"\\"\\"
              Return Ratings where one of the related RatingProductConnections match this filter
              \\"\\"\\"
              productConnection_SINGLE: RatingProductConnectionWhere
              \\"\\"\\"
              Return Ratings where some of the related RatingProductConnections match this filter
              \\"\\"\\"
              productConnection_SOME: RatingProductConnectionWhere
            }

            type RatingsConnection {
              edges: [RatingEdge!]!
              pageInfo: PageInfo!
              totalCount: Int!
            }

            type Series implements IProduct {
              genre(directed: Boolean = true, options: QueryOptions, where: UGenreWhere): UGenre!
              genreConnection(after: String, directed: Boolean = true, first: Int, sort: [IProductGenreConnectionSort!], where: IProductGenreConnectionWhere): IProductGenreConnection!
              id: String!
              name: String!
            }

            type SeriesAggregateSelection {
              count: Int!
              id: StringAggregateSelection!
              name: StringAggregateSelection!
            }

            input SeriesConnectInput {
              genre: SeriesGenreConnectInput
            }

            input SeriesConnectOrCreateInput {
              genre: SeriesGenreConnectOrCreateInput
            }

            type SeriesConnectedRelationships {
              genre: SeriesGenreConnectedRelationship
            }

            type SeriesConnection {
              edges: [SeriesEdge!]!
              pageInfo: PageInfo!
              totalCount: Int!
            }

            input SeriesCreateInput {
              genre: SeriesGenreCreateInput
              id: String!
              name: String!
            }

            type SeriesCreatedEvent {
              createdSeries: SeriesEventPayload!
              event: EventType!
              timestamp: Float!
            }

            input SeriesDeleteInput {
              genre: SeriesGenreDeleteInput
            }

            type SeriesDeletedEvent {
              deletedSeries: SeriesEventPayload!
              event: EventType!
              timestamp: Float!
            }

            input SeriesDisconnectInput {
              genre: SeriesGenreDisconnectInput
            }

            type SeriesEdge {
              cursor: String!
              node: Series!
            }

            type SeriesEventPayload implements IProductEventPayload {
              id: String!
              name: String!
            }

            input SeriesGenreConnectInput {
              Genre: SeriesGenreGenreConnectFieldInput
              Rating: SeriesGenreRatingConnectFieldInput
            }

            input SeriesGenreConnectOrCreateInput {
              Genre: SeriesGenreGenreConnectOrCreateFieldInput
              Rating: SeriesGenreRatingConnectOrCreateFieldInput
            }

            type SeriesGenreConnectedRelationship {
              episodes: Int
              node: UGenreEventPayload!
            }

            input SeriesGenreCreateFieldInput {
              Genre: SeriesGenreGenreCreateFieldInput
              Rating: SeriesGenreRatingCreateFieldInput
            }

            input SeriesGenreCreateInput {
              Genre: SeriesGenreGenreFieldInput
              Rating: SeriesGenreRatingFieldInput
            }

            input SeriesGenreDeleteInput {
              Genre: IProductGenreGenreDeleteFieldInput
              Rating: IProductGenreRatingDeleteFieldInput
            }

            input SeriesGenreDisconnectInput {
              Genre: IProductGenreGenreDisconnectFieldInput
              Rating: IProductGenreRatingDisconnectFieldInput
            }

            input SeriesGenreGenreConnectFieldInput {
              connect: GenreConnectInput
              edge: SeriesPropsCreateInput
              where: GenreConnectWhere
            }

            input SeriesGenreGenreConnectOrCreateFieldInput {
              onCreate: SeriesGenreGenreConnectOrCreateFieldInputOnCreate!
              where: GenreConnectOrCreateWhere!
            }

            input SeriesGenreGenreConnectOrCreateFieldInputOnCreate {
              edge: SeriesPropsCreateInput
              node: GenreOnCreateInput!
            }

            input SeriesGenreGenreCreateFieldInput {
              edge: SeriesPropsCreateInput
              node: GenreCreateInput!
            }

            input SeriesGenreGenreFieldInput {
              connect: SeriesGenreGenreConnectFieldInput
              connectOrCreate: SeriesGenreGenreConnectOrCreateFieldInput
              create: SeriesGenreGenreCreateFieldInput
            }

            input SeriesGenreGenreSubscriptionWhere {
              edge: SeriesPropsSubscriptionWhere
              node: GenreSubscriptionWhere
            }

            input SeriesGenreGenreUpdateConnectionInput {
              edge: SeriesPropsUpdateInput
              node: GenreUpdateInput
            }

            input SeriesGenreGenreUpdateFieldInput {
              connect: SeriesGenreGenreConnectFieldInput
              connectOrCreate: SeriesGenreGenreConnectOrCreateFieldInput
              create: SeriesGenreGenreCreateFieldInput
              delete: IProductGenreGenreDeleteFieldInput
              disconnect: IProductGenreGenreDisconnectFieldInput
              update: SeriesGenreGenreUpdateConnectionInput
              where: IProductGenreGenreConnectionWhere
            }

            input SeriesGenreRatingConnectFieldInput {
              connect: RatingConnectInput
              edge: SeriesPropsCreateInput
              where: RatingConnectWhere
            }

            input SeriesGenreRatingConnectOrCreateFieldInput {
              onCreate: SeriesGenreRatingConnectOrCreateFieldInputOnCreate!
              where: RatingConnectOrCreateWhere!
            }

            input SeriesGenreRatingConnectOrCreateFieldInputOnCreate {
              edge: SeriesPropsCreateInput
              node: RatingOnCreateInput!
            }

            input SeriesGenreRatingCreateFieldInput {
              edge: SeriesPropsCreateInput
              node: RatingCreateInput!
            }

            input SeriesGenreRatingFieldInput {
              connect: SeriesGenreRatingConnectFieldInput
              connectOrCreate: SeriesGenreRatingConnectOrCreateFieldInput
              create: SeriesGenreRatingCreateFieldInput
            }

            input SeriesGenreRatingSubscriptionWhere {
              edge: SeriesPropsSubscriptionWhere
              node: RatingSubscriptionWhere
            }

            input SeriesGenreRatingUpdateConnectionInput {
              edge: SeriesPropsUpdateInput
              node: RatingUpdateInput
            }

            input SeriesGenreRatingUpdateFieldInput {
              connect: SeriesGenreRatingConnectFieldInput
              connectOrCreate: SeriesGenreRatingConnectOrCreateFieldInput
              create: SeriesGenreRatingCreateFieldInput
              delete: IProductGenreRatingDeleteFieldInput
              disconnect: IProductGenreRatingDisconnectFieldInput
              update: SeriesGenreRatingUpdateConnectionInput
              where: IProductGenreRatingConnectionWhere
            }

            input SeriesGenreRelationshipSubscriptionWhere {
              Genre: SeriesGenreGenreSubscriptionWhere
              Rating: SeriesGenreRatingSubscriptionWhere
            }

            input SeriesGenreUpdateInput {
              Genre: SeriesGenreGenreUpdateFieldInput
              Rating: SeriesGenreRatingUpdateFieldInput
            }

            input SeriesOptions {
              limit: Int
              offset: Int
              \\"\\"\\"
              Specify one or more SeriesSort objects to sort Series by. The sorts will be applied in the order in which they are arranged in the array.
              \\"\\"\\"
              sort: [SeriesSort!]
            }

            \\"\\"\\"
            The edge properties for the following fields:
            * Series.genre
            \\"\\"\\"
            type SeriesProps {
              episodes: Int
            }

            input SeriesPropsCreateInput {
              episodes: Int
            }

            input SeriesPropsSort {
              episodes: SortDirection
            }

            input SeriesPropsSubscriptionWhere {
              AND: [SeriesPropsSubscriptionWhere!]
              NOT: SeriesPropsSubscriptionWhere
              OR: [SeriesPropsSubscriptionWhere!]
              episodes: Int
              episodes_GT: Int
              episodes_GTE: Int
              episodes_IN: [Int]
              episodes_LT: Int
              episodes_LTE: Int
              episodes_NOT: Int @deprecated(reason: \\"Negation filters will be deprecated, use the NOT operator to achieve the same behavior\\")
              episodes_NOT_IN: [Int] @deprecated(reason: \\"Negation filters will be deprecated, use the NOT operator to achieve the same behavior\\")
            }

            input SeriesPropsUpdateInput {
              episodes: Int
              episodes_DECREMENT: Int
              episodes_INCREMENT: Int
            }

            input SeriesPropsWhere {
              AND: [SeriesPropsWhere!]
              NOT: SeriesPropsWhere
              OR: [SeriesPropsWhere!]
              episodes: Int
              episodes_GT: Int
              episodes_GTE: Int
              episodes_IN: [Int]
              episodes_LT: Int
              episodes_LTE: Int
              episodes_NOT: Int @deprecated(reason: \\"Negation filters will be deprecated, use the NOT operator to achieve the same behavior\\")
              episodes_NOT_IN: [Int] @deprecated(reason: \\"Negation filters will be deprecated, use the NOT operator to achieve the same behavior\\")
            }

            input SeriesRelationInput {
              genre: SeriesGenreCreateFieldInput
            }

            type SeriesRelationshipCreatedEvent {
              createdRelationship: SeriesConnectedRelationships!
              event: EventType!
              relationshipFieldName: String!
              series: SeriesEventPayload!
              timestamp: Float!
            }

            input SeriesRelationshipCreatedSubscriptionWhere {
              AND: [SeriesRelationshipCreatedSubscriptionWhere!]
              NOT: SeriesRelationshipCreatedSubscriptionWhere
              OR: [SeriesRelationshipCreatedSubscriptionWhere!]
              createdRelationship: SeriesRelationshipsSubscriptionWhere
              series: SeriesSubscriptionWhere
            }

            type SeriesRelationshipDeletedEvent {
              deletedRelationship: SeriesConnectedRelationships!
              event: EventType!
              relationshipFieldName: String!
              series: SeriesEventPayload!
              timestamp: Float!
            }

            input SeriesRelationshipDeletedSubscriptionWhere {
              AND: [SeriesRelationshipDeletedSubscriptionWhere!]
              NOT: SeriesRelationshipDeletedSubscriptionWhere
              OR: [SeriesRelationshipDeletedSubscriptionWhere!]
              deletedRelationship: SeriesRelationshipsSubscriptionWhere
              series: SeriesSubscriptionWhere
            }

            input SeriesRelationshipsSubscriptionWhere {
              genre: SeriesGenreRelationshipSubscriptionWhere
            }

            \\"\\"\\"
            Fields to sort Series by. The order in which sorts are applied is not guaranteed when specifying many fields in one SeriesSort object.
            \\"\\"\\"
            input SeriesSort {
              id: SortDirection
              name: SortDirection
            }

            input SeriesSubscriptionWhere {
              AND: [SeriesSubscriptionWhere!]
              NOT: SeriesSubscriptionWhere
              OR: [SeriesSubscriptionWhere!]
              id: String
              id_CONTAINS: String
              id_ENDS_WITH: String
              id_IN: [String!]
              id_NOT: String @deprecated(reason: \\"Negation filters will be deprecated, use the NOT operator to achieve the same behavior\\")
              id_NOT_CONTAINS: String @deprecated(reason: \\"Negation filters will be deprecated, use the NOT operator to achieve the same behavior\\")
              id_NOT_ENDS_WITH: String @deprecated(reason: \\"Negation filters will be deprecated, use the NOT operator to achieve the same behavior\\")
              id_NOT_IN: [String!] @deprecated(reason: \\"Negation filters will be deprecated, use the NOT operator to achieve the same behavior\\")
              id_NOT_STARTS_WITH: String @deprecated(reason: \\"Negation filters will be deprecated, use the NOT operator to achieve the same behavior\\")
              id_STARTS_WITH: String
              name: String
              name_CONTAINS: String
              name_ENDS_WITH: String
              name_IN: [String!]
              name_NOT: String @deprecated(reason: \\"Negation filters will be deprecated, use the NOT operator to achieve the same behavior\\")
              name_NOT_CONTAINS: String @deprecated(reason: \\"Negation filters will be deprecated, use the NOT operator to achieve the same behavior\\")
              name_NOT_ENDS_WITH: String @deprecated(reason: \\"Negation filters will be deprecated, use the NOT operator to achieve the same behavior\\")
              name_NOT_IN: [String!] @deprecated(reason: \\"Negation filters will be deprecated, use the NOT operator to achieve the same behavior\\")
              name_NOT_STARTS_WITH: String @deprecated(reason: \\"Negation filters will be deprecated, use the NOT operator to achieve the same behavior\\")
              name_STARTS_WITH: String
            }

            input SeriesUpdateInput {
              genre: SeriesGenreUpdateInput
              id: String
              name: String
            }

            type SeriesUpdatedEvent {
              event: EventType!
              previousState: SeriesEventPayload!
              timestamp: Float!
              updatedSeries: SeriesEventPayload!
            }

            input SeriesWhere {
              AND: [SeriesWhere!]
              NOT: SeriesWhere
              OR: [SeriesWhere!]
              genre: UGenreWhere
              genreConnection: IProductGenreConnectionWhere
              genreConnection_NOT: IProductGenreConnectionWhere
              genre_NOT: UGenreWhere
              id: String
              id_CONTAINS: String
              id_ENDS_WITH: String
              id_IN: [String!]
              id_NOT: String @deprecated(reason: \\"Negation filters will be deprecated, use the NOT operator to achieve the same behavior\\")
              id_NOT_CONTAINS: String @deprecated(reason: \\"Negation filters will be deprecated, use the NOT operator to achieve the same behavior\\")
              id_NOT_ENDS_WITH: String @deprecated(reason: \\"Negation filters will be deprecated, use the NOT operator to achieve the same behavior\\")
              id_NOT_IN: [String!] @deprecated(reason: \\"Negation filters will be deprecated, use the NOT operator to achieve the same behavior\\")
              id_NOT_STARTS_WITH: String @deprecated(reason: \\"Negation filters will be deprecated, use the NOT operator to achieve the same behavior\\")
              id_STARTS_WITH: String
              name: String
              name_CONTAINS: String
              name_ENDS_WITH: String
              name_IN: [String!]
              name_NOT: String @deprecated(reason: \\"Negation filters will be deprecated, use the NOT operator to achieve the same behavior\\")
              name_NOT_CONTAINS: String @deprecated(reason: \\"Negation filters will be deprecated, use the NOT operator to achieve the same behavior\\")
              name_NOT_ENDS_WITH: String @deprecated(reason: \\"Negation filters will be deprecated, use the NOT operator to achieve the same behavior\\")
              name_NOT_IN: [String!] @deprecated(reason: \\"Negation filters will be deprecated, use the NOT operator to achieve the same behavior\\")
              name_NOT_STARTS_WITH: String @deprecated(reason: \\"Negation filters will be deprecated, use the NOT operator to achieve the same behavior\\")
              name_STARTS_WITH: String
            }

            \\"\\"\\"An enum for sorting in either ascending or descending order.\\"\\"\\"
            enum SortDirection {
              \\"\\"\\"Sort by field values in ascending order.\\"\\"\\"
              ASC
              \\"\\"\\"Sort by field values in descending order.\\"\\"\\"
              DESC
            }

            type StringAggregateSelection {
              longest: String
              shortest: String
            }

            type Subscription {
              genreCreated(where: GenreSubscriptionWhere): GenreCreatedEvent!
              genreDeleted(where: GenreSubscriptionWhere): GenreDeletedEvent!
              genreRelationshipCreated(where: GenreRelationshipCreatedSubscriptionWhere): GenreRelationshipCreatedEvent!
              genreRelationshipDeleted(where: GenreRelationshipDeletedSubscriptionWhere): GenreRelationshipDeletedEvent!
              genreUpdated(where: GenreSubscriptionWhere): GenreUpdatedEvent!
              movieCreated(where: MovieSubscriptionWhere): MovieCreatedEvent!
              movieDeleted(where: MovieSubscriptionWhere): MovieDeletedEvent!
              movieRelationshipCreated(where: MovieRelationshipCreatedSubscriptionWhere): MovieRelationshipCreatedEvent!
              movieRelationshipDeleted(where: MovieRelationshipDeletedSubscriptionWhere): MovieRelationshipDeletedEvent!
              movieUpdated(where: MovieSubscriptionWhere): MovieUpdatedEvent!
              ratingCreated(where: RatingSubscriptionWhere): RatingCreatedEvent!
              ratingDeleted(where: RatingSubscriptionWhere): RatingDeletedEvent!
              ratingRelationshipCreated(where: RatingRelationshipCreatedSubscriptionWhere): RatingRelationshipCreatedEvent!
              ratingRelationshipDeleted(where: RatingRelationshipDeletedSubscriptionWhere): RatingRelationshipDeletedEvent!
              ratingUpdated(where: RatingSubscriptionWhere): RatingUpdatedEvent!
              seriesCreated(where: SeriesSubscriptionWhere): SeriesCreatedEvent!
              seriesDeleted(where: SeriesSubscriptionWhere): SeriesDeletedEvent!
              seriesRelationshipCreated(where: SeriesRelationshipCreatedSubscriptionWhere): SeriesRelationshipCreatedEvent!
              seriesRelationshipDeleted(where: SeriesRelationshipDeletedSubscriptionWhere): SeriesRelationshipDeletedEvent!
              seriesUpdated(where: SeriesSubscriptionWhere): SeriesUpdatedEvent!
            }

            union UGenre = Genre | Rating

            union UGenreEventPayload = GenreEventPayload | RatingEventPayload

            input UGenreWhere {
              Genre: GenreWhere
              Rating: RatingWhere
            }

            type UpdateGenresMutationResponse {
              genres: [Genre!]!
              info: UpdateInfo!
            }

            \\"\\"\\"
            Information about the number of nodes and relationships created and deleted during an update mutation
            \\"\\"\\"
            type UpdateInfo {
              bookmark: String @deprecated(reason: \\"This field has been deprecated because bookmarks are now handled by the driver.\\")
              nodesCreated: Int!
              nodesDeleted: Int!
              relationshipsCreated: Int!
              relationshipsDeleted: Int!
            }

            type UpdateMoviesMutationResponse {
              info: UpdateInfo!
              movies: [Movie!]!
            }

            type UpdateRatingsMutationResponse {
              info: UpdateInfo!
              ratings: [Rating!]!
            }

            type UpdateSeriesMutationResponse {
              info: UpdateInfo!
              series: [Series!]!
            }"
        `);
    });
});<|MERGE_RESOLUTION|>--- conflicted
+++ resolved
@@ -1700,42 +1700,6 @@
               name: String!
             }
 
-<<<<<<< HEAD
-=======
-            type IProductGenreConnection {
-              edges: [IProductGenreRelationship!]!
-              pageInfo: PageInfo!
-              totalCount: Int!
-            }
-
-            input IProductGenreConnectionSort {
-              node: GenreSort
-            }
-
-            input IProductGenreConnectionWhere {
-              AND: [IProductGenreConnectionWhere!]
-              NOT: IProductGenreConnectionWhere
-              OR: [IProductGenreConnectionWhere!]
-              node: GenreWhere
-              node_NOT: GenreWhere @deprecated(reason: \\"Negation filters will be deprecated, use the NOT operator to achieve the same behavior\\")
-            }
-
-            input IProductGenreDeleteFieldInput {
-              delete: GenreDeleteInput
-              where: IProductGenreConnectionWhere
-            }
-
-            input IProductGenreDisconnectFieldInput {
-              disconnect: GenreDisconnectInput
-              where: IProductGenreConnectionWhere
-            }
-
-            type IProductGenreRelationship {
-              cursor: String!
-              node: Genre!
-            }
-
->>>>>>> f83f0345
             enum IProductImplementation {
               Movie
               Series
@@ -2590,40 +2554,52 @@
         `);
     });
 
-    test("Example 3", async () => {
+    test("Simple type definitions implementing just one interface - relationship to union type", async () => {
         const typeDefs = gql`
             interface IProduct {
                 id: String!
 
                 name: String!
-                genre: Genre!
+                genre: UGenre! @declareRelationship
             }
 
             type Movie implements IProduct {
                 id: String!
 
                 name: String!
-                genre: Genre! #@relationship(type: "HAS_GENRE", direction: OUT)
+                genre: UGenre! @relationship(type: "HAS_GENRE", direction: OUT, properties: "MovieProps")
             }
 
             type Series implements IProduct {
                 id: String!
 
                 name: String!
-                genre: Genre! #@relationship(type: "HAS_GENRE", direction: OUT)
-            }
+                genre: UGenre! @relationship(type: "HAS_GENRE", direction: OUT, properties: "SeriesProps")
+            }
+
+            type MovieProps @relationshipProperties {
+                year: Int!
+            }
+
+            type SeriesProps @relationshipProperties {
+                episodes: Int
+            }
+
+            union UGenre = Genre | Rating
 
             type Genre {
                 name: String! @unique
                 product: [IProduct!]! @relationship(type: "HAS_GENRE", direction: IN)
             }
+
+            type Rating {
+                number: Int! @unique
+                product: [IProduct!]! @relationship(type: "HAS_RATING", direction: IN)
+            }
         `;
 
         const subscriptionsEngine = new TestSubscriptionsEngine();
-        const neoSchema = new Neo4jGraphQL({
-            typeDefs,
-            features: { subscriptions: subscriptionsEngine },
-        });
+        const neoSchema = new Neo4jGraphQL({ typeDefs, features: { subscriptions: subscriptionsEngine } });
 
         const schema = await neoSchema.getSchema();
         const errors = validateSchema(schema);
@@ -2655,6 +2631,11 @@
             type CreateMoviesMutationResponse {
               info: CreateInfo!
               movies: [Movie!]!
+            }
+
+            type CreateRatingsMutationResponse {
+              info: CreateInfo!
+              ratings: [Rating!]!
             }
 
             type CreateSeriesMutationResponse {
@@ -2695,6 +2676,14 @@
               product: [GenreProductConnectFieldInput!]
             }
 
+            input GenreConnectOrCreateWhere {
+              node: GenreUniqueWhere!
+            }
+
+            input GenreConnectWhere {
+              node: GenreWhere!
+            }
+
             type GenreConnectedRelationships {
               product: GenreProductConnectedRelationship
             }
@@ -2743,6 +2732,10 @@
               name: StringAggregateSelection!
             }
 
+            input GenreOnCreateInput {
+              name: String!
+            }
+
             input GenreOptions {
               limit: Int
               offset: Int
@@ -2753,6 +2746,7 @@
             }
 
             input GenreProductConnectFieldInput {
+              connect: IProductConnectInput
               where: IProductConnectWhere
             }
 
@@ -2783,10 +2777,12 @@
             }
 
             input GenreProductDeleteFieldInput {
+              delete: IProductDeleteInput
               where: GenreProductConnectionWhere
             }
 
             input GenreProductDisconnectFieldInput {
+              disconnect: IProductDisconnectInput
               where: GenreProductConnectionWhere
             }
 
@@ -2878,6 +2874,10 @@
               name_NOT_IN: [String!] @deprecated(reason: \\"Negation filters will be deprecated, use the NOT operator to achieve the same behavior\\")
               name_NOT_STARTS_WITH: String @deprecated(reason: \\"Negation filters will be deprecated, use the NOT operator to achieve the same behavior\\")
               name_STARTS_WITH: String
+            }
+
+            input GenreUniqueWhere {
+              name: String
             }
 
             input GenreUpdateInput {
@@ -2933,7 +2933,8 @@
             }
 
             interface IProduct {
-              genre: Genre!
+              genre(options: QueryOptions, where: UGenreWhere): UGenre!
+              genreConnection(after: String, first: Int, sort: [IProductGenreConnectionSort!], where: IProductGenreConnectionWhere): IProductGenreConnection!
               id: String!
               name: String!
             }
@@ -2944,6 +2945,10 @@
               name: StringAggregateSelection!
             }
 
+            input IProductConnectInput {
+              genre: IProductGenreConnectInput
+            }
+
             input IProductConnectWhere {
               node: IProductWhere!
             }
@@ -2953,9 +2958,224 @@
               Series: SeriesCreateInput
             }
 
+            input IProductDeleteInput {
+              genre: IProductGenreDeleteInput
+            }
+
+            input IProductDisconnectInput {
+              genre: IProductGenreDisconnectInput
+            }
+
             interface IProductEventPayload {
               id: String!
               name: String!
+            }
+
+            input IProductGenreConnectInput {
+              Genre: IProductGenreGenreConnectFieldInput
+              Rating: IProductGenreRatingConnectFieldInput
+            }
+
+            type IProductGenreConnection {
+              edges: [IProductGenreRelationship!]!
+              pageInfo: PageInfo!
+              totalCount: Int!
+            }
+
+            input IProductGenreConnectionSort {
+              edge: IProductGenreEdgeSort
+            }
+
+            input IProductGenreConnectionWhere {
+              Genre: IProductGenreGenreConnectionWhere
+              Rating: IProductGenreRatingConnectionWhere
+            }
+
+            input IProductGenreDeleteInput {
+              Genre: IProductGenreGenreDeleteFieldInput
+              Rating: IProductGenreRatingDeleteFieldInput
+            }
+
+            input IProductGenreDisconnectInput {
+              Genre: IProductGenreGenreDisconnectFieldInput
+              Rating: IProductGenreRatingDisconnectFieldInput
+            }
+
+            input IProductGenreEdgeCreateInput {
+              \\"\\"\\"
+              Relationship properties when source node is of type:
+              * Movie
+              \\"\\"\\"
+              MovieProps: MoviePropsCreateInput!
+              \\"\\"\\"
+              Relationship properties when source node is of type:
+              * Series
+              \\"\\"\\"
+              SeriesProps: SeriesPropsCreateInput
+            }
+
+            input IProductGenreEdgeSort {
+              \\"\\"\\"
+              Relationship properties when source node is of type:
+              * Movie
+              \\"\\"\\"
+              MovieProps: MoviePropsSort
+              \\"\\"\\"
+              Relationship properties when source node is of type:
+              * Series
+              \\"\\"\\"
+              SeriesProps: SeriesPropsSort
+            }
+
+            input IProductGenreEdgeUpdateInput {
+              \\"\\"\\"
+              Relationship properties when source node is of type:
+              * Movie
+              \\"\\"\\"
+              MovieProps: MoviePropsUpdateInput
+              \\"\\"\\"
+              Relationship properties when source node is of type:
+              * Series
+              \\"\\"\\"
+              SeriesProps: SeriesPropsUpdateInput
+            }
+
+            input IProductGenreEdgeWhere {
+              \\"\\"\\"
+              Relationship properties when source node is of type:
+              * Movie
+              \\"\\"\\"
+              MovieProps: MoviePropsWhere
+              \\"\\"\\"
+              Relationship properties when source node is of type:
+              * Series
+              \\"\\"\\"
+              SeriesProps: SeriesPropsWhere
+            }
+
+            input IProductGenreGenreConnectFieldInput {
+              connect: GenreConnectInput
+              edge: IProductGenreEdgeCreateInput!
+              where: GenreConnectWhere
+            }
+
+            input IProductGenreGenreConnectOrCreateFieldInput {
+              onCreate: IProductGenreGenreConnectOrCreateFieldInputOnCreate!
+              where: GenreConnectOrCreateWhere!
+            }
+
+            input IProductGenreGenreConnectOrCreateFieldInputOnCreate {
+              edge: IProductGenreEdgeCreateInput!
+              node: GenreOnCreateInput!
+            }
+
+            input IProductGenreGenreConnectionWhere {
+              AND: [IProductGenreGenreConnectionWhere!]
+              NOT: IProductGenreGenreConnectionWhere
+              OR: [IProductGenreGenreConnectionWhere!]
+              edge: IProductGenreEdgeWhere
+              edge_NOT: IProductGenreEdgeWhere @deprecated(reason: \\"Negation filters will be deprecated, use the NOT operator to achieve the same behavior\\")
+              node: GenreWhere
+              node_NOT: GenreWhere @deprecated(reason: \\"Negation filters will be deprecated, use the NOT operator to achieve the same behavior\\")
+            }
+
+            input IProductGenreGenreCreateFieldInput {
+              edge: IProductGenreEdgeCreateInput!
+              node: GenreCreateInput!
+            }
+
+            input IProductGenreGenreDeleteFieldInput {
+              delete: GenreDeleteInput
+              where: IProductGenreGenreConnectionWhere
+            }
+
+            input IProductGenreGenreDisconnectFieldInput {
+              disconnect: GenreDisconnectInput
+              where: IProductGenreGenreConnectionWhere
+            }
+
+            input IProductGenreGenreUpdateConnectionInput {
+              edge: IProductGenreEdgeUpdateInput
+              node: GenreUpdateInput
+            }
+
+            input IProductGenreGenreUpdateFieldInput {
+              connect: IProductGenreGenreConnectFieldInput
+              connectOrCreate: IProductGenreGenreConnectOrCreateFieldInput
+              create: IProductGenreGenreCreateFieldInput
+              delete: IProductGenreGenreDeleteFieldInput
+              disconnect: IProductGenreGenreDisconnectFieldInput
+              update: IProductGenreGenreUpdateConnectionInput
+              where: IProductGenreGenreConnectionWhere
+            }
+
+            input IProductGenreRatingConnectFieldInput {
+              connect: RatingConnectInput
+              edge: IProductGenreEdgeCreateInput!
+              where: RatingConnectWhere
+            }
+
+            input IProductGenreRatingConnectOrCreateFieldInput {
+              onCreate: IProductGenreRatingConnectOrCreateFieldInputOnCreate!
+              where: RatingConnectOrCreateWhere!
+            }
+
+            input IProductGenreRatingConnectOrCreateFieldInputOnCreate {
+              edge: IProductGenreEdgeCreateInput!
+              node: RatingOnCreateInput!
+            }
+
+            input IProductGenreRatingConnectionWhere {
+              AND: [IProductGenreRatingConnectionWhere!]
+              NOT: IProductGenreRatingConnectionWhere
+              OR: [IProductGenreRatingConnectionWhere!]
+              edge: IProductGenreEdgeWhere
+              edge_NOT: IProductGenreEdgeWhere @deprecated(reason: \\"Negation filters will be deprecated, use the NOT operator to achieve the same behavior\\")
+              node: RatingWhere
+              node_NOT: RatingWhere @deprecated(reason: \\"Negation filters will be deprecated, use the NOT operator to achieve the same behavior\\")
+            }
+
+            input IProductGenreRatingCreateFieldInput {
+              edge: IProductGenreEdgeCreateInput!
+              node: RatingCreateInput!
+            }
+
+            input IProductGenreRatingDeleteFieldInput {
+              delete: RatingDeleteInput
+              where: IProductGenreRatingConnectionWhere
+            }
+
+            input IProductGenreRatingDisconnectFieldInput {
+              disconnect: RatingDisconnectInput
+              where: IProductGenreRatingConnectionWhere
+            }
+
+            input IProductGenreRatingUpdateConnectionInput {
+              edge: IProductGenreEdgeUpdateInput
+              node: RatingUpdateInput
+            }
+
+            input IProductGenreRatingUpdateFieldInput {
+              connect: IProductGenreRatingConnectFieldInput
+              connectOrCreate: IProductGenreRatingConnectOrCreateFieldInput
+              create: IProductGenreRatingCreateFieldInput
+              delete: IProductGenreRatingDeleteFieldInput
+              disconnect: IProductGenreRatingDisconnectFieldInput
+              update: IProductGenreRatingUpdateConnectionInput
+              where: IProductGenreRatingConnectionWhere
+            }
+
+            type IProductGenreRelationship {
+              cursor: String!
+              node: UGenre!
+              properties: IProductGenreRelationshipProperties!
+            }
+
+            union IProductGenreRelationshipProperties = MovieProps | SeriesProps
+
+            input IProductGenreUpdateInput {
+              Genre: IProductGenreGenreUpdateFieldInput
+              Rating: IProductGenreRatingUpdateFieldInput
             }
 
             enum IProductImplementation {
@@ -3008,6 +3228,7 @@
             }
 
             input IProductUpdateInput {
+              genre: IProductGenreUpdateInput
               id: String
               name: String
             }
@@ -3016,6 +3237,10 @@
               AND: [IProductWhere!]
               NOT: IProductWhere
               OR: [IProductWhere!]
+              genre: UGenreWhere
+              genreConnection: IProductGenreConnectionWhere
+              genreConnection_NOT: IProductGenreConnectionWhere
+              genre_NOT: UGenreWhere
               id: String
               id_CONTAINS: String
               id_ENDS_WITH: String
@@ -3039,8 +3264,16 @@
               typename_IN: [IProductImplementation!]
             }
 
+            type IntAggregateSelection {
+              average: Float
+              max: Int
+              min: Int
+              sum: Int
+            }
+
             type Movie implements IProduct {
-              genre: Genre!
+              genre(directed: Boolean = true, options: QueryOptions, where: UGenreWhere): UGenre!
+              genreConnection(after: String, directed: Boolean = true, first: Int, sort: [IProductGenreConnectionSort!], where: IProductGenreConnectionWhere): IProductGenreConnection!
               id: String!
               name: String!
             }
@@ -3051,7 +3284,20 @@
               name: StringAggregateSelection!
             }
 
+            input MovieConnectInput {
+              genre: MovieGenreConnectInput
+            }
+
+            input MovieConnectOrCreateInput {
+              genre: MovieGenreConnectOrCreateInput
+            }
+
+            type MovieConnectedRelationships {
+              genre: MovieGenreConnectedRelationship
+            }
+
             input MovieCreateInput {
+              genre: MovieGenreCreateInput
               id: String!
               name: String!
             }
@@ -3062,10 +3308,18 @@
               timestamp: Float!
             }
 
+            input MovieDeleteInput {
+              genre: MovieGenreDeleteInput
+            }
+
             type MovieDeletedEvent {
               deletedMovie: MovieEventPayload!
               event: EventType!
               timestamp: Float!
+            }
+
+            input MovieDisconnectInput {
+              genre: MovieGenreDisconnectInput
             }
 
             type MovieEdge {
@@ -3078,6 +3332,145 @@
               name: String!
             }
 
+            input MovieGenreConnectInput {
+              Genre: MovieGenreGenreConnectFieldInput
+              Rating: MovieGenreRatingConnectFieldInput
+            }
+
+            input MovieGenreConnectOrCreateInput {
+              Genre: MovieGenreGenreConnectOrCreateFieldInput
+              Rating: MovieGenreRatingConnectOrCreateFieldInput
+            }
+
+            type MovieGenreConnectedRelationship {
+              node: UGenreEventPayload!
+              year: Int!
+            }
+
+            input MovieGenreCreateFieldInput {
+              Genre: MovieGenreGenreCreateFieldInput
+              Rating: MovieGenreRatingCreateFieldInput
+            }
+
+            input MovieGenreCreateInput {
+              Genre: MovieGenreGenreFieldInput
+              Rating: MovieGenreRatingFieldInput
+            }
+
+            input MovieGenreDeleteInput {
+              Genre: IProductGenreGenreDeleteFieldInput
+              Rating: IProductGenreRatingDeleteFieldInput
+            }
+
+            input MovieGenreDisconnectInput {
+              Genre: IProductGenreGenreDisconnectFieldInput
+              Rating: IProductGenreRatingDisconnectFieldInput
+            }
+
+            input MovieGenreGenreConnectFieldInput {
+              connect: GenreConnectInput
+              edge: MoviePropsCreateInput!
+              where: GenreConnectWhere
+            }
+
+            input MovieGenreGenreConnectOrCreateFieldInput {
+              onCreate: MovieGenreGenreConnectOrCreateFieldInputOnCreate!
+              where: GenreConnectOrCreateWhere!
+            }
+
+            input MovieGenreGenreConnectOrCreateFieldInputOnCreate {
+              edge: MoviePropsCreateInput!
+              node: GenreOnCreateInput!
+            }
+
+            input MovieGenreGenreCreateFieldInput {
+              edge: MoviePropsCreateInput!
+              node: GenreCreateInput!
+            }
+
+            input MovieGenreGenreFieldInput {
+              connect: MovieGenreGenreConnectFieldInput
+              connectOrCreate: MovieGenreGenreConnectOrCreateFieldInput
+              create: MovieGenreGenreCreateFieldInput
+            }
+
+            input MovieGenreGenreSubscriptionWhere {
+              edge: MoviePropsSubscriptionWhere
+              node: GenreSubscriptionWhere
+            }
+
+            input MovieGenreGenreUpdateConnectionInput {
+              edge: MoviePropsUpdateInput
+              node: GenreUpdateInput
+            }
+
+            input MovieGenreGenreUpdateFieldInput {
+              connect: MovieGenreGenreConnectFieldInput
+              connectOrCreate: MovieGenreGenreConnectOrCreateFieldInput
+              create: MovieGenreGenreCreateFieldInput
+              delete: IProductGenreGenreDeleteFieldInput
+              disconnect: IProductGenreGenreDisconnectFieldInput
+              update: MovieGenreGenreUpdateConnectionInput
+              where: IProductGenreGenreConnectionWhere
+            }
+
+            input MovieGenreRatingConnectFieldInput {
+              connect: RatingConnectInput
+              edge: MoviePropsCreateInput!
+              where: RatingConnectWhere
+            }
+
+            input MovieGenreRatingConnectOrCreateFieldInput {
+              onCreate: MovieGenreRatingConnectOrCreateFieldInputOnCreate!
+              where: RatingConnectOrCreateWhere!
+            }
+
+            input MovieGenreRatingConnectOrCreateFieldInputOnCreate {
+              edge: MoviePropsCreateInput!
+              node: RatingOnCreateInput!
+            }
+
+            input MovieGenreRatingCreateFieldInput {
+              edge: MoviePropsCreateInput!
+              node: RatingCreateInput!
+            }
+
+            input MovieGenreRatingFieldInput {
+              connect: MovieGenreRatingConnectFieldInput
+              connectOrCreate: MovieGenreRatingConnectOrCreateFieldInput
+              create: MovieGenreRatingCreateFieldInput
+            }
+
+            input MovieGenreRatingSubscriptionWhere {
+              edge: MoviePropsSubscriptionWhere
+              node: RatingSubscriptionWhere
+            }
+
+            input MovieGenreRatingUpdateConnectionInput {
+              edge: MoviePropsUpdateInput
+              node: RatingUpdateInput
+            }
+
+            input MovieGenreRatingUpdateFieldInput {
+              connect: MovieGenreRatingConnectFieldInput
+              connectOrCreate: MovieGenreRatingConnectOrCreateFieldInput
+              create: MovieGenreRatingCreateFieldInput
+              delete: IProductGenreRatingDeleteFieldInput
+              disconnect: IProductGenreRatingDisconnectFieldInput
+              update: MovieGenreRatingUpdateConnectionInput
+              where: IProductGenreRatingConnectionWhere
+            }
+
+            input MovieGenreRelationshipSubscriptionWhere {
+              Genre: MovieGenreGenreSubscriptionWhere
+              Rating: MovieGenreRatingSubscriptionWhere
+            }
+
+            input MovieGenreUpdateInput {
+              Genre: MovieGenreGenreUpdateFieldInput
+              Rating: MovieGenreRatingUpdateFieldInput
+            }
+
             input MovieOptions {
               limit: Int
               offset: Int
@@ -3085,6 +3478,96 @@
               Specify one or more MovieSort objects to sort Movies by. The sorts will be applied in the order in which they are arranged in the array.
               \\"\\"\\"
               sort: [MovieSort!]
+            }
+
+            \\"\\"\\"
+            The edge properties for the following fields:
+            * Movie.genre
+            \\"\\"\\"
+            type MovieProps {
+              year: Int!
+            }
+
+            input MoviePropsCreateInput {
+              year: Int!
+            }
+
+            input MoviePropsSort {
+              year: SortDirection
+            }
+
+            input MoviePropsSubscriptionWhere {
+              AND: [MoviePropsSubscriptionWhere!]
+              NOT: MoviePropsSubscriptionWhere
+              OR: [MoviePropsSubscriptionWhere!]
+              year: Int
+              year_GT: Int
+              year_GTE: Int
+              year_IN: [Int!]
+              year_LT: Int
+              year_LTE: Int
+              year_NOT: Int @deprecated(reason: \\"Negation filters will be deprecated, use the NOT operator to achieve the same behavior\\")
+              year_NOT_IN: [Int!] @deprecated(reason: \\"Negation filters will be deprecated, use the NOT operator to achieve the same behavior\\")
+            }
+
+            input MoviePropsUpdateInput {
+              year: Int
+              year_DECREMENT: Int
+              year_INCREMENT: Int
+            }
+
+            input MoviePropsWhere {
+              AND: [MoviePropsWhere!]
+              NOT: MoviePropsWhere
+              OR: [MoviePropsWhere!]
+              year: Int
+              year_GT: Int
+              year_GTE: Int
+              year_IN: [Int!]
+              year_LT: Int
+              year_LTE: Int
+              year_NOT: Int @deprecated(reason: \\"Negation filters will be deprecated, use the NOT operator to achieve the same behavior\\")
+              year_NOT_IN: [Int!] @deprecated(reason: \\"Negation filters will be deprecated, use the NOT operator to achieve the same behavior\\")
+            }
+
+            input MovieRelationInput {
+              genre: MovieGenreCreateFieldInput
+            }
+
+            type MovieRelationshipCreatedEvent {
+              createdRelationship: MovieConnectedRelationships!
+              event: EventType!
+              movie: MovieEventPayload!
+              relationshipFieldName: String!
+              timestamp: Float!
+            }
+
+            input MovieRelationshipCreatedSubscriptionWhere {
+              AND: [MovieRelationshipCreatedSubscriptionWhere!]
+              NOT: MovieRelationshipCreatedSubscriptionWhere
+              OR: [MovieRelationshipCreatedSubscriptionWhere!]
+              createdRelationship: MovieRelationshipsSubscriptionWhere
+              movie: MovieSubscriptionWhere
+            }
+
+            type MovieRelationshipDeletedEvent {
+              deletedRelationship: MovieConnectedRelationships!
+              event: EventType!
+              movie: MovieEventPayload!
+              relationshipFieldName: String!
+              timestamp: Float!
+            }
+
+            input MovieRelationshipDeletedSubscriptionWhere {
+              AND: [MovieRelationshipDeletedSubscriptionWhere!]
+              NOT: MovieRelationshipDeletedSubscriptionWhere
+              OR: [MovieRelationshipDeletedSubscriptionWhere!]
+              deletedRelationship: MovieRelationshipsSubscriptionWhere
+              movie: MovieSubscriptionWhere
+            }
+
+            input MovieRelationshipsSubscriptionWhere {
+              genre: MovieGenreRelationshipSubscriptionWhere
             }
 
             \\"\\"\\"
@@ -3122,6 +3605,7 @@
             }
 
             input MovieUpdateInput {
+              genre: MovieGenreUpdateInput
               id: String
               name: String
             }
@@ -3137,6 +3621,10 @@
               AND: [MovieWhere!]
               NOT: MovieWhere
               OR: [MovieWhere!]
+              genre: UGenreWhere
+              genreConnection: IProductGenreConnectionWhere
+              genreConnection_NOT: IProductGenreConnectionWhere
+              genre_NOT: UGenreWhere
               id: String
               id_CONTAINS: String
               id_ENDS_WITH: String
@@ -3168,13 +3656,16 @@
             type Mutation {
               createGenres(input: [GenreCreateInput!]!): CreateGenresMutationResponse!
               createMovies(input: [MovieCreateInput!]!): CreateMoviesMutationResponse!
+              createRatings(input: [RatingCreateInput!]!): CreateRatingsMutationResponse!
               createSeries(input: [SeriesCreateInput!]!): CreateSeriesMutationResponse!
               deleteGenres(delete: GenreDeleteInput, where: GenreWhere): DeleteInfo!
-              deleteMovies(where: MovieWhere): DeleteInfo!
-              deleteSeries(where: SeriesWhere): DeleteInfo!
+              deleteMovies(delete: MovieDeleteInput, where: MovieWhere): DeleteInfo!
+              deleteRatings(delete: RatingDeleteInput, where: RatingWhere): DeleteInfo!
+              deleteSeries(delete: SeriesDeleteInput, where: SeriesWhere): DeleteInfo!
               updateGenres(connect: GenreConnectInput, create: GenreRelationInput, delete: GenreDeleteInput, disconnect: GenreDisconnectInput, update: GenreUpdateInput, where: GenreWhere): UpdateGenresMutationResponse!
-              updateMovies(update: MovieUpdateInput, where: MovieWhere): UpdateMoviesMutationResponse!
-              updateSeries(update: SeriesUpdateInput, where: SeriesWhere): UpdateSeriesMutationResponse!
+              updateMovies(connect: MovieConnectInput, connectOrCreate: MovieConnectOrCreateInput, create: MovieRelationInput, delete: MovieDeleteInput, disconnect: MovieDisconnectInput, update: MovieUpdateInput, where: MovieWhere): UpdateMoviesMutationResponse!
+              updateRatings(connect: RatingConnectInput, create: RatingRelationInput, delete: RatingDeleteInput, disconnect: RatingDisconnectInput, update: RatingUpdateInput, where: RatingWhere): UpdateRatingsMutationResponse!
+              updateSeries(connect: SeriesConnectInput, connectOrCreate: SeriesConnectOrCreateInput, create: SeriesRelationInput, delete: SeriesDeleteInput, disconnect: SeriesDisconnectInput, update: SeriesUpdateInput, where: SeriesWhere): UpdateSeriesMutationResponse!
             }
 
             \\"\\"\\"Pagination information (Relay)\\"\\"\\"
@@ -3194,13 +3685,294 @@
               movies(options: MovieOptions, where: MovieWhere): [Movie!]!
               moviesAggregate(where: MovieWhere): MovieAggregateSelection!
               moviesConnection(after: String, first: Int, sort: [MovieSort], where: MovieWhere): MoviesConnection!
+              ratings(options: RatingOptions, where: RatingWhere): [Rating!]!
+              ratingsAggregate(where: RatingWhere): RatingAggregateSelection!
+              ratingsConnection(after: String, first: Int, sort: [RatingSort], where: RatingWhere): RatingsConnection!
               series(options: SeriesOptions, where: SeriesWhere): [Series!]!
               seriesAggregate(where: SeriesWhere): SeriesAggregateSelection!
               seriesConnection(after: String, first: Int, sort: [SeriesSort], where: SeriesWhere): SeriesConnection!
+              uGenres(options: QueryOptions, where: UGenreWhere): [UGenre!]!
+            }
+
+            \\"\\"\\"Input type for options that can be specified on a query operation.\\"\\"\\"
+            input QueryOptions {
+              limit: Int
+              offset: Int
+            }
+
+            type Rating {
+              number: Int!
+              product(directed: Boolean = true, options: IProductOptions, where: IProductWhere): [IProduct!]!
+              productAggregate(directed: Boolean = true, where: IProductWhere): RatingIProductProductAggregationSelection
+              productConnection(after: String, directed: Boolean = true, first: Int, sort: [RatingProductConnectionSort!], where: RatingProductConnectionWhere): RatingProductConnection!
+            }
+
+            type RatingAggregateSelection {
+              count: Int!
+              number: IntAggregateSelection!
+            }
+
+            input RatingConnectInput {
+              product: [RatingProductConnectFieldInput!]
+            }
+
+            input RatingConnectOrCreateWhere {
+              node: RatingUniqueWhere!
+            }
+
+            input RatingConnectWhere {
+              node: RatingWhere!
+            }
+
+            type RatingConnectedRelationships {
+              product: RatingProductConnectedRelationship
+            }
+
+            input RatingCreateInput {
+              number: Int!
+              product: RatingProductFieldInput
+            }
+
+            type RatingCreatedEvent {
+              createdRating: RatingEventPayload!
+              event: EventType!
+              timestamp: Float!
+            }
+
+            input RatingDeleteInput {
+              product: [RatingProductDeleteFieldInput!]
+            }
+
+            type RatingDeletedEvent {
+              deletedRating: RatingEventPayload!
+              event: EventType!
+              timestamp: Float!
+            }
+
+            input RatingDisconnectInput {
+              product: [RatingProductDisconnectFieldInput!]
+            }
+
+            type RatingEdge {
+              cursor: String!
+              node: Rating!
+            }
+
+            type RatingEventPayload {
+              number: Int!
+            }
+
+            type RatingIProductProductAggregationSelection {
+              count: Int!
+              node: RatingIProductProductNodeAggregateSelection
+            }
+
+            type RatingIProductProductNodeAggregateSelection {
+              id: StringAggregateSelection!
+              name: StringAggregateSelection!
+            }
+
+            input RatingOnCreateInput {
+              number: Int!
+            }
+
+            input RatingOptions {
+              limit: Int
+              offset: Int
+              \\"\\"\\"
+              Specify one or more RatingSort objects to sort Ratings by. The sorts will be applied in the order in which they are arranged in the array.
+              \\"\\"\\"
+              sort: [RatingSort!]
+            }
+
+            input RatingProductConnectFieldInput {
+              connect: IProductConnectInput
+              where: IProductConnectWhere
+            }
+
+            type RatingProductConnectedRelationship {
+              node: IProductEventPayload!
+            }
+
+            type RatingProductConnection {
+              edges: [RatingProductRelationship!]!
+              pageInfo: PageInfo!
+              totalCount: Int!
+            }
+
+            input RatingProductConnectionSort {
+              node: IProductSort
+            }
+
+            input RatingProductConnectionWhere {
+              AND: [RatingProductConnectionWhere!]
+              NOT: RatingProductConnectionWhere
+              OR: [RatingProductConnectionWhere!]
+              node: IProductWhere
+              node_NOT: IProductWhere @deprecated(reason: \\"Negation filters will be deprecated, use the NOT operator to achieve the same behavior\\")
+            }
+
+            input RatingProductCreateFieldInput {
+              node: IProductCreateInput!
+            }
+
+            input RatingProductDeleteFieldInput {
+              delete: IProductDeleteInput
+              where: RatingProductConnectionWhere
+            }
+
+            input RatingProductDisconnectFieldInput {
+              disconnect: IProductDisconnectInput
+              where: RatingProductConnectionWhere
+            }
+
+            input RatingProductFieldInput {
+              connect: [RatingProductConnectFieldInput!]
+              create: [RatingProductCreateFieldInput!]
+            }
+
+            type RatingProductRelationship {
+              cursor: String!
+              node: IProduct!
+            }
+
+            input RatingProductRelationshipSubscriptionWhere {
+              node: IProductSubscriptionWhere
+            }
+
+            input RatingProductUpdateConnectionInput {
+              node: IProductUpdateInput
+            }
+
+            input RatingProductUpdateFieldInput {
+              connect: [RatingProductConnectFieldInput!]
+              create: [RatingProductCreateFieldInput!]
+              delete: [RatingProductDeleteFieldInput!]
+              disconnect: [RatingProductDisconnectFieldInput!]
+              update: RatingProductUpdateConnectionInput
+              where: RatingProductConnectionWhere
+            }
+
+            input RatingRelationInput {
+              product: [RatingProductCreateFieldInput!]
+            }
+
+            type RatingRelationshipCreatedEvent {
+              createdRelationship: RatingConnectedRelationships!
+              event: EventType!
+              rating: RatingEventPayload!
+              relationshipFieldName: String!
+              timestamp: Float!
+            }
+
+            input RatingRelationshipCreatedSubscriptionWhere {
+              AND: [RatingRelationshipCreatedSubscriptionWhere!]
+              NOT: RatingRelationshipCreatedSubscriptionWhere
+              OR: [RatingRelationshipCreatedSubscriptionWhere!]
+              createdRelationship: RatingRelationshipsSubscriptionWhere
+              rating: RatingSubscriptionWhere
+            }
+
+            type RatingRelationshipDeletedEvent {
+              deletedRelationship: RatingConnectedRelationships!
+              event: EventType!
+              rating: RatingEventPayload!
+              relationshipFieldName: String!
+              timestamp: Float!
+            }
+
+            input RatingRelationshipDeletedSubscriptionWhere {
+              AND: [RatingRelationshipDeletedSubscriptionWhere!]
+              NOT: RatingRelationshipDeletedSubscriptionWhere
+              OR: [RatingRelationshipDeletedSubscriptionWhere!]
+              deletedRelationship: RatingRelationshipsSubscriptionWhere
+              rating: RatingSubscriptionWhere
+            }
+
+            input RatingRelationshipsSubscriptionWhere {
+              product: RatingProductRelationshipSubscriptionWhere
+            }
+
+            \\"\\"\\"
+            Fields to sort Ratings by. The order in which sorts are applied is not guaranteed when specifying many fields in one RatingSort object.
+            \\"\\"\\"
+            input RatingSort {
+              number: SortDirection
+            }
+
+            input RatingSubscriptionWhere {
+              AND: [RatingSubscriptionWhere!]
+              NOT: RatingSubscriptionWhere
+              OR: [RatingSubscriptionWhere!]
+              number: Int
+              number_GT: Int
+              number_GTE: Int
+              number_IN: [Int!]
+              number_LT: Int
+              number_LTE: Int
+              number_NOT: Int @deprecated(reason: \\"Negation filters will be deprecated, use the NOT operator to achieve the same behavior\\")
+              number_NOT_IN: [Int!] @deprecated(reason: \\"Negation filters will be deprecated, use the NOT operator to achieve the same behavior\\")
+            }
+
+            input RatingUniqueWhere {
+              number: Int
+            }
+
+            input RatingUpdateInput {
+              number: Int
+              number_DECREMENT: Int
+              number_INCREMENT: Int
+              product: [RatingProductUpdateFieldInput!]
+            }
+
+            type RatingUpdatedEvent {
+              event: EventType!
+              previousState: RatingEventPayload!
+              timestamp: Float!
+              updatedRating: RatingEventPayload!
+            }
+
+            input RatingWhere {
+              AND: [RatingWhere!]
+              NOT: RatingWhere
+              OR: [RatingWhere!]
+              number: Int
+              number_GT: Int
+              number_GTE: Int
+              number_IN: [Int!]
+              number_LT: Int
+              number_LTE: Int
+              number_NOT: Int @deprecated(reason: \\"Negation filters will be deprecated, use the NOT operator to achieve the same behavior\\")
+              number_NOT_IN: [Int!] @deprecated(reason: \\"Negation filters will be deprecated, use the NOT operator to achieve the same behavior\\")
+              productConnection: RatingProductConnectionWhere @deprecated(reason: \\"Use \`productConnection_SOME\` instead.\\")
+              \\"\\"\\"
+              Return Ratings where all of the related RatingProductConnections match this filter
+              \\"\\"\\"
+              productConnection_ALL: RatingProductConnectionWhere
+              \\"\\"\\"
+              Return Ratings where none of the related RatingProductConnections match this filter
+              \\"\\"\\"
+              productConnection_NONE: RatingProductConnectionWhere
+              productConnection_NOT: RatingProductConnectionWhere @deprecated(reason: \\"Use \`productConnection_NONE\` instead.\\")
+              \\"\\"\\"
+              Return Ratings where one of the related RatingProductConnections match this filter
+              \\"\\"\\"
+              productConnection_SINGLE: RatingProductConnectionWhere
+              \\"\\"\\"
+              Return Ratings where some of the related RatingProductConnections match this filter
+              \\"\\"\\"
+              productConnection_SOME: RatingProductConnectionWhere
+            }
+
+            type RatingsConnection {
+              edges: [RatingEdge!]!
+              pageInfo: PageInfo!
+              totalCount: Int!
             }
 
             type Series implements IProduct {
-              genre: Genre!
+              genre(directed: Boolean = true, options: QueryOptions, where: UGenreWhere): UGenre!
+              genreConnection(after: String, directed: Boolean = true, first: Int, sort: [IProductGenreConnectionSort!], where: IProductGenreConnectionWhere): IProductGenreConnection!
               id: String!
               name: String!
             }
@@ -3211,6 +3983,18 @@
               name: StringAggregateSelection!
             }
 
+            input SeriesConnectInput {
+              genre: SeriesGenreConnectInput
+            }
+
+            input SeriesConnectOrCreateInput {
+              genre: SeriesGenreConnectOrCreateInput
+            }
+
+            type SeriesConnectedRelationships {
+              genre: SeriesGenreConnectedRelationship
+            }
+
             type SeriesConnection {
               edges: [SeriesEdge!]!
               pageInfo: PageInfo!
@@ -3218,6 +4002,7 @@
             }
 
             input SeriesCreateInput {
+              genre: SeriesGenreCreateInput
               id: String!
               name: String!
             }
@@ -3228,10 +4013,18 @@
               timestamp: Float!
             }
 
+            input SeriesDeleteInput {
+              genre: SeriesGenreDeleteInput
+            }
+
             type SeriesDeletedEvent {
               deletedSeries: SeriesEventPayload!
               event: EventType!
               timestamp: Float!
+            }
+
+            input SeriesDisconnectInput {
+              genre: SeriesGenreDisconnectInput
             }
 
             type SeriesEdge {
@@ -3244,6 +4037,145 @@
               name: String!
             }
 
+            input SeriesGenreConnectInput {
+              Genre: SeriesGenreGenreConnectFieldInput
+              Rating: SeriesGenreRatingConnectFieldInput
+            }
+
+            input SeriesGenreConnectOrCreateInput {
+              Genre: SeriesGenreGenreConnectOrCreateFieldInput
+              Rating: SeriesGenreRatingConnectOrCreateFieldInput
+            }
+
+            type SeriesGenreConnectedRelationship {
+              episodes: Int
+              node: UGenreEventPayload!
+            }
+
+            input SeriesGenreCreateFieldInput {
+              Genre: SeriesGenreGenreCreateFieldInput
+              Rating: SeriesGenreRatingCreateFieldInput
+            }
+
+            input SeriesGenreCreateInput {
+              Genre: SeriesGenreGenreFieldInput
+              Rating: SeriesGenreRatingFieldInput
+            }
+
+            input SeriesGenreDeleteInput {
+              Genre: IProductGenreGenreDeleteFieldInput
+              Rating: IProductGenreRatingDeleteFieldInput
+            }
+
+            input SeriesGenreDisconnectInput {
+              Genre: IProductGenreGenreDisconnectFieldInput
+              Rating: IProductGenreRatingDisconnectFieldInput
+            }
+
+            input SeriesGenreGenreConnectFieldInput {
+              connect: GenreConnectInput
+              edge: SeriesPropsCreateInput
+              where: GenreConnectWhere
+            }
+
+            input SeriesGenreGenreConnectOrCreateFieldInput {
+              onCreate: SeriesGenreGenreConnectOrCreateFieldInputOnCreate!
+              where: GenreConnectOrCreateWhere!
+            }
+
+            input SeriesGenreGenreConnectOrCreateFieldInputOnCreate {
+              edge: SeriesPropsCreateInput
+              node: GenreOnCreateInput!
+            }
+
+            input SeriesGenreGenreCreateFieldInput {
+              edge: SeriesPropsCreateInput
+              node: GenreCreateInput!
+            }
+
+            input SeriesGenreGenreFieldInput {
+              connect: SeriesGenreGenreConnectFieldInput
+              connectOrCreate: SeriesGenreGenreConnectOrCreateFieldInput
+              create: SeriesGenreGenreCreateFieldInput
+            }
+
+            input SeriesGenreGenreSubscriptionWhere {
+              edge: SeriesPropsSubscriptionWhere
+              node: GenreSubscriptionWhere
+            }
+
+            input SeriesGenreGenreUpdateConnectionInput {
+              edge: SeriesPropsUpdateInput
+              node: GenreUpdateInput
+            }
+
+            input SeriesGenreGenreUpdateFieldInput {
+              connect: SeriesGenreGenreConnectFieldInput
+              connectOrCreate: SeriesGenreGenreConnectOrCreateFieldInput
+              create: SeriesGenreGenreCreateFieldInput
+              delete: IProductGenreGenreDeleteFieldInput
+              disconnect: IProductGenreGenreDisconnectFieldInput
+              update: SeriesGenreGenreUpdateConnectionInput
+              where: IProductGenreGenreConnectionWhere
+            }
+
+            input SeriesGenreRatingConnectFieldInput {
+              connect: RatingConnectInput
+              edge: SeriesPropsCreateInput
+              where: RatingConnectWhere
+            }
+
+            input SeriesGenreRatingConnectOrCreateFieldInput {
+              onCreate: SeriesGenreRatingConnectOrCreateFieldInputOnCreate!
+              where: RatingConnectOrCreateWhere!
+            }
+
+            input SeriesGenreRatingConnectOrCreateFieldInputOnCreate {
+              edge: SeriesPropsCreateInput
+              node: RatingOnCreateInput!
+            }
+
+            input SeriesGenreRatingCreateFieldInput {
+              edge: SeriesPropsCreateInput
+              node: RatingCreateInput!
+            }
+
+            input SeriesGenreRatingFieldInput {
+              connect: SeriesGenreRatingConnectFieldInput
+              connectOrCreate: SeriesGenreRatingConnectOrCreateFieldInput
+              create: SeriesGenreRatingCreateFieldInput
+            }
+
+            input SeriesGenreRatingSubscriptionWhere {
+              edge: SeriesPropsSubscriptionWhere
+              node: RatingSubscriptionWhere
+            }
+
+            input SeriesGenreRatingUpdateConnectionInput {
+              edge: SeriesPropsUpdateInput
+              node: RatingUpdateInput
+            }
+
+            input SeriesGenreRatingUpdateFieldInput {
+              connect: SeriesGenreRatingConnectFieldInput
+              connectOrCreate: SeriesGenreRatingConnectOrCreateFieldInput
+              create: SeriesGenreRatingCreateFieldInput
+              delete: IProductGenreRatingDeleteFieldInput
+              disconnect: IProductGenreRatingDisconnectFieldInput
+              update: SeriesGenreRatingUpdateConnectionInput
+              where: IProductGenreRatingConnectionWhere
+            }
+
+            input SeriesGenreRelationshipSubscriptionWhere {
+              Genre: SeriesGenreGenreSubscriptionWhere
+              Rating: SeriesGenreRatingSubscriptionWhere
+            }
+
+            input SeriesGenreUpdateInput {
+              Genre: SeriesGenreGenreUpdateFieldInput
+              Rating: SeriesGenreRatingUpdateFieldInput
+            }
+
             input SeriesOptions {
               limit: Int
               offset: Int
@@ -3251,6 +4183,96 @@
               Specify one or more SeriesSort objects to sort Series by. The sorts will be applied in the order in which they are arranged in the array.
               \\"\\"\\"
               sort: [SeriesSort!]
+            }
+
+            \\"\\"\\"
+            The edge properties for the following fields:
+            * Series.genre
+            \\"\\"\\"
+            type SeriesProps {
+              episodes: Int
+            }
+
+            input SeriesPropsCreateInput {
+              episodes: Int
+            }
+
+            input SeriesPropsSort {
+              episodes: SortDirection
+            }
+
+            input SeriesPropsSubscriptionWhere {
+              AND: [SeriesPropsSubscriptionWhere!]
+              NOT: SeriesPropsSubscriptionWhere
+              OR: [SeriesPropsSubscriptionWhere!]
+              episodes: Int
+              episodes_GT: Int
+              episodes_GTE: Int
+              episodes_IN: [Int]
+              episodes_LT: Int
+              episodes_LTE: Int
+              episodes_NOT: Int @deprecated(reason: \\"Negation filters will be deprecated, use the NOT operator to achieve the same behavior\\")
+              episodes_NOT_IN: [Int] @deprecated(reason: \\"Negation filters will be deprecated, use the NOT operator to achieve the same behavior\\")
+            }
+
+            input SeriesPropsUpdateInput {
+              episodes: Int
+              episodes_DECREMENT: Int
+              episodes_INCREMENT: Int
+            }
+
+            input SeriesPropsWhere {
+              AND: [SeriesPropsWhere!]
+              NOT: SeriesPropsWhere
+              OR: [SeriesPropsWhere!]
+              episodes: Int
+              episodes_GT: Int
+              episodes_GTE: Int
+              episodes_IN: [Int]
+              episodes_LT: Int
+              episodes_LTE: Int
+              episodes_NOT: Int @deprecated(reason: \\"Negation filters will be deprecated, use the NOT operator to achieve the same behavior\\")
+              episodes_NOT_IN: [Int] @deprecated(reason: \\"Negation filters will be deprecated, use the NOT operator to achieve the same behavior\\")
+            }
+
+            input SeriesRelationInput {
+              genre: SeriesGenreCreateFieldInput
+            }
+
+            type SeriesRelationshipCreatedEvent {
+              createdRelationship: SeriesConnectedRelationships!
+              event: EventType!
+              relationshipFieldName: String!
+              series: SeriesEventPayload!
+              timestamp: Float!
+            }
+
+            input SeriesRelationshipCreatedSubscriptionWhere {
+              AND: [SeriesRelationshipCreatedSubscriptionWhere!]
+              NOT: SeriesRelationshipCreatedSubscriptionWhere
+              OR: [SeriesRelationshipCreatedSubscriptionWhere!]
+              createdRelationship: SeriesRelationshipsSubscriptionWhere
+              series: SeriesSubscriptionWhere
+            }
+
+            type SeriesRelationshipDeletedEvent {
+              deletedRelationship: SeriesConnectedRelationships!
+              event: EventType!
+              relationshipFieldName: String!
+              series: SeriesEventPayload!
+              timestamp: Float!
+            }
+
+            input SeriesRelationshipDeletedSubscriptionWhere {
+              AND: [SeriesRelationshipDeletedSubscriptionWhere!]
+              NOT: SeriesRelationshipDeletedSubscriptionWhere
+              OR: [SeriesRelationshipDeletedSubscriptionWhere!]
+              deletedRelationship: SeriesRelationshipsSubscriptionWhere
+              series: SeriesSubscriptionWhere
+            }
+
+            input SeriesRelationshipsSubscriptionWhere {
+              genre: SeriesGenreRelationshipSubscriptionWhere
             }
 
             \\"\\"\\"
@@ -3288,6 +4310,7 @@
             }
 
             input SeriesUpdateInput {
+              genre: SeriesGenreUpdateInput
               id: String
               name: String
             }
@@ -3303,6 +4326,10 @@
               AND: [SeriesWhere!]
               NOT: SeriesWhere
               OR: [SeriesWhere!]
+              genre: UGenreWhere
+              genreConnection: IProductGenreConnectionWhere
+              genreConnection_NOT: IProductGenreConnectionWhere
+              genre_NOT: UGenreWhere
               id: String
               id_CONTAINS: String
               id_ENDS_WITH: String
@@ -3346,10 +4373,28 @@
               genreUpdated(where: GenreSubscriptionWhere): GenreUpdatedEvent!
               movieCreated(where: MovieSubscriptionWhere): MovieCreatedEvent!
               movieDeleted(where: MovieSubscriptionWhere): MovieDeletedEvent!
+              movieRelationshipCreated(where: MovieRelationshipCreatedSubscriptionWhere): MovieRelationshipCreatedEvent!
+              movieRelationshipDeleted(where: MovieRelationshipDeletedSubscriptionWhere): MovieRelationshipDeletedEvent!
               movieUpdated(where: MovieSubscriptionWhere): MovieUpdatedEvent!
+              ratingCreated(where: RatingSubscriptionWhere): RatingCreatedEvent!
+              ratingDeleted(where: RatingSubscriptionWhere): RatingDeletedEvent!
+              ratingRelationshipCreated(where: RatingRelationshipCreatedSubscriptionWhere): RatingRelationshipCreatedEvent!
+              ratingRelationshipDeleted(where: RatingRelationshipDeletedSubscriptionWhere): RatingRelationshipDeletedEvent!
+              ratingUpdated(where: RatingSubscriptionWhere): RatingUpdatedEvent!
               seriesCreated(where: SeriesSubscriptionWhere): SeriesCreatedEvent!
               seriesDeleted(where: SeriesSubscriptionWhere): SeriesDeletedEvent!
+              seriesRelationshipCreated(where: SeriesRelationshipCreatedSubscriptionWhere): SeriesRelationshipCreatedEvent!
+              seriesRelationshipDeleted(where: SeriesRelationshipDeletedSubscriptionWhere): SeriesRelationshipDeletedEvent!
               seriesUpdated(where: SeriesSubscriptionWhere): SeriesUpdatedEvent!
+            }
+
+            union UGenre = Genre | Rating
+
+            union UGenreEventPayload = GenreEventPayload | RatingEventPayload
+
+            input UGenreWhere {
+              Genre: GenreWhere
+              Rating: RatingWhere
             }
 
             type UpdateGenresMutationResponse {
@@ -3371,6 +4416,11 @@
             type UpdateMoviesMutationResponse {
               info: UpdateInfo!
               movies: [Movie!]!
+            }
+
+            type UpdateRatingsMutationResponse {
+              info: UpdateInfo!
+              ratings: [Rating!]!
             }
 
             type UpdateSeriesMutationResponse {
@@ -5399,7 +6449,7 @@
             }
 
             input IProductGenreConnectionSort {
-              edge: SeriesPropsSort
+              edge: IProductGenreEdgeSort
             }
 
             input IProductGenreConnectionWhere {
@@ -5428,6 +6478,19 @@
               * Series
               \\"\\"\\"
               SeriesProps: SeriesPropsCreateInput
+            }
+
+            input IProductGenreEdgeSort {
+              \\"\\"\\"
+              Relationship properties when source node is of type:
+              * Movie
+              \\"\\"\\"
+              MovieProps: MoviePropsSort
+              \\"\\"\\"
+              Relationship properties when source node is of type:
+              * Series
+              \\"\\"\\"
+              SeriesProps: SeriesPropsSort
             }
 
             input IProductGenreEdgeUpdateInput {
@@ -5895,6 +6958,10 @@
               year: Int!
             }
 
+            input MoviePropsSort {
+              year: SortDirection
+            }
+
             input MoviePropsSubscriptionWhere {
               AND: [MoviePropsSubscriptionWhere!]
               NOT: MoviePropsSubscriptionWhere
