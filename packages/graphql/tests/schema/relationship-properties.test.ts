--- conflicted
+++ resolved
@@ -251,7 +251,6 @@
               AND: [ActorMoviesNodeAggregationWhereInput!]
               NOT: ActorMoviesNodeAggregationWhereInput
               OR: [ActorMoviesNodeAggregationWhereInput!]
-<<<<<<< HEAD
               title_AVERAGE_EQUAL: Float @deprecated(reason: \\"Please use the explicit _LENGTH version for string aggregation.\\")
               title_AVERAGE_GT: Float @deprecated(reason: \\"Please use the explicit _LENGTH version for string aggregation.\\")
               title_AVERAGE_GTE: Float @deprecated(reason: \\"Please use the explicit _LENGTH version for string aggregation.\\")
@@ -262,9 +261,9 @@
               title_AVERAGE_LENGTH_LTE: Float
               title_AVERAGE_LT: Float @deprecated(reason: \\"Please use the explicit _LENGTH version for string aggregation.\\")
               title_AVERAGE_LTE: Float @deprecated(reason: \\"Please use the explicit _LENGTH version for string aggregation.\\")
-              title_EQUAL: String
-              title_GT: Int
-              title_GTE: Int
+              title_EQUAL: String @deprecated(reason: \\"Aggregation filters that are not relying on an aggregating function will be deprecated.\\")
+              title_GT: Int @deprecated(reason: \\"Aggregation filters that are not relying on an aggregating function will be deprecated.\\")
+              title_GTE: Int @deprecated(reason: \\"Aggregation filters that are not relying on an aggregating function will be deprecated.\\")
               title_LONGEST_EQUAL: Int @deprecated(reason: \\"Please use the explicit _LENGTH version for string aggregation.\\")
               title_LONGEST_GT: Int @deprecated(reason: \\"Please use the explicit _LENGTH version for string aggregation.\\")
               title_LONGEST_GTE: Int @deprecated(reason: \\"Please use the explicit _LENGTH version for string aggregation.\\")
@@ -275,8 +274,8 @@
               title_LONGEST_LENGTH_LTE: Int
               title_LONGEST_LT: Int @deprecated(reason: \\"Please use the explicit _LENGTH version for string aggregation.\\")
               title_LONGEST_LTE: Int @deprecated(reason: \\"Please use the explicit _LENGTH version for string aggregation.\\")
-              title_LT: Int
-              title_LTE: Int
+              title_LT: Int @deprecated(reason: \\"Aggregation filters that are not relying on an aggregating function will be deprecated.\\")
+              title_LTE: Int @deprecated(reason: \\"Aggregation filters that are not relying on an aggregating function will be deprecated.\\")
               title_SHORTEST_EQUAL: Int @deprecated(reason: \\"Please use the explicit _LENGTH version for string aggregation.\\")
               title_SHORTEST_GT: Int @deprecated(reason: \\"Please use the explicit _LENGTH version for string aggregation.\\")
               title_SHORTEST_GTE: Int @deprecated(reason: \\"Please use the explicit _LENGTH version for string aggregation.\\")
@@ -287,28 +286,6 @@
               title_SHORTEST_LENGTH_LTE: Int
               title_SHORTEST_LT: Int @deprecated(reason: \\"Please use the explicit _LENGTH version for string aggregation.\\")
               title_SHORTEST_LTE: Int @deprecated(reason: \\"Please use the explicit _LENGTH version for string aggregation.\\")
-=======
-              title_AVERAGE_EQUAL: Float
-              title_AVERAGE_GT: Float
-              title_AVERAGE_GTE: Float
-              title_AVERAGE_LT: Float
-              title_AVERAGE_LTE: Float
-              title_EQUAL: String @deprecated(reason: \\"Aggregation filters that are not relying on an aggregating function will be deprecated.\\")
-              title_GT: Int @deprecated(reason: \\"Aggregation filters that are not relying on an aggregating function will be deprecated.\\")
-              title_GTE: Int @deprecated(reason: \\"Aggregation filters that are not relying on an aggregating function will be deprecated.\\")
-              title_LONGEST_EQUAL: Int
-              title_LONGEST_GT: Int
-              title_LONGEST_GTE: Int
-              title_LONGEST_LT: Int
-              title_LONGEST_LTE: Int
-              title_LT: Int @deprecated(reason: \\"Aggregation filters that are not relying on an aggregating function will be deprecated.\\")
-              title_LTE: Int @deprecated(reason: \\"Aggregation filters that are not relying on an aggregating function will be deprecated.\\")
-              title_SHORTEST_EQUAL: Int
-              title_SHORTEST_GT: Int
-              title_SHORTEST_GTE: Int
-              title_SHORTEST_LT: Int
-              title_SHORTEST_LTE: Int
->>>>>>> 90380fc3
             }
 
             type ActorMoviesRelationship implements ActedIn {
@@ -549,7 +526,6 @@
               AND: [MovieActorsNodeAggregationWhereInput!]
               NOT: MovieActorsNodeAggregationWhereInput
               OR: [MovieActorsNodeAggregationWhereInput!]
-<<<<<<< HEAD
               name_AVERAGE_EQUAL: Float @deprecated(reason: \\"Please use the explicit _LENGTH version for string aggregation.\\")
               name_AVERAGE_GT: Float @deprecated(reason: \\"Please use the explicit _LENGTH version for string aggregation.\\")
               name_AVERAGE_GTE: Float @deprecated(reason: \\"Please use the explicit _LENGTH version for string aggregation.\\")
@@ -560,9 +536,9 @@
               name_AVERAGE_LENGTH_LTE: Float
               name_AVERAGE_LT: Float @deprecated(reason: \\"Please use the explicit _LENGTH version for string aggregation.\\")
               name_AVERAGE_LTE: Float @deprecated(reason: \\"Please use the explicit _LENGTH version for string aggregation.\\")
-              name_EQUAL: String
-              name_GT: Int
-              name_GTE: Int
+              name_EQUAL: String @deprecated(reason: \\"Aggregation filters that are not relying on an aggregating function will be deprecated.\\")
+              name_GT: Int @deprecated(reason: \\"Aggregation filters that are not relying on an aggregating function will be deprecated.\\")
+              name_GTE: Int @deprecated(reason: \\"Aggregation filters that are not relying on an aggregating function will be deprecated.\\")
               name_LONGEST_EQUAL: Int @deprecated(reason: \\"Please use the explicit _LENGTH version for string aggregation.\\")
               name_LONGEST_GT: Int @deprecated(reason: \\"Please use the explicit _LENGTH version for string aggregation.\\")
               name_LONGEST_GTE: Int @deprecated(reason: \\"Please use the explicit _LENGTH version for string aggregation.\\")
@@ -573,8 +549,8 @@
               name_LONGEST_LENGTH_LTE: Int
               name_LONGEST_LT: Int @deprecated(reason: \\"Please use the explicit _LENGTH version for string aggregation.\\")
               name_LONGEST_LTE: Int @deprecated(reason: \\"Please use the explicit _LENGTH version for string aggregation.\\")
-              name_LT: Int
-              name_LTE: Int
+              name_LT: Int @deprecated(reason: \\"Aggregation filters that are not relying on an aggregating function will be deprecated.\\")
+              name_LTE: Int @deprecated(reason: \\"Aggregation filters that are not relying on an aggregating function will be deprecated.\\")
               name_SHORTEST_EQUAL: Int @deprecated(reason: \\"Please use the explicit _LENGTH version for string aggregation.\\")
               name_SHORTEST_GT: Int @deprecated(reason: \\"Please use the explicit _LENGTH version for string aggregation.\\")
               name_SHORTEST_GTE: Int @deprecated(reason: \\"Please use the explicit _LENGTH version for string aggregation.\\")
@@ -585,28 +561,6 @@
               name_SHORTEST_LENGTH_LTE: Int
               name_SHORTEST_LT: Int @deprecated(reason: \\"Please use the explicit _LENGTH version for string aggregation.\\")
               name_SHORTEST_LTE: Int @deprecated(reason: \\"Please use the explicit _LENGTH version for string aggregation.\\")
-=======
-              name_AVERAGE_EQUAL: Float
-              name_AVERAGE_GT: Float
-              name_AVERAGE_GTE: Float
-              name_AVERAGE_LT: Float
-              name_AVERAGE_LTE: Float
-              name_EQUAL: String @deprecated(reason: \\"Aggregation filters that are not relying on an aggregating function will be deprecated.\\")
-              name_GT: Int @deprecated(reason: \\"Aggregation filters that are not relying on an aggregating function will be deprecated.\\")
-              name_GTE: Int @deprecated(reason: \\"Aggregation filters that are not relying on an aggregating function will be deprecated.\\")
-              name_LONGEST_EQUAL: Int
-              name_LONGEST_GT: Int
-              name_LONGEST_GTE: Int
-              name_LONGEST_LT: Int
-              name_LONGEST_LTE: Int
-              name_LT: Int @deprecated(reason: \\"Aggregation filters that are not relying on an aggregating function will be deprecated.\\")
-              name_LTE: Int @deprecated(reason: \\"Aggregation filters that are not relying on an aggregating function will be deprecated.\\")
-              name_SHORTEST_EQUAL: Int
-              name_SHORTEST_GT: Int
-              name_SHORTEST_GTE: Int
-              name_SHORTEST_LT: Int
-              name_SHORTEST_LTE: Int
->>>>>>> 90380fc3
             }
 
             type MovieActorsRelationship implements ActedIn {
@@ -1034,7 +988,6 @@
               AND: [ActorMoviesNodeAggregationWhereInput!]
               NOT: ActorMoviesNodeAggregationWhereInput
               OR: [ActorMoviesNodeAggregationWhereInput!]
-<<<<<<< HEAD
               title_AVERAGE_EQUAL: Float @deprecated(reason: \\"Please use the explicit _LENGTH version for string aggregation.\\")
               title_AVERAGE_GT: Float @deprecated(reason: \\"Please use the explicit _LENGTH version for string aggregation.\\")
               title_AVERAGE_GTE: Float @deprecated(reason: \\"Please use the explicit _LENGTH version for string aggregation.\\")
@@ -1045,9 +998,9 @@
               title_AVERAGE_LENGTH_LTE: Float
               title_AVERAGE_LT: Float @deprecated(reason: \\"Please use the explicit _LENGTH version for string aggregation.\\")
               title_AVERAGE_LTE: Float @deprecated(reason: \\"Please use the explicit _LENGTH version for string aggregation.\\")
-              title_EQUAL: String
-              title_GT: Int
-              title_GTE: Int
+              title_EQUAL: String @deprecated(reason: \\"Aggregation filters that are not relying on an aggregating function will be deprecated.\\")
+              title_GT: Int @deprecated(reason: \\"Aggregation filters that are not relying on an aggregating function will be deprecated.\\")
+              title_GTE: Int @deprecated(reason: \\"Aggregation filters that are not relying on an aggregating function will be deprecated.\\")
               title_LONGEST_EQUAL: Int @deprecated(reason: \\"Please use the explicit _LENGTH version for string aggregation.\\")
               title_LONGEST_GT: Int @deprecated(reason: \\"Please use the explicit _LENGTH version for string aggregation.\\")
               title_LONGEST_GTE: Int @deprecated(reason: \\"Please use the explicit _LENGTH version for string aggregation.\\")
@@ -1058,8 +1011,8 @@
               title_LONGEST_LENGTH_LTE: Int
               title_LONGEST_LT: Int @deprecated(reason: \\"Please use the explicit _LENGTH version for string aggregation.\\")
               title_LONGEST_LTE: Int @deprecated(reason: \\"Please use the explicit _LENGTH version for string aggregation.\\")
-              title_LT: Int
-              title_LTE: Int
+              title_LT: Int @deprecated(reason: \\"Aggregation filters that are not relying on an aggregating function will be deprecated.\\")
+              title_LTE: Int @deprecated(reason: \\"Aggregation filters that are not relying on an aggregating function will be deprecated.\\")
               title_SHORTEST_EQUAL: Int @deprecated(reason: \\"Please use the explicit _LENGTH version for string aggregation.\\")
               title_SHORTEST_GT: Int @deprecated(reason: \\"Please use the explicit _LENGTH version for string aggregation.\\")
               title_SHORTEST_GTE: Int @deprecated(reason: \\"Please use the explicit _LENGTH version for string aggregation.\\")
@@ -1070,28 +1023,6 @@
               title_SHORTEST_LENGTH_LTE: Int
               title_SHORTEST_LT: Int @deprecated(reason: \\"Please use the explicit _LENGTH version for string aggregation.\\")
               title_SHORTEST_LTE: Int @deprecated(reason: \\"Please use the explicit _LENGTH version for string aggregation.\\")
-=======
-              title_AVERAGE_EQUAL: Float
-              title_AVERAGE_GT: Float
-              title_AVERAGE_GTE: Float
-              title_AVERAGE_LT: Float
-              title_AVERAGE_LTE: Float
-              title_EQUAL: String @deprecated(reason: \\"Aggregation filters that are not relying on an aggregating function will be deprecated.\\")
-              title_GT: Int @deprecated(reason: \\"Aggregation filters that are not relying on an aggregating function will be deprecated.\\")
-              title_GTE: Int @deprecated(reason: \\"Aggregation filters that are not relying on an aggregating function will be deprecated.\\")
-              title_LONGEST_EQUAL: Int
-              title_LONGEST_GT: Int
-              title_LONGEST_GTE: Int
-              title_LONGEST_LT: Int
-              title_LONGEST_LTE: Int
-              title_LT: Int @deprecated(reason: \\"Aggregation filters that are not relying on an aggregating function will be deprecated.\\")
-              title_LTE: Int @deprecated(reason: \\"Aggregation filters that are not relying on an aggregating function will be deprecated.\\")
-              title_SHORTEST_EQUAL: Int
-              title_SHORTEST_GT: Int
-              title_SHORTEST_GTE: Int
-              title_SHORTEST_LT: Int
-              title_SHORTEST_LTE: Int
->>>>>>> 90380fc3
             }
 
             type ActorMoviesRelationship implements ActedIn {
@@ -1360,7 +1291,6 @@
               AND: [MovieActorsNodeAggregationWhereInput!]
               NOT: MovieActorsNodeAggregationWhereInput
               OR: [MovieActorsNodeAggregationWhereInput!]
-<<<<<<< HEAD
               name_AVERAGE_EQUAL: Float @deprecated(reason: \\"Please use the explicit _LENGTH version for string aggregation.\\")
               name_AVERAGE_GT: Float @deprecated(reason: \\"Please use the explicit _LENGTH version for string aggregation.\\")
               name_AVERAGE_GTE: Float @deprecated(reason: \\"Please use the explicit _LENGTH version for string aggregation.\\")
@@ -1371,9 +1301,9 @@
               name_AVERAGE_LENGTH_LTE: Float
               name_AVERAGE_LT: Float @deprecated(reason: \\"Please use the explicit _LENGTH version for string aggregation.\\")
               name_AVERAGE_LTE: Float @deprecated(reason: \\"Please use the explicit _LENGTH version for string aggregation.\\")
-              name_EQUAL: String
-              name_GT: Int
-              name_GTE: Int
+              name_EQUAL: String @deprecated(reason: \\"Aggregation filters that are not relying on an aggregating function will be deprecated.\\")
+              name_GT: Int @deprecated(reason: \\"Aggregation filters that are not relying on an aggregating function will be deprecated.\\")
+              name_GTE: Int @deprecated(reason: \\"Aggregation filters that are not relying on an aggregating function will be deprecated.\\")
               name_LONGEST_EQUAL: Int @deprecated(reason: \\"Please use the explicit _LENGTH version for string aggregation.\\")
               name_LONGEST_GT: Int @deprecated(reason: \\"Please use the explicit _LENGTH version for string aggregation.\\")
               name_LONGEST_GTE: Int @deprecated(reason: \\"Please use the explicit _LENGTH version for string aggregation.\\")
@@ -1384,8 +1314,8 @@
               name_LONGEST_LENGTH_LTE: Int
               name_LONGEST_LT: Int @deprecated(reason: \\"Please use the explicit _LENGTH version for string aggregation.\\")
               name_LONGEST_LTE: Int @deprecated(reason: \\"Please use the explicit _LENGTH version for string aggregation.\\")
-              name_LT: Int
-              name_LTE: Int
+              name_LT: Int @deprecated(reason: \\"Aggregation filters that are not relying on an aggregating function will be deprecated.\\")
+              name_LTE: Int @deprecated(reason: \\"Aggregation filters that are not relying on an aggregating function will be deprecated.\\")
               name_SHORTEST_EQUAL: Int @deprecated(reason: \\"Please use the explicit _LENGTH version for string aggregation.\\")
               name_SHORTEST_GT: Int @deprecated(reason: \\"Please use the explicit _LENGTH version for string aggregation.\\")
               name_SHORTEST_GTE: Int @deprecated(reason: \\"Please use the explicit _LENGTH version for string aggregation.\\")
@@ -1396,28 +1326,6 @@
               name_SHORTEST_LENGTH_LTE: Int
               name_SHORTEST_LT: Int @deprecated(reason: \\"Please use the explicit _LENGTH version for string aggregation.\\")
               name_SHORTEST_LTE: Int @deprecated(reason: \\"Please use the explicit _LENGTH version for string aggregation.\\")
-=======
-              name_AVERAGE_EQUAL: Float
-              name_AVERAGE_GT: Float
-              name_AVERAGE_GTE: Float
-              name_AVERAGE_LT: Float
-              name_AVERAGE_LTE: Float
-              name_EQUAL: String @deprecated(reason: \\"Aggregation filters that are not relying on an aggregating function will be deprecated.\\")
-              name_GT: Int @deprecated(reason: \\"Aggregation filters that are not relying on an aggregating function will be deprecated.\\")
-              name_GTE: Int @deprecated(reason: \\"Aggregation filters that are not relying on an aggregating function will be deprecated.\\")
-              name_LONGEST_EQUAL: Int
-              name_LONGEST_GT: Int
-              name_LONGEST_GTE: Int
-              name_LONGEST_LT: Int
-              name_LONGEST_LTE: Int
-              name_LT: Int @deprecated(reason: \\"Aggregation filters that are not relying on an aggregating function will be deprecated.\\")
-              name_LTE: Int @deprecated(reason: \\"Aggregation filters that are not relying on an aggregating function will be deprecated.\\")
-              name_SHORTEST_EQUAL: Int
-              name_SHORTEST_GT: Int
-              name_SHORTEST_GTE: Int
-              name_SHORTEST_LT: Int
-              name_SHORTEST_LTE: Int
->>>>>>> 90380fc3
             }
 
             type MovieActorsRelationship implements ActedIn {
@@ -1796,7 +1704,6 @@
               AND: [ActorMoviesNodeAggregationWhereInput!]
               NOT: ActorMoviesNodeAggregationWhereInput
               OR: [ActorMoviesNodeAggregationWhereInput!]
-<<<<<<< HEAD
               title_AVERAGE_EQUAL: Float @deprecated(reason: \\"Please use the explicit _LENGTH version for string aggregation.\\")
               title_AVERAGE_GT: Float @deprecated(reason: \\"Please use the explicit _LENGTH version for string aggregation.\\")
               title_AVERAGE_GTE: Float @deprecated(reason: \\"Please use the explicit _LENGTH version for string aggregation.\\")
@@ -1807,9 +1714,9 @@
               title_AVERAGE_LENGTH_LTE: Float
               title_AVERAGE_LT: Float @deprecated(reason: \\"Please use the explicit _LENGTH version for string aggregation.\\")
               title_AVERAGE_LTE: Float @deprecated(reason: \\"Please use the explicit _LENGTH version for string aggregation.\\")
-              title_EQUAL: String
-              title_GT: Int
-              title_GTE: Int
+              title_EQUAL: String @deprecated(reason: \\"Aggregation filters that are not relying on an aggregating function will be deprecated.\\")
+              title_GT: Int @deprecated(reason: \\"Aggregation filters that are not relying on an aggregating function will be deprecated.\\")
+              title_GTE: Int @deprecated(reason: \\"Aggregation filters that are not relying on an aggregating function will be deprecated.\\")
               title_LONGEST_EQUAL: Int @deprecated(reason: \\"Please use the explicit _LENGTH version for string aggregation.\\")
               title_LONGEST_GT: Int @deprecated(reason: \\"Please use the explicit _LENGTH version for string aggregation.\\")
               title_LONGEST_GTE: Int @deprecated(reason: \\"Please use the explicit _LENGTH version for string aggregation.\\")
@@ -1820,8 +1727,8 @@
               title_LONGEST_LENGTH_LTE: Int
               title_LONGEST_LT: Int @deprecated(reason: \\"Please use the explicit _LENGTH version for string aggregation.\\")
               title_LONGEST_LTE: Int @deprecated(reason: \\"Please use the explicit _LENGTH version for string aggregation.\\")
-              title_LT: Int
-              title_LTE: Int
+              title_LT: Int @deprecated(reason: \\"Aggregation filters that are not relying on an aggregating function will be deprecated.\\")
+              title_LTE: Int @deprecated(reason: \\"Aggregation filters that are not relying on an aggregating function will be deprecated.\\")
               title_SHORTEST_EQUAL: Int @deprecated(reason: \\"Please use the explicit _LENGTH version for string aggregation.\\")
               title_SHORTEST_GT: Int @deprecated(reason: \\"Please use the explicit _LENGTH version for string aggregation.\\")
               title_SHORTEST_GTE: Int @deprecated(reason: \\"Please use the explicit _LENGTH version for string aggregation.\\")
@@ -1832,28 +1739,6 @@
               title_SHORTEST_LENGTH_LTE: Int
               title_SHORTEST_LT: Int @deprecated(reason: \\"Please use the explicit _LENGTH version for string aggregation.\\")
               title_SHORTEST_LTE: Int @deprecated(reason: \\"Please use the explicit _LENGTH version for string aggregation.\\")
-=======
-              title_AVERAGE_EQUAL: Float
-              title_AVERAGE_GT: Float
-              title_AVERAGE_GTE: Float
-              title_AVERAGE_LT: Float
-              title_AVERAGE_LTE: Float
-              title_EQUAL: String @deprecated(reason: \\"Aggregation filters that are not relying on an aggregating function will be deprecated.\\")
-              title_GT: Int @deprecated(reason: \\"Aggregation filters that are not relying on an aggregating function will be deprecated.\\")
-              title_GTE: Int @deprecated(reason: \\"Aggregation filters that are not relying on an aggregating function will be deprecated.\\")
-              title_LONGEST_EQUAL: Int
-              title_LONGEST_GT: Int
-              title_LONGEST_GTE: Int
-              title_LONGEST_LT: Int
-              title_LONGEST_LTE: Int
-              title_LT: Int @deprecated(reason: \\"Aggregation filters that are not relying on an aggregating function will be deprecated.\\")
-              title_LTE: Int @deprecated(reason: \\"Aggregation filters that are not relying on an aggregating function will be deprecated.\\")
-              title_SHORTEST_EQUAL: Int
-              title_SHORTEST_GT: Int
-              title_SHORTEST_GTE: Int
-              title_SHORTEST_LT: Int
-              title_SHORTEST_LTE: Int
->>>>>>> 90380fc3
             }
 
             type ActorMoviesRelationship implements ActedIn {
@@ -2085,7 +1970,6 @@
               AND: [MovieActorsNodeAggregationWhereInput!]
               NOT: MovieActorsNodeAggregationWhereInput
               OR: [MovieActorsNodeAggregationWhereInput!]
-<<<<<<< HEAD
               name_AVERAGE_EQUAL: Float @deprecated(reason: \\"Please use the explicit _LENGTH version for string aggregation.\\")
               name_AVERAGE_GT: Float @deprecated(reason: \\"Please use the explicit _LENGTH version for string aggregation.\\")
               name_AVERAGE_GTE: Float @deprecated(reason: \\"Please use the explicit _LENGTH version for string aggregation.\\")
@@ -2096,9 +1980,9 @@
               name_AVERAGE_LENGTH_LTE: Float
               name_AVERAGE_LT: Float @deprecated(reason: \\"Please use the explicit _LENGTH version for string aggregation.\\")
               name_AVERAGE_LTE: Float @deprecated(reason: \\"Please use the explicit _LENGTH version for string aggregation.\\")
-              name_EQUAL: String
-              name_GT: Int
-              name_GTE: Int
+              name_EQUAL: String @deprecated(reason: \\"Aggregation filters that are not relying on an aggregating function will be deprecated.\\")
+              name_GT: Int @deprecated(reason: \\"Aggregation filters that are not relying on an aggregating function will be deprecated.\\")
+              name_GTE: Int @deprecated(reason: \\"Aggregation filters that are not relying on an aggregating function will be deprecated.\\")
               name_LONGEST_EQUAL: Int @deprecated(reason: \\"Please use the explicit _LENGTH version for string aggregation.\\")
               name_LONGEST_GT: Int @deprecated(reason: \\"Please use the explicit _LENGTH version for string aggregation.\\")
               name_LONGEST_GTE: Int @deprecated(reason: \\"Please use the explicit _LENGTH version for string aggregation.\\")
@@ -2109,8 +1993,8 @@
               name_LONGEST_LENGTH_LTE: Int
               name_LONGEST_LT: Int @deprecated(reason: \\"Please use the explicit _LENGTH version for string aggregation.\\")
               name_LONGEST_LTE: Int @deprecated(reason: \\"Please use the explicit _LENGTH version for string aggregation.\\")
-              name_LT: Int
-              name_LTE: Int
+              name_LT: Int @deprecated(reason: \\"Aggregation filters that are not relying on an aggregating function will be deprecated.\\")
+              name_LTE: Int @deprecated(reason: \\"Aggregation filters that are not relying on an aggregating function will be deprecated.\\")
               name_SHORTEST_EQUAL: Int @deprecated(reason: \\"Please use the explicit _LENGTH version for string aggregation.\\")
               name_SHORTEST_GT: Int @deprecated(reason: \\"Please use the explicit _LENGTH version for string aggregation.\\")
               name_SHORTEST_GTE: Int @deprecated(reason: \\"Please use the explicit _LENGTH version for string aggregation.\\")
@@ -2121,28 +2005,6 @@
               name_SHORTEST_LENGTH_LTE: Int
               name_SHORTEST_LT: Int @deprecated(reason: \\"Please use the explicit _LENGTH version for string aggregation.\\")
               name_SHORTEST_LTE: Int @deprecated(reason: \\"Please use the explicit _LENGTH version for string aggregation.\\")
-=======
-              name_AVERAGE_EQUAL: Float
-              name_AVERAGE_GT: Float
-              name_AVERAGE_GTE: Float
-              name_AVERAGE_LT: Float
-              name_AVERAGE_LTE: Float
-              name_EQUAL: String @deprecated(reason: \\"Aggregation filters that are not relying on an aggregating function will be deprecated.\\")
-              name_GT: Int @deprecated(reason: \\"Aggregation filters that are not relying on an aggregating function will be deprecated.\\")
-              name_GTE: Int @deprecated(reason: \\"Aggregation filters that are not relying on an aggregating function will be deprecated.\\")
-              name_LONGEST_EQUAL: Int
-              name_LONGEST_GT: Int
-              name_LONGEST_GTE: Int
-              name_LONGEST_LT: Int
-              name_LONGEST_LTE: Int
-              name_LT: Int @deprecated(reason: \\"Aggregation filters that are not relying on an aggregating function will be deprecated.\\")
-              name_LTE: Int @deprecated(reason: \\"Aggregation filters that are not relying on an aggregating function will be deprecated.\\")
-              name_SHORTEST_EQUAL: Int
-              name_SHORTEST_GT: Int
-              name_SHORTEST_GTE: Int
-              name_SHORTEST_LT: Int
-              name_SHORTEST_LTE: Int
->>>>>>> 90380fc3
             }
 
             type MovieActorsRelationship implements ActedIn {
