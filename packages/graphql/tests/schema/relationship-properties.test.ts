--- conflicted
+++ resolved
@@ -292,7 +292,6 @@
               movies: [ActorMoviesCreateFieldInput!]
             }
 
-<<<<<<< HEAD
             type ActorRootConnection {
               edges: [ActorRootEdge!]!
               pageInfo: PageInfo!
@@ -305,11 +304,6 @@
             }
 
             \\"\\"\\"Fields to sort Actors by. The order in which sorts are applied is not guaranteed when specifying many fields in one ActorSort object.\\"\\"\\"
-=======
-            \\"\\"\\"
-            Fields to sort Actors by. The order in which sorts are applied is not guaranteed when specifying many fields in one ActorSort object.
-            \\"\\"\\"
->>>>>>> cb4a0dd2
             input ActorSort {
               name: SortDirection
             }
@@ -566,7 +560,6 @@
               actors: [MovieActorsCreateFieldInput!]
             }
 
-<<<<<<< HEAD
             type MovieRootConnection {
               edges: [MovieRootEdge!]!
               pageInfo: PageInfo!
@@ -579,11 +572,6 @@
             }
 
             \\"\\"\\"Fields to sort Movies by. The order in which sorts are applied is not guaranteed when specifying many fields in one MovieSort object.\\"\\"\\"
-=======
-            \\"\\"\\"
-            Fields to sort Movies by. The order in which sorts are applied is not guaranteed when specifying many fields in one MovieSort object.
-            \\"\\"\\"
->>>>>>> cb4a0dd2
             input MovieSort {
               title: SortDirection
             }
@@ -962,7 +950,6 @@
               movies: [ActorMoviesCreateFieldInput!]
             }
 
-<<<<<<< HEAD
             type ActorRootConnection {
               edges: [ActorRootEdge!]!
               pageInfo: PageInfo!
@@ -975,11 +962,6 @@
             }
 
             \\"\\"\\"Fields to sort Actors by. The order in which sorts are applied is not guaranteed when specifying many fields in one ActorSort object.\\"\\"\\"
-=======
-            \\"\\"\\"
-            Fields to sort Actors by. The order in which sorts are applied is not guaranteed when specifying many fields in one ActorSort object.
-            \\"\\"\\"
->>>>>>> cb4a0dd2
             input ActorSort {
               name: SortDirection
             }
@@ -1607,7 +1589,6 @@
               movies: [ActorMoviesCreateFieldInput!]
             }
 
-<<<<<<< HEAD
             type ActorRootConnection {
               edges: [ActorRootEdge!]!
               pageInfo: PageInfo!
@@ -1620,11 +1601,6 @@
             }
 
             \\"\\"\\"Fields to sort Actors by. The order in which sorts are applied is not guaranteed when specifying many fields in one ActorSort object.\\"\\"\\"
-=======
-            \\"\\"\\"
-            Fields to sort Actors by. The order in which sorts are applied is not guaranteed when specifying many fields in one ActorSort object.
-            \\"\\"\\"
->>>>>>> cb4a0dd2
             input ActorSort {
               name: SortDirection
             }
