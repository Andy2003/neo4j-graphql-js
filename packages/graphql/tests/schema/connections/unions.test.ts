/*
 * Copyright (c) "Neo4j"
 * Neo4j Sweden AB [http://neo4j.com]
 *
 * This file is part of Neo4j.
 *
 * Licensed under the Apache License, Version 2.0 (the "License");
 * you may not use this file except in compliance with the License.
 * You may obtain a copy of the License at
 *
 *     http://www.apache.org/licenses/LICENSE-2.0
 *
 * Unless required by applicable law or agreed to in writing, software
 * distributed under the License is distributed on an "AS IS" BASIS,
 * WITHOUT WARRANTIES OR CONDITIONS OF ANY KIND, either express or implied.
 * See the License for the specific language governing permissions and
 * limitations under the License.
 */

import { printSchemaWithDirectives } from "@graphql-tools/utils";
import { lexicographicSortSchema } from "graphql/utilities";
import { gql } from "apollo-server";
import { Neo4jGraphQL } from "../../../src";

describe("Unions", () => {
    test("Relationship Properties", () => {
        const typeDefs = gql`
            union Publication = Book | Journal

            type Author {
                name: String!
                publications: [Publication!]! @relationship(type: "WROTE", direction: OUT, properties: "Wrote")
            }

            type Book {
                title: String!
                author: [Author!]! @relationship(type: "WROTE", direction: IN, properties: "Wrote")
            }

            type Journal {
                subject: String!
                author: [Author!]! @relationship(type: "WROTE", direction: IN, properties: "Wrote")
            }

            interface Wrote {
                words: Int!
            }
        `;
        const neoSchema = new Neo4jGraphQL({ typeDefs });
        const printedSchema = printSchemaWithDirectives(lexicographicSortSchema(neoSchema.schema));

        expect(printedSchema).toMatchInlineSnapshot(`
            "schema {
              query: Query
              mutation: Mutation
            }

            type Author {
              name: String!
<<<<<<< HEAD
              publications(directed: Boolean, options: QueryOptions, where: PublicationWhere): [Publication]
=======
              publications(options: QueryOptions, where: PublicationWhere): [Publication!]!
>>>>>>> afb943f7
              publicationsConnection(sort: [AuthorPublicationsConnectionSort!], where: AuthorPublicationsConnectionWhere): AuthorPublicationsConnection!
            }

            type AuthorAggregateSelection {
              count: Int!
              name: StringAggregateSelectionNonNullable!
            }

            input AuthorConnectInput {
              publications: AuthorPublicationsConnectInput
            }

            input AuthorConnectWhere {
              node: AuthorWhere!
            }

            input AuthorCreateInput {
              name: String!
              publications: AuthorPublicationsCreateInput
            }

            input AuthorDeleteInput {
              publications: AuthorPublicationsDeleteInput
            }

            input AuthorDisconnectInput {
              publications: AuthorPublicationsDisconnectInput
            }

            input AuthorOptions {
              limit: Int
              offset: Int
              \\"\\"\\"Specify one or more AuthorSort objects to sort Authors by. The sorts will be applied in the order in which they are arranged in the array.\\"\\"\\"
              sort: [AuthorSort]
            }

            input AuthorPublicationsBookConnectFieldInput {
              connect: [BookConnectInput!]
              edge: WroteCreateInput!
              where: BookConnectWhere
            }

            input AuthorPublicationsBookConnectionWhere {
              AND: [AuthorPublicationsBookConnectionWhere!]
              OR: [AuthorPublicationsBookConnectionWhere!]
              edge: WroteWhere
              edge_NOT: WroteWhere
              node: BookWhere
              node_NOT: BookWhere
            }

            input AuthorPublicationsBookCreateFieldInput {
              edge: WroteCreateInput!
              node: BookCreateInput!
            }

            input AuthorPublicationsBookDeleteFieldInput {
              delete: BookDeleteInput
              where: AuthorPublicationsBookConnectionWhere
            }

            input AuthorPublicationsBookDisconnectFieldInput {
              disconnect: BookDisconnectInput
              where: AuthorPublicationsBookConnectionWhere
            }

            input AuthorPublicationsBookFieldInput {
              connect: [AuthorPublicationsBookConnectFieldInput!]
              create: [AuthorPublicationsBookCreateFieldInput!]
            }

            input AuthorPublicationsBookUpdateConnectionInput {
              edge: WroteUpdateInput
              node: BookUpdateInput
            }

            input AuthorPublicationsBookUpdateFieldInput {
              connect: [AuthorPublicationsBookConnectFieldInput!]
              create: [AuthorPublicationsBookCreateFieldInput!]
              delete: [AuthorPublicationsBookDeleteFieldInput!]
              disconnect: [AuthorPublicationsBookDisconnectFieldInput!]
              update: AuthorPublicationsBookUpdateConnectionInput
              where: AuthorPublicationsBookConnectionWhere
            }

            input AuthorPublicationsConnectInput {
              Book: [AuthorPublicationsBookConnectFieldInput!]
              Journal: [AuthorPublicationsJournalConnectFieldInput!]
            }

            type AuthorPublicationsConnection {
              edges: [AuthorPublicationsRelationship!]!
              pageInfo: PageInfo!
              totalCount: Int!
            }

            input AuthorPublicationsConnectionBookWhere {
              AND: [AuthorPublicationsConnectionBookWhere]
              OR: [AuthorPublicationsConnectionBookWhere]
              edge: WroteWhere
              edge_NOT: WroteWhere
              node: BookWhere
              node_NOT: BookWhere
            }

            input AuthorPublicationsConnectionJournalWhere {
              AND: [AuthorPublicationsConnectionJournalWhere]
              OR: [AuthorPublicationsConnectionJournalWhere]
              edge: WroteWhere
              edge_NOT: WroteWhere
              node: JournalWhere
              node_NOT: JournalWhere
            }

            input AuthorPublicationsConnectionSort {
              edge: WroteSort
            }

            input AuthorPublicationsConnectionWhere {
              Book: AuthorPublicationsConnectionBookWhere
              Journal: AuthorPublicationsConnectionJournalWhere
            }

            input AuthorPublicationsCreateFieldInput {
              Book: [AuthorPublicationsBookCreateFieldInput!]
              Journal: [AuthorPublicationsJournalCreateFieldInput!]
            }

            input AuthorPublicationsCreateInput {
              Book: AuthorPublicationsBookFieldInput
              Journal: AuthorPublicationsJournalFieldInput
            }

            input AuthorPublicationsDeleteInput {
              Book: [AuthorPublicationsBookDeleteFieldInput!]
              Journal: [AuthorPublicationsJournalDeleteFieldInput!]
            }

            input AuthorPublicationsDisconnectInput {
              Book: [AuthorPublicationsBookDisconnectFieldInput!]
              Journal: [AuthorPublicationsJournalDisconnectFieldInput!]
            }

            input AuthorPublicationsJournalConnectFieldInput {
              connect: [JournalConnectInput!]
              edge: WroteCreateInput!
              where: JournalConnectWhere
            }

            input AuthorPublicationsJournalConnectionWhere {
              AND: [AuthorPublicationsJournalConnectionWhere!]
              OR: [AuthorPublicationsJournalConnectionWhere!]
              edge: WroteWhere
              edge_NOT: WroteWhere
              node: JournalWhere
              node_NOT: JournalWhere
            }

            input AuthorPublicationsJournalCreateFieldInput {
              edge: WroteCreateInput!
              node: JournalCreateInput!
            }

            input AuthorPublicationsJournalDeleteFieldInput {
              delete: JournalDeleteInput
              where: AuthorPublicationsJournalConnectionWhere
            }

            input AuthorPublicationsJournalDisconnectFieldInput {
              disconnect: JournalDisconnectInput
              where: AuthorPublicationsJournalConnectionWhere
            }

            input AuthorPublicationsJournalFieldInput {
              connect: [AuthorPublicationsJournalConnectFieldInput!]
              create: [AuthorPublicationsJournalCreateFieldInput!]
            }

            input AuthorPublicationsJournalUpdateConnectionInput {
              edge: WroteUpdateInput
              node: JournalUpdateInput
            }

            input AuthorPublicationsJournalUpdateFieldInput {
              connect: [AuthorPublicationsJournalConnectFieldInput!]
              create: [AuthorPublicationsJournalCreateFieldInput!]
              delete: [AuthorPublicationsJournalDeleteFieldInput!]
              disconnect: [AuthorPublicationsJournalDisconnectFieldInput!]
              update: AuthorPublicationsJournalUpdateConnectionInput
              where: AuthorPublicationsJournalConnectionWhere
            }

            type AuthorPublicationsRelationship implements Wrote {
              cursor: String!
              node: Publication!
              words: Int!
            }

            input AuthorPublicationsUpdateInput {
              Book: [AuthorPublicationsBookUpdateFieldInput!]
              Journal: [AuthorPublicationsJournalUpdateFieldInput!]
            }

            input AuthorRelationInput {
              publications: AuthorPublicationsCreateFieldInput
            }

            \\"\\"\\"Fields to sort Authors by. The order in which sorts are applied is not guaranteed when specifying many fields in one AuthorSort object.\\"\\"\\"
            input AuthorSort {
              name: SortDirection
            }

            input AuthorUpdateInput {
              name: String
              publications: AuthorPublicationsUpdateInput
            }

            input AuthorWhere {
              AND: [AuthorWhere!]
              OR: [AuthorWhere!]
              name: String
              name_CONTAINS: String
              name_ENDS_WITH: String
              name_IN: [String]
              name_NOT: String
              name_NOT_CONTAINS: String
              name_NOT_ENDS_WITH: String
              name_NOT_IN: [String]
              name_NOT_STARTS_WITH: String
              name_STARTS_WITH: String
              publicationsConnection: AuthorPublicationsConnectionWhere
              publicationsConnection_NOT: AuthorPublicationsConnectionWhere
            }

            type Book {
              author(directed: Boolean, options: AuthorOptions, where: AuthorWhere): [Author!]!
              authorAggregate(where: AuthorWhere): BookAuthorAuthorAggregationSelection
              authorConnection(after: String, first: Int, sort: [BookAuthorConnectionSort!], where: BookAuthorConnectionWhere): BookAuthorConnection!
              title: String!
            }

            type BookAggregateSelection {
              count: Int!
              title: StringAggregateSelectionNonNullable!
            }

            input BookAuthorAggregateInput {
              AND: [BookAuthorAggregateInput!]
              OR: [BookAuthorAggregateInput!]
              count: Int
              count_GT: Int
              count_GTE: Int
              count_LT: Int
              count_LTE: Int
              edge: BookAuthorEdgeAggregationWhereInput
              node: BookAuthorNodeAggregationWhereInput
            }

            type BookAuthorAuthorAggregationSelection {
              count: Int!
              edge: BookAuthorAuthorEdgeAggregateSelection
              node: BookAuthorAuthorNodeAggregateSelection
            }

            type BookAuthorAuthorEdgeAggregateSelection {
              words: IntAggregateSelectionNonNullable!
            }

            type BookAuthorAuthorNodeAggregateSelection {
              name: StringAggregateSelectionNonNullable!
            }

            input BookAuthorConnectFieldInput {
              connect: [AuthorConnectInput!]
              edge: WroteCreateInput!
              where: AuthorConnectWhere
            }

            type BookAuthorConnection {
              edges: [BookAuthorRelationship!]!
              pageInfo: PageInfo!
              totalCount: Int!
            }

            input BookAuthorConnectionSort {
              edge: WroteSort
              node: AuthorSort
            }

            input BookAuthorConnectionWhere {
              AND: [BookAuthorConnectionWhere!]
              OR: [BookAuthorConnectionWhere!]
              edge: WroteWhere
              edge_NOT: WroteWhere
              node: AuthorWhere
              node_NOT: AuthorWhere
            }

            input BookAuthorCreateFieldInput {
              edge: WroteCreateInput!
              node: AuthorCreateInput!
            }

            input BookAuthorDeleteFieldInput {
              delete: AuthorDeleteInput
              where: BookAuthorConnectionWhere
            }

            input BookAuthorDisconnectFieldInput {
              disconnect: AuthorDisconnectInput
              where: BookAuthorConnectionWhere
            }

            input BookAuthorEdgeAggregationWhereInput {
              AND: [BookAuthorEdgeAggregationWhereInput!]
              OR: [BookAuthorEdgeAggregationWhereInput!]
              words_AVERAGE_EQUAL: Float
              words_AVERAGE_GT: Float
              words_AVERAGE_GTE: Float
              words_AVERAGE_LT: Float
              words_AVERAGE_LTE: Float
              words_EQUAL: Int
              words_GT: Int
              words_GTE: Int
              words_LT: Int
              words_LTE: Int
              words_MAX_EQUAL: Int
              words_MAX_GT: Int
              words_MAX_GTE: Int
              words_MAX_LT: Int
              words_MAX_LTE: Int
              words_MIN_EQUAL: Int
              words_MIN_GT: Int
              words_MIN_GTE: Int
              words_MIN_LT: Int
              words_MIN_LTE: Int
              words_SUM_EQUAL: Int
              words_SUM_GT: Int
              words_SUM_GTE: Int
              words_SUM_LT: Int
              words_SUM_LTE: Int
            }

            input BookAuthorFieldInput {
              connect: [BookAuthorConnectFieldInput!]
              create: [BookAuthorCreateFieldInput!]
            }

            input BookAuthorNodeAggregationWhereInput {
              AND: [BookAuthorNodeAggregationWhereInput!]
              OR: [BookAuthorNodeAggregationWhereInput!]
              name_AVERAGE_EQUAL: Float
              name_AVERAGE_GT: Float
              name_AVERAGE_GTE: Float
              name_AVERAGE_LT: Float
              name_AVERAGE_LTE: Float
              name_EQUAL: String
              name_GT: Int
              name_GTE: Int
              name_LONGEST_EQUAL: Int
              name_LONGEST_GT: Int
              name_LONGEST_GTE: Int
              name_LONGEST_LT: Int
              name_LONGEST_LTE: Int
              name_LT: Int
              name_LTE: Int
              name_SHORTEST_EQUAL: Int
              name_SHORTEST_GT: Int
              name_SHORTEST_GTE: Int
              name_SHORTEST_LT: Int
              name_SHORTEST_LTE: Int
            }

            type BookAuthorRelationship implements Wrote {
              cursor: String!
              node: Author!
              words: Int!
            }

            input BookAuthorUpdateConnectionInput {
              edge: WroteUpdateInput
              node: AuthorUpdateInput
            }

            input BookAuthorUpdateFieldInput {
              connect: [BookAuthorConnectFieldInput!]
              create: [BookAuthorCreateFieldInput!]
              delete: [BookAuthorDeleteFieldInput!]
              disconnect: [BookAuthorDisconnectFieldInput!]
              update: BookAuthorUpdateConnectionInput
              where: BookAuthorConnectionWhere
            }

            input BookConnectInput {
              author: [BookAuthorConnectFieldInput!]
            }

            input BookConnectWhere {
              node: BookWhere!
            }

            input BookCreateInput {
              author: BookAuthorFieldInput
              title: String!
            }

            input BookDeleteInput {
              author: [BookAuthorDeleteFieldInput!]
            }

            input BookDisconnectInput {
              author: [BookAuthorDisconnectFieldInput!]
            }

            input BookOptions {
              limit: Int
              offset: Int
              \\"\\"\\"Specify one or more BookSort objects to sort Books by. The sorts will be applied in the order in which they are arranged in the array.\\"\\"\\"
              sort: [BookSort]
            }

            input BookRelationInput {
              author: [BookAuthorCreateFieldInput!]
            }

            \\"\\"\\"Fields to sort Books by. The order in which sorts are applied is not guaranteed when specifying many fields in one BookSort object.\\"\\"\\"
            input BookSort {
              title: SortDirection
            }

            input BookUpdateInput {
              author: [BookAuthorUpdateFieldInput!]
              title: String
            }

            input BookWhere {
              AND: [BookWhere!]
              OR: [BookWhere!]
              author: AuthorWhere
              authorAggregate: BookAuthorAggregateInput
              authorConnection: BookAuthorConnectionWhere
              authorConnection_NOT: BookAuthorConnectionWhere
              author_NOT: AuthorWhere
              title: String
              title_CONTAINS: String
              title_ENDS_WITH: String
              title_IN: [String]
              title_NOT: String
              title_NOT_CONTAINS: String
              title_NOT_ENDS_WITH: String
              title_NOT_IN: [String]
              title_NOT_STARTS_WITH: String
              title_STARTS_WITH: String
            }

            type CreateAuthorsMutationResponse {
              authors: [Author!]!
              info: CreateInfo!
            }

            type CreateBooksMutationResponse {
              books: [Book!]!
              info: CreateInfo!
            }

            type CreateInfo {
              bookmark: String
              nodesCreated: Int!
              relationshipsCreated: Int!
            }

            type CreateJournalsMutationResponse {
              info: CreateInfo!
              journals: [Journal!]!
            }

            type DeleteInfo {
              bookmark: String
              nodesDeleted: Int!
              relationshipsDeleted: Int!
            }

            type IntAggregateSelectionNonNullable {
              average: Float!
              max: Int!
              min: Int!
              sum: Int!
            }

            type Journal {
              author(directed: Boolean, options: AuthorOptions, where: AuthorWhere): [Author!]!
              authorAggregate(where: AuthorWhere): JournalAuthorAuthorAggregationSelection
              authorConnection(after: String, first: Int, sort: [JournalAuthorConnectionSort!], where: JournalAuthorConnectionWhere): JournalAuthorConnection!
              subject: String!
            }

            type JournalAggregateSelection {
              count: Int!
              subject: StringAggregateSelectionNonNullable!
            }

            input JournalAuthorAggregateInput {
              AND: [JournalAuthorAggregateInput!]
              OR: [JournalAuthorAggregateInput!]
              count: Int
              count_GT: Int
              count_GTE: Int
              count_LT: Int
              count_LTE: Int
              edge: JournalAuthorEdgeAggregationWhereInput
              node: JournalAuthorNodeAggregationWhereInput
            }

            type JournalAuthorAuthorAggregationSelection {
              count: Int!
              edge: JournalAuthorAuthorEdgeAggregateSelection
              node: JournalAuthorAuthorNodeAggregateSelection
            }

            type JournalAuthorAuthorEdgeAggregateSelection {
              words: IntAggregateSelectionNonNullable!
            }

            type JournalAuthorAuthorNodeAggregateSelection {
              name: StringAggregateSelectionNonNullable!
            }

            input JournalAuthorConnectFieldInput {
              connect: [AuthorConnectInput!]
              edge: WroteCreateInput!
              where: AuthorConnectWhere
            }

            type JournalAuthorConnection {
              edges: [JournalAuthorRelationship!]!
              pageInfo: PageInfo!
              totalCount: Int!
            }

            input JournalAuthorConnectionSort {
              edge: WroteSort
              node: AuthorSort
            }

            input JournalAuthorConnectionWhere {
              AND: [JournalAuthorConnectionWhere!]
              OR: [JournalAuthorConnectionWhere!]
              edge: WroteWhere
              edge_NOT: WroteWhere
              node: AuthorWhere
              node_NOT: AuthorWhere
            }

            input JournalAuthorCreateFieldInput {
              edge: WroteCreateInput!
              node: AuthorCreateInput!
            }

            input JournalAuthorDeleteFieldInput {
              delete: AuthorDeleteInput
              where: JournalAuthorConnectionWhere
            }

            input JournalAuthorDisconnectFieldInput {
              disconnect: AuthorDisconnectInput
              where: JournalAuthorConnectionWhere
            }

            input JournalAuthorEdgeAggregationWhereInput {
              AND: [JournalAuthorEdgeAggregationWhereInput!]
              OR: [JournalAuthorEdgeAggregationWhereInput!]
              words_AVERAGE_EQUAL: Float
              words_AVERAGE_GT: Float
              words_AVERAGE_GTE: Float
              words_AVERAGE_LT: Float
              words_AVERAGE_LTE: Float
              words_EQUAL: Int
              words_GT: Int
              words_GTE: Int
              words_LT: Int
              words_LTE: Int
              words_MAX_EQUAL: Int
              words_MAX_GT: Int
              words_MAX_GTE: Int
              words_MAX_LT: Int
              words_MAX_LTE: Int
              words_MIN_EQUAL: Int
              words_MIN_GT: Int
              words_MIN_GTE: Int
              words_MIN_LT: Int
              words_MIN_LTE: Int
              words_SUM_EQUAL: Int
              words_SUM_GT: Int
              words_SUM_GTE: Int
              words_SUM_LT: Int
              words_SUM_LTE: Int
            }

            input JournalAuthorFieldInput {
              connect: [JournalAuthorConnectFieldInput!]
              create: [JournalAuthorCreateFieldInput!]
            }

            input JournalAuthorNodeAggregationWhereInput {
              AND: [JournalAuthorNodeAggregationWhereInput!]
              OR: [JournalAuthorNodeAggregationWhereInput!]
              name_AVERAGE_EQUAL: Float
              name_AVERAGE_GT: Float
              name_AVERAGE_GTE: Float
              name_AVERAGE_LT: Float
              name_AVERAGE_LTE: Float
              name_EQUAL: String
              name_GT: Int
              name_GTE: Int
              name_LONGEST_EQUAL: Int
              name_LONGEST_GT: Int
              name_LONGEST_GTE: Int
              name_LONGEST_LT: Int
              name_LONGEST_LTE: Int
              name_LT: Int
              name_LTE: Int
              name_SHORTEST_EQUAL: Int
              name_SHORTEST_GT: Int
              name_SHORTEST_GTE: Int
              name_SHORTEST_LT: Int
              name_SHORTEST_LTE: Int
            }

            type JournalAuthorRelationship implements Wrote {
              cursor: String!
              node: Author!
              words: Int!
            }

            input JournalAuthorUpdateConnectionInput {
              edge: WroteUpdateInput
              node: AuthorUpdateInput
            }

            input JournalAuthorUpdateFieldInput {
              connect: [JournalAuthorConnectFieldInput!]
              create: [JournalAuthorCreateFieldInput!]
              delete: [JournalAuthorDeleteFieldInput!]
              disconnect: [JournalAuthorDisconnectFieldInput!]
              update: JournalAuthorUpdateConnectionInput
              where: JournalAuthorConnectionWhere
            }

            input JournalConnectInput {
              author: [JournalAuthorConnectFieldInput!]
            }

            input JournalConnectWhere {
              node: JournalWhere!
            }

            input JournalCreateInput {
              author: JournalAuthorFieldInput
              subject: String!
            }

            input JournalDeleteInput {
              author: [JournalAuthorDeleteFieldInput!]
            }

            input JournalDisconnectInput {
              author: [JournalAuthorDisconnectFieldInput!]
            }

            input JournalOptions {
              limit: Int
              offset: Int
              \\"\\"\\"Specify one or more JournalSort objects to sort Journals by. The sorts will be applied in the order in which they are arranged in the array.\\"\\"\\"
              sort: [JournalSort]
            }

            input JournalRelationInput {
              author: [JournalAuthorCreateFieldInput!]
            }

            \\"\\"\\"Fields to sort Journals by. The order in which sorts are applied is not guaranteed when specifying many fields in one JournalSort object.\\"\\"\\"
            input JournalSort {
              subject: SortDirection
            }

            input JournalUpdateInput {
              author: [JournalAuthorUpdateFieldInput!]
              subject: String
            }

            input JournalWhere {
              AND: [JournalWhere!]
              OR: [JournalWhere!]
              author: AuthorWhere
              authorAggregate: JournalAuthorAggregateInput
              authorConnection: JournalAuthorConnectionWhere
              authorConnection_NOT: JournalAuthorConnectionWhere
              author_NOT: AuthorWhere
              subject: String
              subject_CONTAINS: String
              subject_ENDS_WITH: String
              subject_IN: [String]
              subject_NOT: String
              subject_NOT_CONTAINS: String
              subject_NOT_ENDS_WITH: String
              subject_NOT_IN: [String]
              subject_NOT_STARTS_WITH: String
              subject_STARTS_WITH: String
            }

            type Mutation {
              createAuthors(input: [AuthorCreateInput!]!): CreateAuthorsMutationResponse!
              createBooks(input: [BookCreateInput!]!): CreateBooksMutationResponse!
              createJournals(input: [JournalCreateInput!]!): CreateJournalsMutationResponse!
              deleteAuthors(delete: AuthorDeleteInput, where: AuthorWhere): DeleteInfo!
              deleteBooks(delete: BookDeleteInput, where: BookWhere): DeleteInfo!
              deleteJournals(delete: JournalDeleteInput, where: JournalWhere): DeleteInfo!
              updateAuthors(connect: AuthorConnectInput, create: AuthorRelationInput, delete: AuthorDeleteInput, disconnect: AuthorDisconnectInput, update: AuthorUpdateInput, where: AuthorWhere): UpdateAuthorsMutationResponse!
              updateBooks(connect: BookConnectInput, create: BookRelationInput, delete: BookDeleteInput, disconnect: BookDisconnectInput, update: BookUpdateInput, where: BookWhere): UpdateBooksMutationResponse!
              updateJournals(connect: JournalConnectInput, create: JournalRelationInput, delete: JournalDeleteInput, disconnect: JournalDisconnectInput, update: JournalUpdateInput, where: JournalWhere): UpdateJournalsMutationResponse!
            }

            \\"\\"\\"Pagination information (Relay)\\"\\"\\"
            type PageInfo {
              endCursor: String
              hasNextPage: Boolean!
              hasPreviousPage: Boolean!
              startCursor: String
            }

            union Publication = Book | Journal

            input PublicationWhere {
              Book: BookWhere
              Journal: JournalWhere
            }

            type Query {
              authors(options: AuthorOptions, where: AuthorWhere): [Author!]!
              authorsAggregate(where: AuthorWhere): AuthorAggregateSelection!
              books(options: BookOptions, where: BookWhere): [Book!]!
              booksAggregate(where: BookWhere): BookAggregateSelection!
              journals(options: JournalOptions, where: JournalWhere): [Journal!]!
              journalsAggregate(where: JournalWhere): JournalAggregateSelection!
            }

            input QueryOptions {
              limit: Int
              offset: Int
            }

            enum SortDirection {
              \\"\\"\\"Sort by field values in ascending order.\\"\\"\\"
              ASC
              \\"\\"\\"Sort by field values in descending order.\\"\\"\\"
              DESC
            }

            type StringAggregateSelectionNonNullable {
              longest: String!
              shortest: String!
            }

            type UpdateAuthorsMutationResponse {
              authors: [Author!]!
              info: UpdateInfo!
            }

            type UpdateBooksMutationResponse {
              books: [Book!]!
              info: UpdateInfo!
            }

            type UpdateInfo {
              bookmark: String
              nodesCreated: Int!
              nodesDeleted: Int!
              relationshipsCreated: Int!
              relationshipsDeleted: Int!
            }

            type UpdateJournalsMutationResponse {
              info: UpdateInfo!
              journals: [Journal!]!
            }

            interface Wrote {
              words: Int!
            }

            input WroteCreateInput {
              words: Int!
            }

            input WroteSort {
              words: SortDirection
            }

            input WroteUpdateInput {
              words: Int
            }

            input WroteWhere {
              AND: [WroteWhere!]
              OR: [WroteWhere!]
              words: Int
              words_GT: Int
              words_GTE: Int
              words_IN: [Int]
              words_LT: Int
              words_LTE: Int
              words_NOT: Int
              words_NOT_IN: [Int]
            }
            "
        `);
    });
});<|MERGE_RESOLUTION|>--- conflicted
+++ resolved
@@ -57,11 +57,7 @@
 
             type Author {
               name: String!
-<<<<<<< HEAD
-              publications(directed: Boolean, options: QueryOptions, where: PublicationWhere): [Publication]
-=======
-              publications(options: QueryOptions, where: PublicationWhere): [Publication!]!
->>>>>>> afb943f7
+              publications(directed: Boolean, options: QueryOptions, where: PublicationWhere): [Publication!]!
               publicationsConnection(sort: [AuthorPublicationsConnectionSort!], where: AuthorPublicationsConnectionWhere): AuthorPublicationsConnection!
             }
 
