/*
 * Copyright (c) "Neo4j"
 * Neo4j Sweden AB [http://neo4j.com]
 *
 * This file is part of Neo4j.
 *
 * Licensed under the Apache License, Version 2.0 (the "License");
 * you may not use this file except in compliance with the License.
 * You may obtain a copy of the License at
 *
 *     http://www.apache.org/licenses/LICENSE-2.0
 *
 * Unless required by applicable law or agreed to in writing, software
 * distributed under the License is distributed on an "AS IS" BASIS,
 * WITHOUT WARRANTIES OR CONDITIONS OF ANY KIND, either express or implied.
 * See the License for the specific language governing permissions and
 * limitations under the License.
 */

import { printSchemaWithDirectives } from "@graphql-tools/utils";
import { lexicographicSortSchema } from "graphql/utilities";
import { gql } from "apollo-server";
import { Neo4jGraphQL } from "../../../src";

describe("Unions", () => {
    test("Relationship Properties", () => {
        const typeDefs = gql`
            union Publication = Book | Journal

            type Author {
                name: String!
                publications: [Publication!]! @relationship(type: "WROTE", direction: OUT, properties: "Wrote")
            }

            type Book {
                title: String!
                author: [Author!]! @relationship(type: "WROTE", direction: IN, properties: "Wrote")
            }

            type Journal {
                subject: String!
                author: [Author!]! @relationship(type: "WROTE", direction: IN, properties: "Wrote")
            }

            interface Wrote {
                words: Int!
            }
        `;
        const neoSchema = new Neo4jGraphQL({ typeDefs });
        const printedSchema = printSchemaWithDirectives(lexicographicSortSchema(neoSchema.schema));

        expect(printedSchema).toMatchInlineSnapshot(`
            "schema {
              query: Query
              mutation: Mutation
            }

            type Author {
              name: String!
<<<<<<< HEAD
              publications(options: QueryOptions, where: PublicationWhere): [Publication]
              publicationsConnection(after: String, first: Int, sort: [AuthorPublicationsConnectionSort!], where: AuthorPublicationsConnectionWhere): AuthorPublicationsConnection!
=======
              publications(directed: Boolean = true, options: QueryOptions, where: PublicationWhere): [Publication!]!
              publicationsConnection(directed: Boolean = true, sort: [AuthorPublicationsConnectionSort!], where: AuthorPublicationsConnectionWhere): AuthorPublicationsConnection!
>>>>>>> 23eba320
            }

            type AuthorAggregateSelection {
              count: Int!
              name: StringAggregateSelectionNonNullable!
            }

            input AuthorConnectInput {
              publications: AuthorPublicationsConnectInput
            }

            input AuthorConnectWhere {
              node: AuthorWhere!
            }

            input AuthorCreateInput {
              name: String!
              publications: AuthorPublicationsCreateInput
            }

            input AuthorDeleteInput {
              publications: AuthorPublicationsDeleteInput
            }

            input AuthorDisconnectInput {
              publications: AuthorPublicationsDisconnectInput
            }

            input AuthorOptions {
              limit: Int
              offset: Int
              \\"\\"\\"
              Specify one or more AuthorSort objects to sort Authors by. The sorts will be applied in the order in which they are arranged in the array.
              \\"\\"\\"
              sort: [AuthorSort]
            }

            input AuthorPublicationsBookConnectFieldInput {
              connect: [BookConnectInput!]
              edge: WroteCreateInput!
              where: BookConnectWhere
            }

            input AuthorPublicationsBookConnectionWhere {
              AND: [AuthorPublicationsBookConnectionWhere!]
              OR: [AuthorPublicationsBookConnectionWhere!]
              edge: WroteWhere
              edge_NOT: WroteWhere
              node: BookWhere
              node_NOT: BookWhere
            }

            input AuthorPublicationsBookCreateFieldInput {
              edge: WroteCreateInput!
              node: BookCreateInput!
            }

            input AuthorPublicationsBookDeleteFieldInput {
              delete: BookDeleteInput
              where: AuthorPublicationsBookConnectionWhere
            }

            input AuthorPublicationsBookDisconnectFieldInput {
              disconnect: BookDisconnectInput
              where: AuthorPublicationsBookConnectionWhere
            }

            input AuthorPublicationsBookFieldInput {
              connect: [AuthorPublicationsBookConnectFieldInput!]
              create: [AuthorPublicationsBookCreateFieldInput!]
            }

            input AuthorPublicationsBookUpdateConnectionInput {
              edge: WroteUpdateInput
              node: BookUpdateInput
            }

            input AuthorPublicationsBookUpdateFieldInput {
              connect: [AuthorPublicationsBookConnectFieldInput!]
              create: [AuthorPublicationsBookCreateFieldInput!]
              delete: [AuthorPublicationsBookDeleteFieldInput!]
              disconnect: [AuthorPublicationsBookDisconnectFieldInput!]
              update: AuthorPublicationsBookUpdateConnectionInput
              where: AuthorPublicationsBookConnectionWhere
            }

            input AuthorPublicationsConnectInput {
              Book: [AuthorPublicationsBookConnectFieldInput!]
              Journal: [AuthorPublicationsJournalConnectFieldInput!]
            }

            type AuthorPublicationsConnection {
              edges: [AuthorPublicationsRelationship!]!
              pageInfo: PageInfo!
              totalCount: Int!
            }

            input AuthorPublicationsConnectionBookWhere {
              AND: [AuthorPublicationsConnectionBookWhere]
              OR: [AuthorPublicationsConnectionBookWhere]
              edge: WroteWhere
              edge_NOT: WroteWhere
              node: BookWhere
              node_NOT: BookWhere
            }

            input AuthorPublicationsConnectionJournalWhere {
              AND: [AuthorPublicationsConnectionJournalWhere]
              OR: [AuthorPublicationsConnectionJournalWhere]
              edge: WroteWhere
              edge_NOT: WroteWhere
              node: JournalWhere
              node_NOT: JournalWhere
            }

            input AuthorPublicationsConnectionSort {
              edge: WroteSort
            }

            input AuthorPublicationsConnectionWhere {
              Book: AuthorPublicationsConnectionBookWhere
              Journal: AuthorPublicationsConnectionJournalWhere
            }

            input AuthorPublicationsCreateFieldInput {
              Book: [AuthorPublicationsBookCreateFieldInput!]
              Journal: [AuthorPublicationsJournalCreateFieldInput!]
            }

            input AuthorPublicationsCreateInput {
              Book: AuthorPublicationsBookFieldInput
              Journal: AuthorPublicationsJournalFieldInput
            }

            input AuthorPublicationsDeleteInput {
              Book: [AuthorPublicationsBookDeleteFieldInput!]
              Journal: [AuthorPublicationsJournalDeleteFieldInput!]
            }

            input AuthorPublicationsDisconnectInput {
              Book: [AuthorPublicationsBookDisconnectFieldInput!]
              Journal: [AuthorPublicationsJournalDisconnectFieldInput!]
            }

            input AuthorPublicationsJournalConnectFieldInput {
              connect: [JournalConnectInput!]
              edge: WroteCreateInput!
              where: JournalConnectWhere
            }

            input AuthorPublicationsJournalConnectionWhere {
              AND: [AuthorPublicationsJournalConnectionWhere!]
              OR: [AuthorPublicationsJournalConnectionWhere!]
              edge: WroteWhere
              edge_NOT: WroteWhere
              node: JournalWhere
              node_NOT: JournalWhere
            }

            input AuthorPublicationsJournalCreateFieldInput {
              edge: WroteCreateInput!
              node: JournalCreateInput!
            }

            input AuthorPublicationsJournalDeleteFieldInput {
              delete: JournalDeleteInput
              where: AuthorPublicationsJournalConnectionWhere
            }

            input AuthorPublicationsJournalDisconnectFieldInput {
              disconnect: JournalDisconnectInput
              where: AuthorPublicationsJournalConnectionWhere
            }

            input AuthorPublicationsJournalFieldInput {
              connect: [AuthorPublicationsJournalConnectFieldInput!]
              create: [AuthorPublicationsJournalCreateFieldInput!]
            }

            input AuthorPublicationsJournalUpdateConnectionInput {
              edge: WroteUpdateInput
              node: JournalUpdateInput
            }

            input AuthorPublicationsJournalUpdateFieldInput {
              connect: [AuthorPublicationsJournalConnectFieldInput!]
              create: [AuthorPublicationsJournalCreateFieldInput!]
              delete: [AuthorPublicationsJournalDeleteFieldInput!]
              disconnect: [AuthorPublicationsJournalDisconnectFieldInput!]
              update: AuthorPublicationsJournalUpdateConnectionInput
              where: AuthorPublicationsJournalConnectionWhere
            }

            type AuthorPublicationsRelationship implements Wrote {
              cursor: String!
              node: Publication!
              words: Int!
            }

            input AuthorPublicationsUpdateInput {
              Book: [AuthorPublicationsBookUpdateFieldInput!]
              Journal: [AuthorPublicationsJournalUpdateFieldInput!]
            }

            input AuthorRelationInput {
              publications: AuthorPublicationsCreateFieldInput
            }

            \\"\\"\\"
            Fields to sort Authors by. The order in which sorts are applied is not guaranteed when specifying many fields in one AuthorSort object.
            \\"\\"\\"
            input AuthorSort {
              name: SortDirection
            }

            input AuthorUpdateInput {
              name: String
              publications: AuthorPublicationsUpdateInput
            }

            input AuthorWhere {
              AND: [AuthorWhere!]
              OR: [AuthorWhere!]
              name: String
              name_CONTAINS: String
              name_ENDS_WITH: String
              name_IN: [String]
              name_NOT: String
              name_NOT_CONTAINS: String
              name_NOT_ENDS_WITH: String
              name_NOT_IN: [String]
              name_NOT_STARTS_WITH: String
              name_STARTS_WITH: String
              publicationsConnection: AuthorPublicationsConnectionWhere
              publicationsConnection_NOT: AuthorPublicationsConnectionWhere
            }

            type Book {
              author(directed: Boolean = true, options: AuthorOptions, where: AuthorWhere): [Author!]!
              authorAggregate(directed: Boolean = true, where: AuthorWhere): BookAuthorAuthorAggregationSelection
              authorConnection(after: String, directed: Boolean = true, first: Int, sort: [BookAuthorConnectionSort!], where: BookAuthorConnectionWhere): BookAuthorConnection!
              title: String!
            }

            type BookAggregateSelection {
              count: Int!
              title: StringAggregateSelectionNonNullable!
            }

            input BookAuthorAggregateInput {
              AND: [BookAuthorAggregateInput!]
              OR: [BookAuthorAggregateInput!]
              count: Int
              count_GT: Int
              count_GTE: Int
              count_LT: Int
              count_LTE: Int
              edge: BookAuthorEdgeAggregationWhereInput
              node: BookAuthorNodeAggregationWhereInput
            }

            type BookAuthorAuthorAggregationSelection {
              count: Int!
              edge: BookAuthorAuthorEdgeAggregateSelection
              node: BookAuthorAuthorNodeAggregateSelection
            }

            type BookAuthorAuthorEdgeAggregateSelection {
              words: IntAggregateSelectionNonNullable!
            }

            type BookAuthorAuthorNodeAggregateSelection {
              name: StringAggregateSelectionNonNullable!
            }

            input BookAuthorConnectFieldInput {
              connect: [AuthorConnectInput!]
              edge: WroteCreateInput!
              where: AuthorConnectWhere
            }

            type BookAuthorConnection {
              edges: [BookAuthorRelationship!]!
              pageInfo: PageInfo!
              totalCount: Int!
            }

            input BookAuthorConnectionSort {
              edge: WroteSort
              node: AuthorSort
            }

            input BookAuthorConnectionWhere {
              AND: [BookAuthorConnectionWhere!]
              OR: [BookAuthorConnectionWhere!]
              edge: WroteWhere
              edge_NOT: WroteWhere
              node: AuthorWhere
              node_NOT: AuthorWhere
            }

            input BookAuthorCreateFieldInput {
              edge: WroteCreateInput!
              node: AuthorCreateInput!
            }

            input BookAuthorDeleteFieldInput {
              delete: AuthorDeleteInput
              where: BookAuthorConnectionWhere
            }

            input BookAuthorDisconnectFieldInput {
              disconnect: AuthorDisconnectInput
              where: BookAuthorConnectionWhere
            }

            input BookAuthorEdgeAggregationWhereInput {
              AND: [BookAuthorEdgeAggregationWhereInput!]
              OR: [BookAuthorEdgeAggregationWhereInput!]
              words_AVERAGE_EQUAL: Float
              words_AVERAGE_GT: Float
              words_AVERAGE_GTE: Float
              words_AVERAGE_LT: Float
              words_AVERAGE_LTE: Float
              words_EQUAL: Int
              words_GT: Int
              words_GTE: Int
              words_LT: Int
              words_LTE: Int
              words_MAX_EQUAL: Int
              words_MAX_GT: Int
              words_MAX_GTE: Int
              words_MAX_LT: Int
              words_MAX_LTE: Int
              words_MIN_EQUAL: Int
              words_MIN_GT: Int
              words_MIN_GTE: Int
              words_MIN_LT: Int
              words_MIN_LTE: Int
              words_SUM_EQUAL: Int
              words_SUM_GT: Int
              words_SUM_GTE: Int
              words_SUM_LT: Int
              words_SUM_LTE: Int
            }

            input BookAuthorFieldInput {
              connect: [BookAuthorConnectFieldInput!]
              create: [BookAuthorCreateFieldInput!]
            }

            input BookAuthorNodeAggregationWhereInput {
              AND: [BookAuthorNodeAggregationWhereInput!]
              OR: [BookAuthorNodeAggregationWhereInput!]
              name_AVERAGE_EQUAL: Float
              name_AVERAGE_GT: Float
              name_AVERAGE_GTE: Float
              name_AVERAGE_LT: Float
              name_AVERAGE_LTE: Float
              name_EQUAL: String
              name_GT: Int
              name_GTE: Int
              name_LONGEST_EQUAL: Int
              name_LONGEST_GT: Int
              name_LONGEST_GTE: Int
              name_LONGEST_LT: Int
              name_LONGEST_LTE: Int
              name_LT: Int
              name_LTE: Int
              name_SHORTEST_EQUAL: Int
              name_SHORTEST_GT: Int
              name_SHORTEST_GTE: Int
              name_SHORTEST_LT: Int
              name_SHORTEST_LTE: Int
            }

            type BookAuthorRelationship implements Wrote {
              cursor: String!
              node: Author!
              words: Int!
            }

            input BookAuthorUpdateConnectionInput {
              edge: WroteUpdateInput
              node: AuthorUpdateInput
            }

            input BookAuthorUpdateFieldInput {
              connect: [BookAuthorConnectFieldInput!]
              create: [BookAuthorCreateFieldInput!]
              delete: [BookAuthorDeleteFieldInput!]
              disconnect: [BookAuthorDisconnectFieldInput!]
              update: BookAuthorUpdateConnectionInput
              where: BookAuthorConnectionWhere
            }

            input BookConnectInput {
              author: [BookAuthorConnectFieldInput!]
            }

            input BookConnectWhere {
              node: BookWhere!
            }

            input BookCreateInput {
              author: BookAuthorFieldInput
              title: String!
            }

            input BookDeleteInput {
              author: [BookAuthorDeleteFieldInput!]
            }

            input BookDisconnectInput {
              author: [BookAuthorDisconnectFieldInput!]
            }

            input BookOptions {
              limit: Int
              offset: Int
              \\"\\"\\"
              Specify one or more BookSort objects to sort Books by. The sorts will be applied in the order in which they are arranged in the array.
              \\"\\"\\"
              sort: [BookSort]
            }

            input BookRelationInput {
              author: [BookAuthorCreateFieldInput!]
            }

            \\"\\"\\"
            Fields to sort Books by. The order in which sorts are applied is not guaranteed when specifying many fields in one BookSort object.
            \\"\\"\\"
            input BookSort {
              title: SortDirection
            }

            input BookUpdateInput {
              author: [BookAuthorUpdateFieldInput!]
              title: String
            }

            input BookWhere {
              AND: [BookWhere!]
              OR: [BookWhere!]
              author: AuthorWhere
              authorAggregate: BookAuthorAggregateInput
              authorConnection: BookAuthorConnectionWhere
              authorConnection_NOT: BookAuthorConnectionWhere
              author_NOT: AuthorWhere
              title: String
              title_CONTAINS: String
              title_ENDS_WITH: String
              title_IN: [String]
              title_NOT: String
              title_NOT_CONTAINS: String
              title_NOT_ENDS_WITH: String
              title_NOT_IN: [String]
              title_NOT_STARTS_WITH: String
              title_STARTS_WITH: String
            }

            type CreateAuthorsMutationResponse {
              authors: [Author!]!
              info: CreateInfo!
            }

            type CreateBooksMutationResponse {
              books: [Book!]!
              info: CreateInfo!
            }

            type CreateInfo {
              bookmark: String
              nodesCreated: Int!
              relationshipsCreated: Int!
            }

            type CreateJournalsMutationResponse {
              info: CreateInfo!
              journals: [Journal!]!
            }

            type DeleteInfo {
              bookmark: String
              nodesDeleted: Int!
              relationshipsDeleted: Int!
            }

            type IntAggregateSelectionNonNullable {
              average: Float!
              max: Int!
              min: Int!
              sum: Int!
            }

            type Journal {
              author(directed: Boolean = true, options: AuthorOptions, where: AuthorWhere): [Author!]!
              authorAggregate(directed: Boolean = true, where: AuthorWhere): JournalAuthorAuthorAggregationSelection
              authorConnection(after: String, directed: Boolean = true, first: Int, sort: [JournalAuthorConnectionSort!], where: JournalAuthorConnectionWhere): JournalAuthorConnection!
              subject: String!
            }

            type JournalAggregateSelection {
              count: Int!
              subject: StringAggregateSelectionNonNullable!
            }

            input JournalAuthorAggregateInput {
              AND: [JournalAuthorAggregateInput!]
              OR: [JournalAuthorAggregateInput!]
              count: Int
              count_GT: Int
              count_GTE: Int
              count_LT: Int
              count_LTE: Int
              edge: JournalAuthorEdgeAggregationWhereInput
              node: JournalAuthorNodeAggregationWhereInput
            }

            type JournalAuthorAuthorAggregationSelection {
              count: Int!
              edge: JournalAuthorAuthorEdgeAggregateSelection
              node: JournalAuthorAuthorNodeAggregateSelection
            }

            type JournalAuthorAuthorEdgeAggregateSelection {
              words: IntAggregateSelectionNonNullable!
            }

            type JournalAuthorAuthorNodeAggregateSelection {
              name: StringAggregateSelectionNonNullable!
            }

            input JournalAuthorConnectFieldInput {
              connect: [AuthorConnectInput!]
              edge: WroteCreateInput!
              where: AuthorConnectWhere
            }

            type JournalAuthorConnection {
              edges: [JournalAuthorRelationship!]!
              pageInfo: PageInfo!
              totalCount: Int!
            }

            input JournalAuthorConnectionSort {
              edge: WroteSort
              node: AuthorSort
            }

            input JournalAuthorConnectionWhere {
              AND: [JournalAuthorConnectionWhere!]
              OR: [JournalAuthorConnectionWhere!]
              edge: WroteWhere
              edge_NOT: WroteWhere
              node: AuthorWhere
              node_NOT: AuthorWhere
            }

            input JournalAuthorCreateFieldInput {
              edge: WroteCreateInput!
              node: AuthorCreateInput!
            }

            input JournalAuthorDeleteFieldInput {
              delete: AuthorDeleteInput
              where: JournalAuthorConnectionWhere
            }

            input JournalAuthorDisconnectFieldInput {
              disconnect: AuthorDisconnectInput
              where: JournalAuthorConnectionWhere
            }

            input JournalAuthorEdgeAggregationWhereInput {
              AND: [JournalAuthorEdgeAggregationWhereInput!]
              OR: [JournalAuthorEdgeAggregationWhereInput!]
              words_AVERAGE_EQUAL: Float
              words_AVERAGE_GT: Float
              words_AVERAGE_GTE: Float
              words_AVERAGE_LT: Float
              words_AVERAGE_LTE: Float
              words_EQUAL: Int
              words_GT: Int
              words_GTE: Int
              words_LT: Int
              words_LTE: Int
              words_MAX_EQUAL: Int
              words_MAX_GT: Int
              words_MAX_GTE: Int
              words_MAX_LT: Int
              words_MAX_LTE: Int
              words_MIN_EQUAL: Int
              words_MIN_GT: Int
              words_MIN_GTE: Int
              words_MIN_LT: Int
              words_MIN_LTE: Int
              words_SUM_EQUAL: Int
              words_SUM_GT: Int
              words_SUM_GTE: Int
              words_SUM_LT: Int
              words_SUM_LTE: Int
            }

            input JournalAuthorFieldInput {
              connect: [JournalAuthorConnectFieldInput!]
              create: [JournalAuthorCreateFieldInput!]
            }

            input JournalAuthorNodeAggregationWhereInput {
              AND: [JournalAuthorNodeAggregationWhereInput!]
              OR: [JournalAuthorNodeAggregationWhereInput!]
              name_AVERAGE_EQUAL: Float
              name_AVERAGE_GT: Float
              name_AVERAGE_GTE: Float
              name_AVERAGE_LT: Float
              name_AVERAGE_LTE: Float
              name_EQUAL: String
              name_GT: Int
              name_GTE: Int
              name_LONGEST_EQUAL: Int
              name_LONGEST_GT: Int
              name_LONGEST_GTE: Int
              name_LONGEST_LT: Int
              name_LONGEST_LTE: Int
              name_LT: Int
              name_LTE: Int
              name_SHORTEST_EQUAL: Int
              name_SHORTEST_GT: Int
              name_SHORTEST_GTE: Int
              name_SHORTEST_LT: Int
              name_SHORTEST_LTE: Int
            }

            type JournalAuthorRelationship implements Wrote {
              cursor: String!
              node: Author!
              words: Int!
            }

            input JournalAuthorUpdateConnectionInput {
              edge: WroteUpdateInput
              node: AuthorUpdateInput
            }

            input JournalAuthorUpdateFieldInput {
              connect: [JournalAuthorConnectFieldInput!]
              create: [JournalAuthorCreateFieldInput!]
              delete: [JournalAuthorDeleteFieldInput!]
              disconnect: [JournalAuthorDisconnectFieldInput!]
              update: JournalAuthorUpdateConnectionInput
              where: JournalAuthorConnectionWhere
            }

            input JournalConnectInput {
              author: [JournalAuthorConnectFieldInput!]
            }

            input JournalConnectWhere {
              node: JournalWhere!
            }

            input JournalCreateInput {
              author: JournalAuthorFieldInput
              subject: String!
            }

            input JournalDeleteInput {
              author: [JournalAuthorDeleteFieldInput!]
            }

            input JournalDisconnectInput {
              author: [JournalAuthorDisconnectFieldInput!]
            }

            input JournalOptions {
              limit: Int
              offset: Int
              \\"\\"\\"
              Specify one or more JournalSort objects to sort Journals by. The sorts will be applied in the order in which they are arranged in the array.
              \\"\\"\\"
              sort: [JournalSort]
            }

            input JournalRelationInput {
              author: [JournalAuthorCreateFieldInput!]
            }

            \\"\\"\\"
            Fields to sort Journals by. The order in which sorts are applied is not guaranteed when specifying many fields in one JournalSort object.
            \\"\\"\\"
            input JournalSort {
              subject: SortDirection
            }

            input JournalUpdateInput {
              author: [JournalAuthorUpdateFieldInput!]
              subject: String
            }

            input JournalWhere {
              AND: [JournalWhere!]
              OR: [JournalWhere!]
              author: AuthorWhere
              authorAggregate: JournalAuthorAggregateInput
              authorConnection: JournalAuthorConnectionWhere
              authorConnection_NOT: JournalAuthorConnectionWhere
              author_NOT: AuthorWhere
              subject: String
              subject_CONTAINS: String
              subject_ENDS_WITH: String
              subject_IN: [String]
              subject_NOT: String
              subject_NOT_CONTAINS: String
              subject_NOT_ENDS_WITH: String
              subject_NOT_IN: [String]
              subject_NOT_STARTS_WITH: String
              subject_STARTS_WITH: String
            }

            type Mutation {
              createAuthors(input: [AuthorCreateInput!]!): CreateAuthorsMutationResponse!
              createBooks(input: [BookCreateInput!]!): CreateBooksMutationResponse!
              createJournals(input: [JournalCreateInput!]!): CreateJournalsMutationResponse!
              deleteAuthors(delete: AuthorDeleteInput, where: AuthorWhere): DeleteInfo!
              deleteBooks(delete: BookDeleteInput, where: BookWhere): DeleteInfo!
              deleteJournals(delete: JournalDeleteInput, where: JournalWhere): DeleteInfo!
              updateAuthors(connect: AuthorConnectInput, create: AuthorRelationInput, delete: AuthorDeleteInput, disconnect: AuthorDisconnectInput, update: AuthorUpdateInput, where: AuthorWhere): UpdateAuthorsMutationResponse!
              updateBooks(connect: BookConnectInput, create: BookRelationInput, delete: BookDeleteInput, disconnect: BookDisconnectInput, update: BookUpdateInput, where: BookWhere): UpdateBooksMutationResponse!
              updateJournals(connect: JournalConnectInput, create: JournalRelationInput, delete: JournalDeleteInput, disconnect: JournalDisconnectInput, update: JournalUpdateInput, where: JournalWhere): UpdateJournalsMutationResponse!
            }

            \\"\\"\\"Pagination information (Relay)\\"\\"\\"
            type PageInfo {
              endCursor: String
              hasNextPage: Boolean!
              hasPreviousPage: Boolean!
              startCursor: String
            }

            union Publication = Book | Journal

            input PublicationWhere {
              Book: BookWhere
              Journal: JournalWhere
            }

            type Query {
              authors(options: AuthorOptions, where: AuthorWhere): [Author!]!
              authorsAggregate(where: AuthorWhere): AuthorAggregateSelection!
              books(options: BookOptions, where: BookWhere): [Book!]!
              booksAggregate(where: BookWhere): BookAggregateSelection!
              journals(options: JournalOptions, where: JournalWhere): [Journal!]!
              journalsAggregate(where: JournalWhere): JournalAggregateSelection!
            }

            input QueryOptions {
              limit: Int
              offset: Int
            }

            enum SortDirection {
              \\"\\"\\"Sort by field values in ascending order.\\"\\"\\"
              ASC
              \\"\\"\\"Sort by field values in descending order.\\"\\"\\"
              DESC
            }

            type StringAggregateSelectionNonNullable {
              longest: String!
              shortest: String!
            }

            type UpdateAuthorsMutationResponse {
              authors: [Author!]!
              info: UpdateInfo!
            }

            type UpdateBooksMutationResponse {
              books: [Book!]!
              info: UpdateInfo!
            }

            type UpdateInfo {
              bookmark: String
              nodesCreated: Int!
              nodesDeleted: Int!
              relationshipsCreated: Int!
              relationshipsDeleted: Int!
            }

            type UpdateJournalsMutationResponse {
              info: UpdateInfo!
              journals: [Journal!]!
            }

            interface Wrote {
              words: Int!
            }

            input WroteCreateInput {
              words: Int!
            }

            input WroteSort {
              words: SortDirection
            }

            input WroteUpdateInput {
              words: Int
            }

            input WroteWhere {
              AND: [WroteWhere!]
              OR: [WroteWhere!]
              words: Int
              words_GT: Int
              words_GTE: Int
              words_IN: [Int]
              words_LT: Int
              words_LTE: Int
              words_NOT: Int
              words_NOT_IN: [Int]
            }"
        `);
    });
});<|MERGE_RESOLUTION|>--- conflicted
+++ resolved
@@ -57,13 +57,8 @@
 
             type Author {
               name: String!
-<<<<<<< HEAD
-              publications(options: QueryOptions, where: PublicationWhere): [Publication]
-              publicationsConnection(after: String, first: Int, sort: [AuthorPublicationsConnectionSort!], where: AuthorPublicationsConnectionWhere): AuthorPublicationsConnection!
-=======
               publications(directed: Boolean = true, options: QueryOptions, where: PublicationWhere): [Publication!]!
-              publicationsConnection(directed: Boolean = true, sort: [AuthorPublicationsConnectionSort!], where: AuthorPublicationsConnectionWhere): AuthorPublicationsConnection!
->>>>>>> 23eba320
+              publicationsConnection(after: String, directed: Boolean = true, first: Int, sort: [AuthorPublicationsConnectionSort!], where: AuthorPublicationsConnectionWhere): AuthorPublicationsConnection!
             }
 
             type AuthorAggregateSelection {
