--- conflicted
+++ resolved
@@ -51,18 +51,11 @@
             \\"\\"\\"A BigInt value up to 64 bits in size, which can be a number or a string if used inline, or a string only if used as a variable. Always returned as a string.\\"\\"\\"
             scalar BigInt
 
-<<<<<<< HEAD
             type BigIntAggregateSelectionNullable {
               average: BigInt
               max: BigInt
               min: BigInt
-=======
-            type BigIntAggregateSelection {
-              average: BigInt!
-              max: BigInt!
-              min: BigInt!
-              sum: BigInt!
->>>>>>> 96f60cbc
+              sum: BigInt
             }
 
             type CreateInfo {
@@ -98,18 +91,11 @@
               min: Duration
             }
 
-<<<<<<< HEAD
             type FloatAggregateSelectionNullable {
               average: Float
               max: Float
               min: Float
-=======
-            type FloatAggregateSelection {
-              average: Float!
-              max: Float!
-              min: Float!
-              sum: Float!
->>>>>>> 96f60cbc
+              sum: Float
             }
 
             type IDAggregateSelectionNullable {
@@ -117,18 +103,11 @@
               shortest: ID
             }
 
-<<<<<<< HEAD
             type IntAggregateSelectionNullable {
               average: Float
               max: Int
               min: Int
-=======
-            type IntAggregateSelection {
-              average: Float!
-              max: Int!
-              min: Int!
-              sum: Int!
->>>>>>> 96f60cbc
+              sum: Int
             }
 
             \\"\\"\\"A local datetime, represented as 'YYYY-MM-DDTHH:MM:SS'\\"\\"\\"
@@ -423,18 +402,11 @@
             \\"\\"\\"A BigInt value up to 64 bits in size, which can be a number or a string if used inline, or a string only if used as a variable. Always returned as a string.\\"\\"\\"
             scalar BigInt
 
-<<<<<<< HEAD
             type BigIntAggregateSelectionNullable {
               average: BigInt
               max: BigInt
               min: BigInt
-=======
-            type BigIntAggregateSelection {
-              average: BigInt!
-              max: BigInt!
-              min: BigInt!
-              sum: BigInt!
->>>>>>> 96f60cbc
+              sum: BigInt
             }
 
             type CreateInfo {
@@ -475,18 +447,11 @@
               min: Duration
             }
 
-<<<<<<< HEAD
             type FloatAggregateSelectionNullable {
               average: Float
               max: Float
               min: Float
-=======
-            type FloatAggregateSelection {
-              average: Float!
-              max: Float!
-              min: Float!
-              sum: Float!
->>>>>>> 96f60cbc
+              sum: Float
             }
 
             type IDAggregateSelectionNullable {
@@ -494,18 +459,11 @@
               shortest: ID
             }
 
-<<<<<<< HEAD
             type IntAggregateSelectionNullable {
               average: Float
               max: Int
               min: Int
-=======
-            type IntAggregateSelection {
-              average: Float!
-              max: Int!
-              min: Int!
-              sum: Int!
->>>>>>> 96f60cbc
+              sum: Int
             }
 
             interface Likes {
