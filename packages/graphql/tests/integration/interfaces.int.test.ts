--- conflicted
+++ resolved
@@ -124,245 +124,4 @@
             ],
         });
     });
-<<<<<<< HEAD
-
-    test("should return results on top-level simple query on interface target to a relationship", async () => {
-        const neoGraphql = new Neo4jGraphQL({
-            typeDefs,
-            driver,
-            features: {
-                authorization: {
-                    key: secret,
-                },
-            },
-            experimental: true,
-        });
-        schema = await neoGraphql.getSchema();
-
-        const query = `
-            query {
-                myInterfaces {
-                    id
-                    ... on ${MyOtherImplementationType} {
-                        someField
-                    }
-                    ... on MyOtherInterface {
-                        something
-                        ... on ${SomeNodeType} {
-                            somethingElse
-                        }
-                    }
-                }
-            }
-        `;
-
-        const token = createBearerToken(secret, {});
-        const queryResult = await graphqlQuery(query, token);
-        expect(queryResult.errors).toBeUndefined();
-        expect(queryResult.data).toEqual({
-            myInterfaces: [
-                {
-                    id: "1",
-                    something: "somenode",
-                    somethingElse: "test",
-                },
-                {
-                    id: "3",
-                },
-                {
-                    id: "4",
-                    someField: "bla",
-                },
-            ],
-        });
-    });
-    test("should return results on top-level simple query on simple interface", async () => {
-        const neoGraphql = new Neo4jGraphQL({
-            typeDefs,
-            driver,
-            features: {
-                authorization: {
-                    key: secret,
-                },
-            },
-            experimental: true,
-        });
-        schema = await neoGraphql.getSchema();
-
-        const query = `
-            query {
-                myOtherInterfaces {
-                    id
-                    ... on ${SomeNodeType} {
-                        id
-                        other {
-                            id
-                        }
-                    }
-                }
-            }
-        `;
-
-        const token = createBearerToken(secret, {});
-        const queryResult = await graphqlQuery(query, token);
-        expect(queryResult.errors).toBeUndefined();
-        expect(queryResult.data).toEqual({
-            myOtherInterfaces: [
-                {
-                    id: "1",
-                    other: {
-                        id: "2",
-                    },
-                },
-            ],
-        });
-    });
-
-    test("should return results on top-level simple query on simple interface with filters", async () => {
-        const neoGraphql = new Neo4jGraphQL({
-            typeDefs,
-            driver,
-            features: {
-                authorization: {
-                    key: secret,
-                },
-            },
-            experimental: true,
-        });
-        schema = await neoGraphql.getSchema();
-
-        const query = `
-            query {
-                myOtherInterfaces(where: {OR: [{id: "2"}, {_on:{ ${SomeNodeType}: { other: {id: "2"}} } }]}) {
-                    id
-                    ... on ${SomeNodeType} {
-                        id
-                        other {
-                            id
-                        }
-                    }
-                }
-            }
-        `;
-
-        const token = createBearerToken(secret, {});
-        const queryResult = await graphqlQuery(query, token);
-        expect(queryResult.errors).toBeUndefined();
-        expect(queryResult.data).toEqual({
-            myOtherInterfaces: [
-                {
-                    id: "1",
-                    other: {
-                        id: "2",
-                    },
-                },
-            ],
-        });
-    });
-
-    test.only("should return results on top-level simple query on interface target to a relationship with filters", async () => {
-        const neoGraphql = new Neo4jGraphQL({
-            typeDefs,
-            driver,
-            features: {
-                authorization: {
-                    key: secret,
-                },
-            },
-            experimental: true,
-        });
-        schema = await neoGraphql.getSchema();
-
-        const query = `
-            query {
-                myInterfaces(where: { OR: [{
-                     _on: { ${MyOtherImplementationType}: {someField_NOT: "bla"} }
-                    }, {
-                        _on: { ${SomeNodeType}: {somethingElse_NOT: "test"} }
-                    }]
-                }) {
-                    id
-                    ... on ${MyOtherImplementationType} {
-                        someField
-                    }
-                    ... on MyOtherInterface {
-                        something
-                        ... on ${SomeNodeType} {
-                            somethingElse
-                        }
-                    }
-                }
-            }
-        `;
-
-        const token = createBearerToken(secret, {});
-        const queryResult = await graphqlQuery(query, token);
-        expect(queryResult.errors).toBeUndefined();
-        expect(queryResult.data).toEqual({
-            myInterfaces: [
-                {
-                    id: "3",
-                },
-            ],
-        });
-    });
-
-    test.skip("should return results on top-level simple query on interface target to a relationship with filters including implementing interface", async () => {
-        const neoGraphql = new Neo4jGraphQL({
-            typeDefs,
-            driver,
-            features: {
-                authorization: {
-                    key: secret,
-                },
-            },
-            experimental: true,
-        });
-        schema = await neoGraphql.getSchema();
-
-        const query = `
-            query {
-                # myInterfaces(where: { OR: [{ _on: { ${MyOtherImplementationType}: {someField: "bla"} }, {_on: { MyOtherInterface: {something: "somenode"}}}}]) {
-                myInterfaces(where: { OR: [{
-                     _on: { ${MyOtherImplementationType}: {someField: "bla"} }
-                    }, {
-                     _on: {  MyOtherInterface: {something: "somenode"} }
-                    }]
-                }) {
-                    id
-                    ... on ${MyOtherImplementationType} {
-                        someField
-                    }
-                    ... on MyOtherInterface {
-                        something
-                        ... on ${SomeNodeType} {
-                            somethingElse
-                        }
-                    }
-                }
-            }
-        `;
-
-        const token = createBearerToken(secret, {});
-        const queryResult = await graphqlQuery(query, token);
-        expect(queryResult.errors).toBeUndefined();
-        expect(queryResult.data).toEqual({
-            myInterfaces: [
-                {
-                    id: "1",
-                    something: "somenode",
-                    somethingElse: "test",
-                },
-                {
-                    id: "3",
-                },
-                {
-                    id: "4",
-                    someField: "bla",
-                },
-            ],
-        });
-    });
-=======
->>>>>>> 3bc48b68
 });