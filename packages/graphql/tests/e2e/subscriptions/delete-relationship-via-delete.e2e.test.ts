/*
 * Copyright (c) "Neo4j"
 * Neo4j Sweden AB [http://neo4j.com]
 *
 * This file is part of Neo4j.
 *
 * Licensed under the Apache License, Version 2.0 (the "License");
 * you may not use this file except in compliance with the License.
 * You may obtain a copy of the License at
 *
 *     http://www.apache.org/licenses/LICENSE-2.0
 *
 * Unless required by applicable law or agreed to in writing, software
 * distributed under the License is distributed on an "AS IS" BASIS,
 * WITHOUT WARRANTIES OR CONDITIONS OF ANY KIND, either express or implied.
 * See the License for the specific language governing permissions and
 * limitations under the License.
 */

import type { Driver } from "neo4j-driver";
import supertest from "supertest";
import { Neo4jGraphQL } from "../../../src/classes";
import { UniqueType } from "../../utils/graphql-types";
import type { TestGraphQLServer } from "../setup/apollo-server";
import { ApolloTestServer } from "../setup/apollo-server";
import { TestSubscriptionsMechanism } from "../../utils/TestSubscriptionsMechanism";
import { WebSocketTestClient } from "../setup/ws-client";
import Neo4j from "../setup/neo4j";
import { cleanNodes } from "../../utils/clean-nodes";
import { delay } from "../../../src/utils/utils";

describe("Delete Subscriptions when only nodes are targeted - with interfaces, unions and label manipulation", () => {
    let neo4j: Neo4j;
    let driver: Driver;
    let server: TestGraphQLServer;
    let wsClient: WebSocketTestClient;
    let wsClient2: WebSocketTestClient;
    let typeMovie: UniqueType;
    let typeActor: UniqueType;
    let typePerson: UniqueType;
    let typeInfluencer: UniqueType;
    let typeDefs: string;

    beforeEach(async () => {
        typeActor = new UniqueType("Actor");
        typeMovie = new UniqueType("Movie");
        typePerson = new UniqueType("Person");
        typeInfluencer = new UniqueType("Influencer");

        typeDefs = `
            type ${typeMovie} {
                title: String!
                actors: [${typeActor}!]! @relationship(type: "ACTED_IN", properties: "ActedIn", direction: IN)
                directors: [Director!]! @relationship(type: "DIRECTED", properties: "Directed", direction: IN)
                reviewers: [Reviewer!]! @relationship(type: "REVIEWED", properties: "Review", direction: IN)
            }
            
            type ${typeActor} {
                name: String!
                movies: [${typeMovie}!]! @relationship(type: "ACTED_IN", properties: "ActedIn", direction: OUT)
            }
            
            interface ActedIn @relationshipProperties {
                screenTime: Int!
            }
            
            interface Directed @relationshipProperties {
                year: Int!
            }
            
            interface Review @relationshipProperties {
                score: Int!
            }
        
            type ${typePerson} implements Reviewer {
                name: String!
                reputation: Int!
                movies: [${typeMovie}!]! @relationship(type: "REVIEWED", direction: OUT, properties: "Review")
            }
            
            type ${typeInfluencer} implements Reviewer {
                reputation: Int!
                url: String!
            }
            
            union Director = ${typePerson} | ${typeActor}
            
            interface Reviewer {
                reputation: Int!

            }
        `;

        neo4j = new Neo4j();
        driver = await neo4j.getDriver();

        const neoSchema = new Neo4jGraphQL({
            typeDefs,
            driver,
<<<<<<< HEAD
            config: {
                sessionConfig: {
                    database: neo4j.getIntegrationDatabaseName(),
                },
            },
            features: {
                subscriptions: new TestSubscriptionsMechanism(),
=======
            plugins: {
                subscriptions: new TestSubscriptionsPlugin(),
>>>>>>> 4946d87d
            },
        });
        // eslint-disable-next-line @typescript-eslint/require-await
        server = new ApolloTestServer(neoSchema, async ({ req }) => ({
            sessionConfig: {
                database: neo4j.getIntegrationDatabaseName(),
            },
            token: req.headers.authorization,
        }));
        await server.start();

        wsClient = new WebSocketTestClient(server.wsPath);
        wsClient2 = new WebSocketTestClient(server.wsPath);
    });

    afterEach(async () => {
        await wsClient.close();
        await wsClient2.close();

        const session = driver.session();
        await cleanNodes(session, [typeActor, typeMovie, typePerson, typeInfluencer]);

        await server.close();
        await driver.close();
    });

    const actorSubscriptionQuery = (typeActor) => `
    subscription SubscriptionActor {
        ${typeActor.operations.subscribe.relationship_deleted} {
            relationshipFieldName
            event
            ${typeActor.operations.subscribe.payload.relationship_deleted} {
                name
            }
            deletedRelationship {
                movies {
                    screenTime
                    node {
                        title
                    }
                }
            }
        } 
    }                
`;

    const movieSubscriptionQuery = ({ typeMovie, typePerson, typeInfluencer }) => `
subscription SubscriptionMovie {
    ${typeMovie.operations.subscribe.relationship_deleted} {
        relationshipFieldName
        event
        ${typeMovie.operations.subscribe.payload.relationship_deleted} {
            title
        }
        deletedRelationship {
            reviewers {
                score
                node {
                    ... on ${typePerson.name}EventPayload {
                        name
                    }
                    ... on ${typeInfluencer.name}EventPayload {
                        url
                    }
                    reputation
                }
            }
            actors {
                screenTime
                node {
                    name
                }
            }
            directors {
                year
                node {
                    ... on ${typePerson.name}EventPayload {
                        name
                        reputation
                    }
                    ... on ${typeActor.name}EventPayload {
                        name
                    }
                }
            }
        }
    }
}
`;

    const personSubscriptionQuery = (typePerson) => `
subscription SubscriptionPerson {
    ${typePerson.operations.subscribe.relationship_deleted} {
        relationshipFieldName
        event
        ${typePerson.operations.subscribe.payload.relationship_deleted} {
            name
        }
        deletedRelationship {
            movies {
                score
                node {
                    title
                }
            }
        }
    }
}
`;

    test("disconnect via delete - standard type - single relationship - 2 matching nodes", async () => {
        // 1. create
        await supertest(server.path)
            .post("")
            .send({
                query: `
                mutation {
                    ${typeMovie.operations.create}(
                        input: [
                            {
                                actors: {
                                create: [
                                    {
                                    node: {
                                        name: "Keanu Reeves"
                                    },
                                    edge: {
                                        screenTime: 42
                                    }
                                    }
                                ]
                                },
                                title: "John Wick",
                            },
                            {
                                title: "John Wick",
                            }
                        ]
                    ) {
                        ${typeMovie.plural} {
                            title
                        }
                    }
                }
            `,
            })
            .expect(200);

        // 2. subscribe both ways
        await wsClient2.subscribe(movieSubscriptionQuery({ typeInfluencer, typeMovie, typePerson }));

        await wsClient.subscribe(actorSubscriptionQuery(typeActor));

        // 3. perform update on created node
        await supertest(server.path)
            .post("")
            .send({
                query: `
                    mutation {
                        ${typeMovie.operations.delete}(
                                where: {
                                  title: "John Wick"
                                }
                        ) {
                            nodesDeleted
                            relationshipsDeleted
                        }
                    }
                `,
            })
            .expect(200);

        await wsClient.waitForEvents(1);
        await wsClient2.waitForEvents(1);

        expect(wsClient.errors).toEqual([]);
        expect(wsClient2.errors).toEqual([]);

        expect(wsClient2.events).toHaveLength(1);
        expect(wsClient.events).toHaveLength(1);

        expect(wsClient2.events).toIncludeSameMembers([
            {
                [typeMovie.operations.subscribe.relationship_deleted]: {
                    [typeMovie.operations.subscribe.payload.relationship_deleted]: { title: "John Wick" },
                    event: "DELETE_RELATIONSHIP",

                    relationshipFieldName: "actors",
                    deletedRelationship: {
                        actors: {
                            screenTime: 42,
                            node: {
                                name: "Keanu Reeves",
                            },
                        },
                        directors: null,
                        reviewers: null,
                    },
                },
            },
        ]);
        expect(wsClient.events).toIncludeSameMembers([
            {
                [typeActor.operations.subscribe.relationship_deleted]: {
                    [typeActor.operations.subscribe.payload.relationship_deleted]: {
                        name: "Keanu Reeves",
                    },
                    event: "DELETE_RELATIONSHIP",

                    relationshipFieldName: "movies",
                    deletedRelationship: {
                        movies: {
                            screenTime: 42,
                            node: {
                                title: "John Wick",
                            },
                        },
                    },
                },
            },
        ]);
    });

    test("disconnect via delete - standard type - single relationship", async () => {
        // 1. create
        await supertest(server.path)
            .post("")
            .send({
                query: `
                mutation {
                    ${typeMovie.operations.create}(
                        input: [
                            {
                                actors: {
                                create: [
                                    {
                                    node: {
                                        name: "Keanu Reeves"
                                    },
                                    edge: {
                                        screenTime: 42
                                    }
                                    }
                                ]
                                },
                                title: "John Wick",
                            }
                        ]
                    ) {
                        ${typeMovie.plural} {
                            title
                        }
                    }
                }
            `,
            })
            .expect(200);

        // 2. subscribe both ways
        await wsClient2.subscribe(movieSubscriptionQuery({ typeInfluencer, typeMovie, typePerson }));

        await wsClient.subscribe(actorSubscriptionQuery(typeActor));

        // 3. perform update on created node
        await supertest(server.path)
            .post("")
            .send({
                query: `
                    mutation {
                        ${typeMovie.operations.delete}(
                                where: {
                                  title: "John Wick"
                                }
                        ) {
                            nodesDeleted
                            relationshipsDeleted
                        }
                    }
                `,
            })
            .expect(200);

        await wsClient.waitForEvents(1);
        await wsClient2.waitForEvents(1);

        expect(wsClient.errors).toEqual([]);
        expect(wsClient2.errors).toEqual([]);

        expect(wsClient2.events).toHaveLength(1);
        expect(wsClient.events).toHaveLength(1);

        expect(wsClient2.events).toIncludeSameMembers([
            {
                [typeMovie.operations.subscribe.relationship_deleted]: {
                    [typeMovie.operations.subscribe.payload.relationship_deleted]: { title: "John Wick" },
                    event: "DELETE_RELATIONSHIP",

                    relationshipFieldName: "actors",
                    deletedRelationship: {
                        actors: {
                            screenTime: 42,
                            node: {
                                name: "Keanu Reeves",
                            },
                        },
                        directors: null,
                        reviewers: null,
                    },
                },
            },
        ]);
        expect(wsClient.events).toIncludeSameMembers([
            {
                [typeActor.operations.subscribe.relationship_deleted]: {
                    [typeActor.operations.subscribe.payload.relationship_deleted]: {
                        name: "Keanu Reeves",
                    },
                    event: "DELETE_RELATIONSHIP",

                    relationshipFieldName: "movies",
                    deletedRelationship: {
                        movies: {
                            screenTime: 42,
                            node: {
                                title: "John Wick",
                            },
                        },
                    },
                },
            },
        ]);
    });

    test("disconnect via delete nested - standard type - double relationship", async () => {
        // 1. create
        await supertest(server.path)
            .post("")
            .send({
                query: `
                mutation {
                    ${typeMovie.operations.create}(
                        input: [
                            {
                                actors: {
                                    create: [
                                        {
                                            node: {
                                                name: "Keanu Reeves"
                                            },
                                            edge: {
                                                screenTime: 42
                                            }
                                        },
                                        {
                                            node: {
                                                name: "Keanu Reeves"
                                            },
                                            edge: {
                                                screenTime: 42
                                            }
                                        }
                                    ]
                                },
                                title: "John Wick",
                            }
                        ]
                    ) {
                        ${typeMovie.plural} {
                            title
                        }
                    }
                }
            `,
            })
            .expect(200);

        // 2. subscribe both ways
        await wsClient2.subscribe(movieSubscriptionQuery({ typeInfluencer, typeMovie, typePerson }));

        await wsClient.subscribe(actorSubscriptionQuery(typeActor));

        // 3. perform update on created node
        await supertest(server.path)
            .post("")
            .send({
                query: `
                    mutation {
                        ${typeMovie.operations.delete}(
                                where: {
                                  title: "John Wick"
                                }
                        ) {
                            nodesDeleted
                            relationshipsDeleted
                        }
                    }
                `,
            })
            .expect(200);

        await wsClient.waitForEvents(2);
        await wsClient2.waitForEvents(2);

        expect(wsClient.errors).toEqual([]);
        expect(wsClient2.errors).toEqual([]);

        expect(wsClient2.events).toHaveLength(2);
        expect(wsClient.events).toHaveLength(2);

        expect(wsClient2.events).toIncludeSameMembers([
            {
                [typeMovie.operations.subscribe.relationship_deleted]: {
                    [typeMovie.operations.subscribe.payload.relationship_deleted]: { title: "John Wick" },
                    event: "DELETE_RELATIONSHIP",

                    relationshipFieldName: "actors",
                    deletedRelationship: {
                        actors: {
                            screenTime: 42,
                            node: {
                                name: "Keanu Reeves",
                            },
                        },
                        directors: null,
                        reviewers: null,
                    },
                },
            },
            {
                [typeMovie.operations.subscribe.relationship_deleted]: {
                    [typeMovie.operations.subscribe.payload.relationship_deleted]: { title: "John Wick" },
                    event: "DELETE_RELATIONSHIP",

                    relationshipFieldName: "actors",
                    deletedRelationship: {
                        actors: {
                            screenTime: 42,
                            node: {
                                name: "Keanu Reeves",
                            },
                        },
                        directors: null,
                        reviewers: null,
                    },
                },
            },
        ]);
        expect(wsClient.events).toIncludeSameMembers([
            {
                [typeActor.operations.subscribe.relationship_deleted]: {
                    [typeActor.operations.subscribe.payload.relationship_deleted]: {
                        name: "Keanu Reeves",
                    },
                    event: "DELETE_RELATIONSHIP",

                    relationshipFieldName: "movies",
                    deletedRelationship: {
                        movies: {
                            screenTime: 42,
                            node: {
                                title: "John Wick",
                            },
                        },
                    },
                },
            },
            {
                [typeActor.operations.subscribe.relationship_deleted]: {
                    [typeActor.operations.subscribe.payload.relationship_deleted]: {
                        name: "Keanu Reeves",
                    },
                    event: "DELETE_RELATIONSHIP",

                    relationshipFieldName: "movies",
                    deletedRelationship: {
                        movies: {
                            screenTime: 42,
                            node: {
                                title: "John Wick",
                            },
                        },
                    },
                },
            },
        ]);
    });
    test("disconnect via delete - union type - single relationship single type", async () => {
        // 1. create
        await supertest(server.path)
            .post("")
            .send({
                query: `
                mutation {
                    ${typeMovie.operations.create}(
                        input: [
                            {
                                directors: {
                                    ${typeActor.name}: {
                                        create: [
                                            {
                                                node: {
                                                    name: "Keanu Reeves"
                                                },
                                                edge: {
                                                    year: 2019
                                                }
                                            }
                                        ]
                                    }
                                },
                                title: "John Wick",
                            }
                        ]
                    ) {
                        ${typeMovie.plural} {
                            title
                        }
                    }
                }
            `,
            })
            .expect(200);

        // 2. subscribe both ways
        await wsClient2.subscribe(movieSubscriptionQuery({ typeInfluencer, typeMovie, typePerson }));

        await wsClient.subscribe(personSubscriptionQuery(typePerson));

        // 3. perform update on created node
        await supertest(server.path)
            .post("")
            .send({
                query: `
                    mutation {
                        ${typeMovie.operations.delete}(
                                where: {
                                  title: "John Wick"
                                }
                        ) {
                            nodesDeleted
                            relationshipsDeleted
                        }
                    }
                `,
            })
            .expect(200);

        // forcing a delay to ensure events do not exist
        await delay(2);
        await wsClient2.waitForEvents(1);

        expect(wsClient.errors).toEqual([]);
        expect(wsClient2.errors).toEqual([]);

        expect(wsClient2.events).toHaveLength(1);
        expect(wsClient.events).toHaveLength(0);

        expect(wsClient2.events).toIncludeSameMembers([
            {
                [typeMovie.operations.subscribe.relationship_deleted]: {
                    [typeMovie.operations.subscribe.payload.relationship_deleted]: { title: "John Wick" },
                    event: "DELETE_RELATIONSHIP",

                    relationshipFieldName: "directors",
                    deletedRelationship: {
                        actors: null,
                        directors: {
                            year: 2019,
                            node: {
                                name: "Keanu Reeves",
                            },
                        },
                        reviewers: null,
                    },
                },
            },
        ]);
    });
    test("disconnect via delete - union type - single relationship per type", async () => {
        // 1. create
        await supertest(server.path)
            .post("")
            .send({
                query: `
                mutation {
                    ${typeMovie.operations.create}(
                        input: [
                            {
                                directors: {
                                    ${typeActor.name}: {
                                        create: [
                                            {
                                                node: {
                                                    name: "Keanu Reeves"
                                                },
                                                edge: {
                                                    year: 2019
                                                }
                                            }
                                        ]
                                    },
                                    ${typePerson.name}: {
                                        create: [
                                            {
                                                node: {
                                                    name: "Jim",
                                                    reputation: 10
                                                },
                                                edge: {
                                                    year: 2020
                                                }
                                            }
                                        ]
                                    }   
                                },
                                title: "John Wick",
                            }
                        ]
                    ) {
                        ${typeMovie.plural} {
                            title
                        }
                    }
                }
            `,
            })
            .expect(200);

        // 2. subscribe both ways
        await wsClient2.subscribe(movieSubscriptionQuery({ typeInfluencer, typeMovie, typePerson }));

        await wsClient.subscribe(personSubscriptionQuery(typePerson));

        // 3. perform update on created node
        await supertest(server.path)
            .post("")
            .send({
                query: `
                    mutation {
                        ${typeMovie.operations.delete}(
                                where: {
                                  title: "John Wick"
                                }
                        ) {
                            nodesDeleted
                            relationshipsDeleted
                        }
                    }
                `,
            })
            .expect(200);

        // forcing a delay to ensure events do not exist
        await delay(2);
        await wsClient2.waitForEvents(2);

        expect(wsClient.errors).toEqual([]);
        expect(wsClient2.errors).toEqual([]);

        expect(wsClient2.events).toHaveLength(2);
        expect(wsClient.events).toHaveLength(0);

        expect(wsClient2.events).toIncludeSameMembers([
            {
                [typeMovie.operations.subscribe.relationship_deleted]: {
                    [typeMovie.operations.subscribe.payload.relationship_deleted]: { title: "John Wick" },
                    event: "DELETE_RELATIONSHIP",

                    relationshipFieldName: "directors",
                    deletedRelationship: {
                        actors: null,
                        directors: {
                            year: 2019,
                            node: {
                                name: "Keanu Reeves",
                            },
                        },
                        reviewers: null,
                    },
                },
            },
            {
                [typeMovie.operations.subscribe.relationship_deleted]: {
                    [typeMovie.operations.subscribe.payload.relationship_deleted]: { title: "John Wick" },
                    event: "DELETE_RELATIONSHIP",

                    relationshipFieldName: "directors",
                    deletedRelationship: {
                        actors: null,
                        directors: {
                            year: 2020,
                            node: {
                                name: "Jim",
                                reputation: 10,
                            },
                        },
                        reviewers: null,
                    },
                },
            },
        ]);
    });
    test("disconnect via delete - union type - single one, double other relationships", async () => {
        // 1. create
        await supertest(server.path)
            .post("")
            .send({
                query: `
                mutation {
                    ${typeMovie.operations.create}(
                        input: [
                            {
                                directors: {
                                    ${typeActor.name}: {
                                        create: [
                                            {
                                                node: {
                                                    name: "Keanu Reeves"
                                                },
                                                edge: {
                                                    year: 2019
                                                }
                                            },
                                            {
                                                node: {
                                                    name: "Keanu Reeves"
                                                },
                                                edge: {
                                                    year: 2019
                                                }
                                            }
                                        ]
                                    },
                                    ${typePerson.name}: {
                                        create: [
                                            {
                                                node: {
                                                    name: "Jim",
                                                    reputation: 10
                                                },
                                                edge: {
                                                    year: 2020
                                                }
                                            }
                                        ]
                                    }   
                                },
                                title: "John Wick",
                            }
                        ]
                    ) {
                        ${typeMovie.plural} {
                            title
                        }
                    }
                }
            `,
            })
            .expect(200);

        // 2. subscribe both ways
        await wsClient2.subscribe(movieSubscriptionQuery({ typeInfluencer, typeMovie, typePerson }));

        await wsClient.subscribe(personSubscriptionQuery(typePerson));

        // 3. perform update on created node
        await supertest(server.path)
            .post("")
            .send({
                query: `
                    mutation {
                        ${typeMovie.operations.delete}(
                                where: {
                                  title: "John Wick"
                                }
                        ) {
                            nodesDeleted
                            relationshipsDeleted
                        }
                    }
                `,
            })
            .expect(200);

        // forcing a delay to ensure events do not exist
        await delay(2);
        await wsClient2.waitForEvents(3);

        expect(wsClient.errors).toEqual([]);
        expect(wsClient2.errors).toEqual([]);

        expect(wsClient2.events).toHaveLength(3);
        expect(wsClient.events).toHaveLength(0);

        expect(wsClient2.events).toIncludeSameMembers([
            {
                [typeMovie.operations.subscribe.relationship_deleted]: {
                    [typeMovie.operations.subscribe.payload.relationship_deleted]: { title: "John Wick" },
                    event: "DELETE_RELATIONSHIP",

                    relationshipFieldName: "directors",
                    deletedRelationship: {
                        actors: null,
                        directors: {
                            year: 2019,
                            node: {
                                name: "Keanu Reeves",
                            },
                        },
                        reviewers: null,
                    },
                },
            },
            {
                [typeMovie.operations.subscribe.relationship_deleted]: {
                    [typeMovie.operations.subscribe.payload.relationship_deleted]: { title: "John Wick" },
                    event: "DELETE_RELATIONSHIP",

                    relationshipFieldName: "directors",
                    deletedRelationship: {
                        actors: null,
                        directors: {
                            year: 2019,
                            node: {
                                name: "Keanu Reeves",
                            },
                        },
                        reviewers: null,
                    },
                },
            },
            {
                [typeMovie.operations.subscribe.relationship_deleted]: {
                    [typeMovie.operations.subscribe.payload.relationship_deleted]: { title: "John Wick" },
                    event: "DELETE_RELATIONSHIP",

                    relationshipFieldName: "directors",
                    deletedRelationship: {
                        actors: null,
                        directors: {
                            year: 2020,
                            node: {
                                name: "Jim",
                                reputation: 10,
                            },
                        },
                        reviewers: null,
                    },
                },
            },
        ]);
    });
    test("disconnect via delete - union type - double relationships per type", async () => {
        // 1. create
        await supertest(server.path)
            .post("")
            .send({
                query: `
                mutation {
                    ${typeMovie.operations.create}(
                        input: [
                            {
                                directors: {
                                    ${typeActor.name}: {
                                        create: [
                                            {
                                                node: {
                                                    name: "Keanu Reeves"
                                                },
                                                edge: {
                                                    year: 2019
                                                }
                                            },
                                            {
                                                node: {
                                                    name: "Keanu Reeves"
                                                },
                                                edge: {
                                                    year: 2019
                                                }
                                            }
                                        ]
                                    },
                                    ${typePerson.name}: {
                                        create: [
                                            {
                                                node: {
                                                    name: "Jim",
                                                    reputation: 10
                                                },
                                                edge: {
                                                    year: 2020
                                                }
                                            },
                                            {
                                                node: {
                                                    name: "Jill",
                                                    reputation: 10
                                                },
                                                edge: {
                                                    year: 2020
                                                }
                                            }
                                        ]
                                    }   
                                },
                                title: "John Wick",
                            }
                        ]
                    ) {
                        ${typeMovie.plural} {
                            title
                        }
                    }
                }
            `,
            })
            .expect(200);

        // 2. subscribe both ways
        await wsClient2.subscribe(movieSubscriptionQuery({ typeInfluencer, typeMovie, typePerson }));

        await wsClient.subscribe(personSubscriptionQuery(typePerson));

        // 3. perform update on created node
        await supertest(server.path)
            .post("")
            .send({
                query: `
                    mutation {
                        ${typeMovie.operations.delete}(
                                where: {
                                  title: "John Wick"
                                }
                        ) {
                            nodesDeleted
                            relationshipsDeleted
                        }
                    }
                `,
            })
            .expect(200);

        // forcing a delay to ensure events do not exist
        await delay(2);
        await wsClient2.waitForEvents(4);

        expect(wsClient.errors).toEqual([]);
        expect(wsClient2.errors).toEqual([]);

        expect(wsClient2.events).toHaveLength(4);
        expect(wsClient.events).toHaveLength(0);

        expect(wsClient2.events).toIncludeSameMembers([
            {
                [typeMovie.operations.subscribe.relationship_deleted]: {
                    [typeMovie.operations.subscribe.payload.relationship_deleted]: { title: "John Wick" },
                    event: "DELETE_RELATIONSHIP",

                    relationshipFieldName: "directors",
                    deletedRelationship: {
                        actors: null,
                        directors: {
                            year: 2019,
                            node: {
                                name: "Keanu Reeves",
                            },
                        },
                        reviewers: null,
                    },
                },
            },
            {
                [typeMovie.operations.subscribe.relationship_deleted]: {
                    [typeMovie.operations.subscribe.payload.relationship_deleted]: { title: "John Wick" },
                    event: "DELETE_RELATIONSHIP",

                    relationshipFieldName: "directors",
                    deletedRelationship: {
                        actors: null,
                        directors: {
                            year: 2019,
                            node: {
                                name: "Keanu Reeves",
                            },
                        },
                        reviewers: null,
                    },
                },
            },
            {
                [typeMovie.operations.subscribe.relationship_deleted]: {
                    [typeMovie.operations.subscribe.payload.relationship_deleted]: { title: "John Wick" },
                    event: "DELETE_RELATIONSHIP",

                    relationshipFieldName: "directors",
                    deletedRelationship: {
                        actors: null,
                        directors: {
                            year: 2020,
                            node: {
                                name: "Jim",
                                reputation: 10,
                            },
                        },
                        reviewers: null,
                    },
                },
            },
            {
                [typeMovie.operations.subscribe.relationship_deleted]: {
                    [typeMovie.operations.subscribe.payload.relationship_deleted]: { title: "John Wick" },
                    event: "DELETE_RELATIONSHIP",

                    relationshipFieldName: "directors",
                    deletedRelationship: {
                        actors: null,
                        directors: {
                            year: 2020,
                            node: {
                                name: "Jill",
                                reputation: 10,
                            },
                        },
                        reviewers: null,
                    },
                },
            },
        ]);
    });
    test("disconnect via delete nested - interface type - single relationship per type", async () => {
        // 1. create
        await supertest(server.path)
            .post("")
            .send({
                query: `
                mutation {
                    ${typeMovie.operations.create}(
                        input: [
                            {
                                reviewers: {
                                    create: [
                                            {
                                            node: {
                                                ${typePerson.name}: {
                                                    name: "Ana",
                                                    reputation: 10
                                                },
                                                ${typeInfluencer.name}: {
                                                    url: "/bob",
                                                    reputation: 10
                                                }
                                            },
                                            edge: {
                                                score: 100
                                            }
                                        }
                                    ]
                                },
                                title: "John Wick",
                            }
                        ]
                    ) {
                        ${typeMovie.plural} {
                            title
                        }
                    }
                }
            `,
            })
            .expect(200);

        // 2. subscribe both ways
        await wsClient2.subscribe(movieSubscriptionQuery({ typeInfluencer, typeMovie, typePerson }));

        await wsClient.subscribe(personSubscriptionQuery(typePerson));

        // 3. perform update on created node
        await supertest(server.path)
            .post("")
            .send({
                query: `
                    mutation {
                        ${typeMovie.operations.delete}(
                                where: {
                                  title: "John Wick"
                                }
                        ) {
                            nodesDeleted
                            relationshipsDeleted
                        }
                    }
                `,
            })
            .expect(200);

        await wsClient2.waitForEvents(2);
        await wsClient.waitForEvents(1);

        expect(wsClient.errors).toEqual([]);
        expect(wsClient2.errors).toEqual([]);

        expect(wsClient2.events).toHaveLength(2);
        expect(wsClient.events).toHaveLength(1);

        expect(wsClient2.events).toIncludeSameMembers([
            {
                [typeMovie.operations.subscribe.relationship_deleted]: {
                    [typeMovie.operations.subscribe.payload.relationship_deleted]: { title: "John Wick" },
                    event: "DELETE_RELATIONSHIP",

                    relationshipFieldName: "reviewers",
                    deletedRelationship: {
                        actors: null,
                        directors: null,
                        reviewers: {
                            score: 100,
                            node: {
                                name: "Ana",
                                reputation: 10,
                            },
                        },
                    },
                },
            },
            {
                [typeMovie.operations.subscribe.relationship_deleted]: {
                    [typeMovie.operations.subscribe.payload.relationship_deleted]: { title: "John Wick" },
                    event: "DELETE_RELATIONSHIP",

                    relationshipFieldName: "reviewers",
                    deletedRelationship: {
                        actors: null,
                        directors: null,
                        reviewers: {
                            score: 100,
                            node: {
                                url: "/bob",
                                reputation: 10,
                            },
                        },
                    },
                },
            },
        ]);
        expect(wsClient.events).toIncludeSameMembers([
            {
                [typePerson.operations.subscribe.relationship_deleted]: {
                    [typePerson.operations.subscribe.payload.relationship_deleted]: {
                        name: "Ana",
                    },
                    event: "DELETE_RELATIONSHIP",

                    relationshipFieldName: "movies",
                    deletedRelationship: {
                        movies: {
                            score: 100,
                            node: {
                                title: "John Wick",
                            },
                        },
                    },
                },
            },
        ]);
    });
    test("disconnect via delete nested - interface type - single one, double other relationships", async () => {
        // 1. create
        await supertest(server.path)
            .post("")
            .send({
                query: `
                mutation {
                    ${typeMovie.operations.create}(
                        input: [
                            {
                                reviewers: {
                                    create: [
                                            {
                                            node: {
                                                ${typePerson.name}: {
                                                    name: "Ana",
                                                    reputation: 10,
                                                    movies: {
                                                        create: [
                                                            {
                                                                node: {
                                                                    title: "Matrix2"
                                                                },
                                                                edge: {
                                                                    score: 420
                                                                }
                                                            },
                                                            {
                                                                node: {
                                                                    title: "Matrix3"
                                                                },
                                                                edge: {
                                                                    score: 420
                                                                }
                                                            }
                                                        ]
                                                    }
                                                },
                                                ${typeInfluencer.name}: {
                                                    url: "/bob",
                                                    reputation: 10
                                                }
                                            },
                                            edge: {
                                                score: 100
                                            }
                                        },
                                        {
                                            node: {
                                                ${typeInfluencer.name}: {
                                                    url: "/bob",
                                                    reputation: 10
                                                }
                                            },
                                            edge: {
                                                score: 100
                                            }
                                        }
                                    ]
                                },
                                title: "John Wick",
                            }
                        ]
                    ) {
                        ${typeMovie.plural} {
                            title
                        }
                    }
                }
            `,
            })
            .expect(200);

        // 2. subscribe both ways
        await wsClient2.subscribe(movieSubscriptionQuery({ typeInfluencer, typeMovie, typePerson }));

        await wsClient.subscribe(personSubscriptionQuery(typePerson));

        // 3. perform update on created node
        await supertest(server.path)
            .post("")
            .send({
                query: `
                    mutation {
                        ${typeMovie.operations.delete}(
                                where: {
                                  title: "John Wick"
                                }
                        ) {
                            nodesDeleted
                            relationshipsDeleted
                        }
                    }
                `,
            })
            .expect(200);

        await wsClient2.waitForEvents(3);
        await wsClient.waitForEvents(1);

        expect(wsClient.errors).toEqual([]);
        expect(wsClient2.errors).toEqual([]);

        expect(wsClient2.events).toHaveLength(3);
        expect(wsClient.events).toHaveLength(1);

        expect(wsClient2.events).toIncludeSameMembers([
            {
                [typeMovie.operations.subscribe.relationship_deleted]: {
                    [typeMovie.operations.subscribe.payload.relationship_deleted]: { title: "John Wick" },
                    event: "DELETE_RELATIONSHIP",

                    relationshipFieldName: "reviewers",
                    deletedRelationship: {
                        actors: null,
                        directors: null,
                        reviewers: {
                            score: 100,
                            node: {
                                name: "Ana",
                                reputation: 10,
                            },
                        },
                    },
                },
            },
            {
                [typeMovie.operations.subscribe.relationship_deleted]: {
                    [typeMovie.operations.subscribe.payload.relationship_deleted]: { title: "John Wick" },
                    event: "DELETE_RELATIONSHIP",

                    relationshipFieldName: "reviewers",
                    deletedRelationship: {
                        actors: null,
                        directors: null,
                        reviewers: {
                            score: 100,
                            node: {
                                url: "/bob",
                                reputation: 10,
                            },
                        },
                    },
                },
            },
            {
                [typeMovie.operations.subscribe.relationship_deleted]: {
                    [typeMovie.operations.subscribe.payload.relationship_deleted]: { title: "John Wick" },
                    event: "DELETE_RELATIONSHIP",

                    relationshipFieldName: "reviewers",
                    deletedRelationship: {
                        actors: null,
                        directors: null,
                        reviewers: {
                            score: 100,
                            node: {
                                url: "/bob",
                                reputation: 10,
                            },
                        },
                    },
                },
            },
        ]);
        expect(wsClient.events).toIncludeSameMembers([
            {
                [typePerson.operations.subscribe.relationship_deleted]: {
                    [typePerson.operations.subscribe.payload.relationship_deleted]: {
                        name: "Ana",
                    },
                    event: "DELETE_RELATIONSHIP",

                    relationshipFieldName: "movies",
                    deletedRelationship: {
                        movies: {
                            score: 100,
                            node: {
                                title: "John Wick",
                            },
                        },
                    },
                },
            },
        ]);
    });
    test("disconnect via delete nested - interface type - double relationships per type", async () => {
        // 1. create
        await supertest(server.path)
            .post("")
            .send({
                query: `
                mutation {
                    ${typeMovie.operations.create}(
                        input: [
                            {
                                reviewers: {
                                    create: [
                                            {
                                            node: {
                                                ${typePerson.name}: {
                                                    name: "Ana",
                                                    reputation: 10
                                                },
                                                ${typeInfluencer.name}: {
                                                    url: "/bob",
                                                    reputation: 10
                                                }
                                            },
                                            edge: {
                                                score: 100
                                            }
                                        },
                                        {
                                            node: {
                                                ${typePerson.name}: {
                                                    name: "Ana",
                                                    reputation: 10
                                                },
                                                ${typeInfluencer.name}: {
                                                    url: "/bob",
                                                    reputation: 10
                                                }
                                            },
                                            edge: {
                                                score: 100
                                            }
                                        }
                                    ]
                                },
                                title: "John Wick",
                            }
                        ]
                    ) {
                        ${typeMovie.plural} {
                            title
                        }
                    }
                }
            `,
            })
            .expect(200);

        // 2. subscribe both ways
        await wsClient2.subscribe(movieSubscriptionQuery({ typeInfluencer, typeMovie, typePerson }));

        await wsClient.subscribe(personSubscriptionQuery(typePerson));

        // 3. perform update on created node
        await supertest(server.path)
            .post("")
            .send({
                query: `
                    mutation {
                        ${typeMovie.operations.delete}(
                                where: {
                                  title: "John Wick"
                                }
                        ) {
                            nodesDeleted
                            relationshipsDeleted
                        }
                    }
                `,
            })
            .expect(200);

        await wsClient2.waitForEvents(4);
        await wsClient.waitForEvents(2);

        expect(wsClient.errors).toEqual([]);
        expect(wsClient2.errors).toEqual([]);

        expect(wsClient2.events).toHaveLength(4);
        expect(wsClient.events).toHaveLength(2);

        expect(wsClient2.events).toIncludeSameMembers([
            {
                [typeMovie.operations.subscribe.relationship_deleted]: {
                    [typeMovie.operations.subscribe.payload.relationship_deleted]: { title: "John Wick" },
                    event: "DELETE_RELATIONSHIP",

                    relationshipFieldName: "reviewers",
                    deletedRelationship: {
                        actors: null,
                        directors: null,
                        reviewers: {
                            score: 100,
                            node: {
                                name: "Ana",
                                reputation: 10,
                            },
                        },
                    },
                },
            },
            {
                [typeMovie.operations.subscribe.relationship_deleted]: {
                    [typeMovie.operations.subscribe.payload.relationship_deleted]: { title: "John Wick" },
                    event: "DELETE_RELATIONSHIP",

                    relationshipFieldName: "reviewers",
                    deletedRelationship: {
                        actors: null,
                        directors: null,
                        reviewers: {
                            score: 100,
                            node: {
                                url: "/bob",
                                reputation: 10,
                            },
                        },
                    },
                },
            },
            {
                [typeMovie.operations.subscribe.relationship_deleted]: {
                    [typeMovie.operations.subscribe.payload.relationship_deleted]: { title: "John Wick" },
                    event: "DELETE_RELATIONSHIP",

                    relationshipFieldName: "reviewers",
                    deletedRelationship: {
                        actors: null,
                        directors: null,
                        reviewers: {
                            score: 100,
                            node: {
                                name: "Ana",
                                reputation: 10,
                            },
                        },
                    },
                },
            },
            {
                [typeMovie.operations.subscribe.relationship_deleted]: {
                    [typeMovie.operations.subscribe.payload.relationship_deleted]: { title: "John Wick" },
                    event: "DELETE_RELATIONSHIP",

                    relationshipFieldName: "reviewers",
                    deletedRelationship: {
                        actors: null,
                        directors: null,
                        reviewers: {
                            score: 100,
                            node: {
                                url: "/bob",
                                reputation: 10,
                            },
                        },
                    },
                },
            },
        ]);
        expect(wsClient.events).toIncludeSameMembers([
            {
                [typePerson.operations.subscribe.relationship_deleted]: {
                    [typePerson.operations.subscribe.payload.relationship_deleted]: {
                        name: "Ana",
                    },
                    event: "DELETE_RELATIONSHIP",

                    relationshipFieldName: "movies",
                    deletedRelationship: {
                        movies: {
                            score: 100,
                            node: {
                                title: "John Wick",
                            },
                        },
                    },
                },
            },
            {
                [typePerson.operations.subscribe.relationship_deleted]: {
                    [typePerson.operations.subscribe.payload.relationship_deleted]: {
                        name: "Ana",
                    },
                    event: "DELETE_RELATIONSHIP",

                    relationshipFieldName: "movies",
                    deletedRelationship: {
                        movies: {
                            score: 100,
                            node: {
                                title: "John Wick",
                            },
                        },
                    },
                },
            },
        ]);
    });
    test("disconnect via delete nested - union type + interface type", async () => {
        // 1. create
        await supertest(server.path)
            .post("")
            .send({
                query: `
                mutation {
                    ${typeMovie.operations.create}(
                        input: [
                            {
                                directors: {
                                    ${typeActor.name}: {
                                        create: [
                                            {
                                                node: {
                                                    name: "Keanu Reeves",
                                                    movies: {
                                                        create: [
                                                            {
                                                                node: {
                                                                    title: "Matrix"
                                                                },
                                                                edge: {
                                                                    screenTime: 1000
                                                                }
                                                            }
                                                        ]
                                                    }
                                                },
                                                edge: {
                                                    year: 2019
                                                }
                                            },
                                            {
                                                node: {
                                                    name: "Keanu Reeves"
                                                },
                                                edge: {
                                                    year: 2019
                                                }
                                            }
                                        ]
                                    },
                                    ${typePerson.name}: {
                                        create: [
                                            {
                                                node: {
                                                    name: "Jim",
                                                    reputation: 10,
                                                    movies: {
                                                        create: [
                                                            {
                                                                node: {
                                                                    title: "Matrix2"
                                                                },
                                                                edge: {
                                                                    score: 42
                                                                }
                                                            }
                                                        ]
                                                    }
                                                },
                                                edge: {
                                                    year: 2020
                                                }
                                            },
                                            {
                                                node: {
                                                    name: "Jill",
                                                    reputation: 10
                                                },
                                                edge: {
                                                    year: 2020
                                                }
                                            }
                                        ]
                                    }   
                                },
                                reviewers: {
                                    create: [
                                            {
                                            node: {
                                                ${typePerson.name}: {
                                                    name: "Ana",
                                                    reputation: 10,
                                                    movies: {
                                                        create: [
                                                            {
                                                                node: {
                                                                    title: "Matrix2"
                                                                },
                                                                edge: {
                                                                    score: 420
                                                                }
                                                            },
                                                            {
                                                                node: {
                                                                    title: "Matrix3"
                                                                },
                                                                edge: {
                                                                    score: 420
                                                                }
                                                            }
                                                        ]
                                                    }
                                                },
                                                ${typeInfluencer.name}: {
                                                    url: "/bob",
                                                    reputation: 10
                                                }
                                            },
                                            edge: {
                                                score: 100
                                            }
                                        },
                                        {
                                            node: {
                                                ${typePerson.name}: {
                                                    name: "Julia",
                                                    reputation: 10,
                                                    movies: {
                                                        create: [
                                                            {
                                                                node: {
                                                                    title: "Other Matrix"
                                                                },
                                                                edge: {
                                                                    score: 420
                                                                }
                                                            }
                                                        ]
                                                    }
                                                }
                                            },
                                            edge: {
                                                score: 100
                                            }
                                        }
                                    ]
                                },
                                title: "John Wick",
                            }
                        ]
                    ) {
                        ${typeMovie.plural} {
                            title
                        }
                    }
                }
            `,
            })
            .expect(200);

        // 2. subscribe both ways
        await wsClient2.subscribe(movieSubscriptionQuery({ typeInfluencer, typeMovie, typePerson }));

        await wsClient.subscribe(personSubscriptionQuery(typePerson));

        // 3. perform update on created node
        await supertest(server.path)
            .post("")
            .send({
                query: `
                    mutation {
                        ${typeMovie.operations.delete}(
                                where: {
                                  title: "John Wick"
                                } 
                        ) {
                            nodesDeleted
                            relationshipsDeleted
                        }
                    }
                `,
            })
            .expect(200);

        await wsClient2.waitForEvents(7);
        await wsClient.waitForEvents(2);

        expect(wsClient.errors).toEqual([]);
        expect(wsClient2.errors).toEqual([]);

        expect(wsClient2.events).toHaveLength(7);
        expect(wsClient.events).toHaveLength(2);

        expect(wsClient2.events).toIncludeSameMembers([
            {
                [typeMovie.operations.subscribe.relationship_deleted]: {
                    [typeMovie.operations.subscribe.payload.relationship_deleted]: { title: "John Wick" },
                    event: "DELETE_RELATIONSHIP",

                    relationshipFieldName: "directors",
                    deletedRelationship: {
                        actors: null,
                        directors: {
                            year: 2019,
                            node: {
                                name: "Keanu Reeves",
                            },
                        },
                        reviewers: null,
                    },
                },
            },
            {
                [typeMovie.operations.subscribe.relationship_deleted]: {
                    [typeMovie.operations.subscribe.payload.relationship_deleted]: { title: "John Wick" },
                    event: "DELETE_RELATIONSHIP",

                    relationshipFieldName: "directors",
                    deletedRelationship: {
                        actors: null,
                        directors: {
                            year: 2019,
                            node: {
                                name: "Keanu Reeves",
                            },
                        },
                        reviewers: null,
                    },
                },
            },

            {
                [typeMovie.operations.subscribe.relationship_deleted]: {
                    [typeMovie.operations.subscribe.payload.relationship_deleted]: { title: "John Wick" },
                    event: "DELETE_RELATIONSHIP",

                    relationshipFieldName: "directors",
                    deletedRelationship: {
                        actors: null,
                        directors: {
                            year: 2020,
                            node: {
                                name: "Jim",
                                reputation: 10,
                            },
                        },
                        reviewers: null,
                    },
                },
            },
            {
                [typeMovie.operations.subscribe.relationship_deleted]: {
                    [typeMovie.operations.subscribe.payload.relationship_deleted]: { title: "John Wick" },
                    event: "DELETE_RELATIONSHIP",

                    relationshipFieldName: "directors",
                    deletedRelationship: {
                        actors: null,
                        directors: {
                            year: 2020,
                            node: {
                                name: "Jill",
                                reputation: 10,
                            },
                        },
                        reviewers: null,
                    },
                },
            },

            {
                [typeMovie.operations.subscribe.relationship_deleted]: {
                    [typeMovie.operations.subscribe.payload.relationship_deleted]: { title: "John Wick" },
                    event: "DELETE_RELATIONSHIP",

                    relationshipFieldName: "reviewers",
                    deletedRelationship: {
                        actors: null,
                        directors: null,
                        reviewers: {
                            score: 100,
                            node: {
                                name: "Ana",
                                reputation: 10,
                            },
                        },
                    },
                },
            },
            {
                [typeMovie.operations.subscribe.relationship_deleted]: {
                    [typeMovie.operations.subscribe.payload.relationship_deleted]: { title: "John Wick" },
                    event: "DELETE_RELATIONSHIP",

                    relationshipFieldName: "reviewers",
                    deletedRelationship: {
                        actors: null,
                        directors: null,
                        reviewers: {
                            score: 100,
                            node: {
                                name: "Julia",
                                reputation: 10,
                            },
                        },
                    },
                },
            },
            {
                [typeMovie.operations.subscribe.relationship_deleted]: {
                    [typeMovie.operations.subscribe.payload.relationship_deleted]: { title: "John Wick" },
                    event: "DELETE_RELATIONSHIP",

                    relationshipFieldName: "reviewers",
                    deletedRelationship: {
                        actors: null,
                        directors: null,
                        reviewers: {
                            score: 100,
                            node: {
                                url: "/bob",
                                reputation: 10,
                            },
                        },
                    },
                },
            },
        ]);
        expect(wsClient.events).toIncludeSameMembers([
            {
                [typePerson.operations.subscribe.relationship_deleted]: {
                    [typePerson.operations.subscribe.payload.relationship_deleted]: {
                        name: "Julia",
                    },
                    event: "DELETE_RELATIONSHIP",

                    relationshipFieldName: "movies",
                    deletedRelationship: {
                        movies: {
                            score: 100,
                            node: {
                                title: "John Wick",
                            },
                        },
                    },
                },
            },
            {
                [typePerson.operations.subscribe.relationship_deleted]: {
                    [typePerson.operations.subscribe.payload.relationship_deleted]: {
                        name: "Ana",
                    },
                    event: "DELETE_RELATIONSHIP",

                    relationshipFieldName: "movies",
                    deletedRelationship: {
                        movies: {
                            score: 100,
                            node: {
                                title: "John Wick",
                            },
                        },
                    },
                },
            },
        ]);
    });
    test("disconnect via delete nested - standard type + union type + interface type", async () => {
        // 1. create
        await supertest(server.path)
            .post("")
            .send({
                query: `
                mutation {
                    ${typeMovie.operations.create}(
                        input: [
                            {
                                actors: {
                                    create: [
                                        {
                                        node: {
                                            name: "Keanu Reeves"
                                        },
                                        edge: {
                                            screenTime: 42
                                        }
                                        }
                                    ]
                                },
                                directors: {
                                    ${typeActor.name}: {
                                        create: [
                                            {
                                                node: {
                                                    name: "Keanu Reeves",
                                                    movies: {
                                                        create: [
                                                            {
                                                                node: {
                                                                    title: "Matrix"
                                                                },
                                                                edge: {
                                                                    screenTime: 1000
                                                                }
                                                            }
                                                        ]
                                                    }
                                                },
                                                edge: {
                                                    year: 2019
                                                }
                                            },
                                            {
                                                node: {
                                                    name: "Keanu Reeves"
                                                },
                                                edge: {
                                                    year: 2019
                                                }
                                            }
                                        ]
                                    },
                                    ${typePerson.name}: {
                                        create: [
                                            {
                                                node: {
                                                    name: "Jim",
                                                    reputation: 10,
                                                    movies: {
                                                        create: [
                                                            {
                                                                node: {
                                                                    title: "Matrix2"
                                                                },
                                                                edge: {
                                                                    score: 42
                                                                }
                                                            }
                                                        ]
                                                    }
                                                },
                                                edge: {
                                                    year: 2020
                                                }
                                            },
                                            {
                                                node: {
                                                    name: "Jill",
                                                    reputation: 10
                                                },
                                                edge: {
                                                    year: 2020
                                                }
                                            }
                                        ]
                                    }   
                                },
                                reviewers: {
                                    create: [
                                            {
                                            node: {
                                                ${typePerson.name}: {
                                                    name: "Ana",
                                                    reputation: 10,
                                                    movies: {
                                                        create: [
                                                            {
                                                                node: {
                                                                    title: "Matrix2"
                                                                },
                                                                edge: {
                                                                    score: 420
                                                                }
                                                            },
                                                            {
                                                                node: {
                                                                    title: "Matrix3"
                                                                },
                                                                edge: {
                                                                    score: 420
                                                                }
                                                            }
                                                        ]
                                                    }
                                                },
                                                ${typeInfluencer.name}: {
                                                    url: "/bob",
                                                    reputation: 10
                                                }
                                            },
                                            edge: {
                                                score: 100
                                            }
                                        }
                                    ]
                                },
                                title: "John Wick",
                            }
                        ]
                    ) {
                        ${typeMovie.plural} {
                            title
                        }
                    }
                }
            `,
            })
            .expect(200);

        // 2. subscribe both ways
        await wsClient2.subscribe(movieSubscriptionQuery({ typeInfluencer, typeMovie, typePerson }));

        await wsClient.subscribe(personSubscriptionQuery(typePerson));

        // 3. perform update on created node
        await supertest(server.path)
            .post("")
            .send({
                query: `
                    mutation {
                        ${typeMovie.operations.delete}(
                                where: {
                                  title: "John Wick"
                                }
                        ) {
                            nodesDeleted
                            relationshipsDeleted
                        }
                    }
                `,
            })
            .expect(200);

        await wsClient2.waitForEvents(7);
        await wsClient.waitForEvents(1);

        expect(wsClient.errors).toEqual([]);
        expect(wsClient2.errors).toEqual([]);

        expect(wsClient2.events).toHaveLength(7);
        expect(wsClient.events).toHaveLength(1);

        expect(wsClient2.events).toIncludeSameMembers([
            {
                [typeMovie.operations.subscribe.relationship_deleted]: {
                    [typeMovie.operations.subscribe.payload.relationship_deleted]: { title: "John Wick" },
                    event: "DELETE_RELATIONSHIP",

                    relationshipFieldName: "directors",
                    deletedRelationship: {
                        actors: null,
                        directors: {
                            year: 2019,
                            node: {
                                name: "Keanu Reeves",
                            },
                        },
                        reviewers: null,
                    },
                },
            },
            {
                [typeMovie.operations.subscribe.relationship_deleted]: {
                    [typeMovie.operations.subscribe.payload.relationship_deleted]: { title: "John Wick" },
                    event: "DELETE_RELATIONSHIP",

                    relationshipFieldName: "directors",
                    deletedRelationship: {
                        actors: null,
                        directors: {
                            year: 2019,
                            node: {
                                name: "Keanu Reeves",
                            },
                        },
                        reviewers: null,
                    },
                },
            },
            {
                [typeMovie.operations.subscribe.relationship_deleted]: {
                    [typeMovie.operations.subscribe.payload.relationship_deleted]: { title: "John Wick" },
                    event: "DELETE_RELATIONSHIP",

                    relationshipFieldName: "actors",
                    deletedRelationship: {
                        actors: {
                            screenTime: 42,
                            node: {
                                name: "Keanu Reeves",
                            },
                        },
                        directors: null,
                        reviewers: null,
                    },
                },
            },
            {
                [typeMovie.operations.subscribe.relationship_deleted]: {
                    [typeMovie.operations.subscribe.payload.relationship_deleted]: { title: "John Wick" },
                    event: "DELETE_RELATIONSHIP",

                    relationshipFieldName: "directors",
                    deletedRelationship: {
                        actors: null,
                        directors: {
                            year: 2020,
                            node: {
                                name: "Jim",
                                reputation: 10,
                            },
                        },
                        reviewers: null,
                    },
                },
            },
            {
                [typeMovie.operations.subscribe.relationship_deleted]: {
                    [typeMovie.operations.subscribe.payload.relationship_deleted]: { title: "John Wick" },
                    event: "DELETE_RELATIONSHIP",

                    relationshipFieldName: "directors",
                    deletedRelationship: {
                        actors: null,
                        directors: {
                            year: 2020,
                            node: {
                                name: "Jill",
                                reputation: 10,
                            },
                        },
                        reviewers: null,
                    },
                },
            },
            {
                [typeMovie.operations.subscribe.relationship_deleted]: {
                    [typeMovie.operations.subscribe.payload.relationship_deleted]: { title: "John Wick" },
                    event: "DELETE_RELATIONSHIP",

                    relationshipFieldName: "reviewers",
                    deletedRelationship: {
                        actors: null,
                        directors: null,
                        reviewers: {
                            score: 100,
                            node: {
                                name: "Ana",
                                reputation: 10,
                            },
                        },
                    },
                },
            },
            {
                [typeMovie.operations.subscribe.relationship_deleted]: {
                    [typeMovie.operations.subscribe.payload.relationship_deleted]: { title: "John Wick" },
                    event: "DELETE_RELATIONSHIP",

                    relationshipFieldName: "reviewers",
                    deletedRelationship: {
                        actors: null,
                        directors: null,
                        reviewers: {
                            score: 100,
                            node: {
                                url: "/bob",
                                reputation: 10,
                            },
                        },
                    },
                },
            },
        ]);
        expect(wsClient.events).toIncludeSameMembers([
            {
                [typePerson.operations.subscribe.relationship_deleted]: {
                    [typePerson.operations.subscribe.payload.relationship_deleted]: {
                        name: "Ana",
                    },
                    event: "DELETE_RELATIONSHIP",

                    relationshipFieldName: "movies",
                    deletedRelationship: {
                        movies: {
                            score: 100,
                            node: {
                                title: "John Wick",
                            },
                        },
                    },
                },
            },
        ]);
    });
});<|MERGE_RESOLUTION|>--- conflicted
+++ resolved
@@ -97,18 +97,8 @@
         const neoSchema = new Neo4jGraphQL({
             typeDefs,
             driver,
-<<<<<<< HEAD
-            config: {
-                sessionConfig: {
-                    database: neo4j.getIntegrationDatabaseName(),
-                },
-            },
             features: {
                 subscriptions: new TestSubscriptionsMechanism(),
-=======
-            plugins: {
-                subscriptions: new TestSubscriptionsPlugin(),
->>>>>>> 4946d87d
             },
         });
         // eslint-disable-next-line @typescript-eslint/require-await
