--- conflicted
+++ resolved
@@ -77,7 +77,7 @@
             expect(formatCypher(result.cypher)).toMatchInlineSnapshot(`
                 "CALL db.index.fulltext.queryNodes(\\"MovieTitle\\", $param0) YIELD node AS this
                 WITH *
-                WHERE (\\"Movie\\" IN labels(this) AND ($isAuthenticated = true AND size([(this)<-[:DIRECTED]-(this0:\`Person\`) WHERE this0.id = coalesce($jwt.sub, $jwtDefault) | 1]) > 0))
+                WHERE (\\"Movie\\" IN labels(this) AND ($isAuthenticated = true AND size([(this)<-[:\`DIRECTED\`]-(this0:\`Person\`) WHERE this0.id = coalesce($jwt.sub, $jwtDefault) | 1]) > 0))
                 RETURN this { .title } AS this"
             `);
 
@@ -132,7 +132,7 @@
             expect(formatCypher(result.cypher)).toMatchInlineSnapshot(`
                 "CALL db.index.fulltext.queryNodes(\\"MovieTitle\\", $param0) YIELD node AS this
                 WITH *
-                WHERE (\\"Movie\\" IN labels(this) AND apoc.util.validatePredicate(NOT ($isAuthenticated = true AND size([(this)<-[:DIRECTED]-(this0:\`Person\`) WHERE this0.id = coalesce($jwt.sub, $jwtDefault) | 1]) > 0), \\"@neo4j/graphql/FORBIDDEN\\", [0]))
+                WHERE (\\"Movie\\" IN labels(this) AND apoc.util.validatePredicate(NOT ($isAuthenticated = true AND size([(this)<-[:\`DIRECTED\`]-(this0:\`Person\`) WHERE this0.id = coalesce($jwt.sub, $jwtDefault) | 1]) > 0), \\"@neo4j/graphql/FORBIDDEN\\", [0]))
                 RETURN this { .title } AS this"
             `);
 
@@ -189,7 +189,7 @@
             expect(formatCypher(result.cypher)).toMatchInlineSnapshot(`
                 "CALL db.index.fulltext.queryNodes(\\"MovieTitle\\", $param0) YIELD node AS this
                 WITH *
-                WHERE (\\"Movie\\" IN labels(this) AND apoc.util.validatePredicate(NOT ($isAuthenticated = true AND size([(this)<-[:DIRECTED]-(this0:\`Person\`) WHERE NOT (this0.id = coalesce($jwt.sub, $jwtDefault)) | 1]) = 0), \\"@neo4j/graphql/FORBIDDEN\\", [0]))
+                WHERE (\\"Movie\\" IN labels(this) AND apoc.util.validatePredicate(NOT ($isAuthenticated = true AND size([(this)<-[:\`DIRECTED\`]-(this0:\`Person\`) WHERE NOT (this0.id = coalesce($jwt.sub, $jwtDefault)) | 1]) = 0), \\"@neo4j/graphql/FORBIDDEN\\", [0]))
                 RETURN this { .title } AS this"
             `);
 
@@ -248,7 +248,7 @@
             expect(formatCypher(result.cypher)).toMatchInlineSnapshot(`
                 "CALL db.index.fulltext.queryNodes(\\"MovieTitle\\", $param0) YIELD node AS this
                 WITH *
-                WHERE (\\"Movie\\" IN labels(this) AND apoc.util.validatePredicate(NOT ($isAuthenticated = true AND size([(this)<-[this1:DIRECTED]-(this0:\`Person\`) WHERE this0.id = coalesce($jwt.sub, $jwtDefault) | 1]) > 0), \\"@neo4j/graphql/FORBIDDEN\\", [0]))
+                WHERE (\\"Movie\\" IN labels(this) AND apoc.util.validatePredicate(NOT ($isAuthenticated = true AND size([(this)<-[this1:\`DIRECTED\`]-(this0:\`Person\`) WHERE this0.id = coalesce($jwt.sub, $jwtDefault) | 1]) > 0), \\"@neo4j/graphql/FORBIDDEN\\", [0]))
                 RETURN this { .title } AS this"
             `);
 
@@ -310,7 +310,7 @@
             expect(formatCypher(result.cypher)).toMatchInlineSnapshot(`
                 "CALL db.index.fulltext.queryNodes(\\"MovieTitle\\", $param0) YIELD node AS this
                 WITH *
-                WHERE (\\"Movie\\" IN labels(this) AND apoc.util.validatePredicate(NOT ($isAuthenticated = true AND size([(this)<-[this1:DIRECTED]-(this0:\`Person\`) WHERE NOT (this0.id = coalesce($jwt.sub, $jwtDefault)) | 1]) = 0), \\"@neo4j/graphql/FORBIDDEN\\", [0]))
+                WHERE (\\"Movie\\" IN labels(this) AND apoc.util.validatePredicate(NOT ($isAuthenticated = true AND size([(this)<-[this1:\`DIRECTED\`]-(this0:\`Person\`) WHERE NOT (this0.id = coalesce($jwt.sub, $jwtDefault)) | 1]) = 0), \\"@neo4j/graphql/FORBIDDEN\\", [0]))
                 RETURN this { .title } AS this"
             `);
 
@@ -373,7 +373,7 @@
             expect(formatCypher(result.cypher)).toMatchInlineSnapshot(`
                 "CALL db.index.fulltext.queryNodes(\\"MovieTitle\\", $param0) YIELD node AS this
                 WITH *
-                WHERE (\\"Movie\\" IN labels(this) AND apoc.util.validatePredicate(NOT ($isAuthenticated = true AND size([(this)<-[this0:DIRECTED]-(this1:\`Person\`) WHERE this0.year = $param2 | 1]) > 0), \\"@neo4j/graphql/FORBIDDEN\\", [0]))
+                WHERE (\\"Movie\\" IN labels(this) AND apoc.util.validatePredicate(NOT ($isAuthenticated = true AND size([(this)<-[this0:\`DIRECTED\`]-(this1:\`Person\`) WHERE this0.year = $param2 | 1]) > 0), \\"@neo4j/graphql/FORBIDDEN\\", [0]))
                 RETURN this { .title } AS this"
             `);
 
@@ -429,20 +429,12 @@
 
             const result = await translateQuery(neoSchema, query, { token, neo4jVersion: "4.4" });
 
-<<<<<<< HEAD
-        expect(formatCypher(result.cypher)).toMatchInlineSnapshot(`
-            "CALL db.index.fulltext.queryNodes(\\"MovieTitle\\", $param0) YIELD node AS this
-            WHERE (\\"Movie\\" IN labels(this) AND (exists((this)<-[:\`DIRECTED\`]-(:\`Person\`)) AND all(auth_this0 IN [(this)<-[:\`DIRECTED\`]-(auth_this0:\`Person\`) | auth_this0] WHERE (auth_this0.id IS NOT NULL AND auth_this0.id = $auth_param0))))
-            RETURN this { .title } AS this"
-        `);
-=======
-            expect(formatCypher(result.cypher)).toMatchInlineSnapshot(`
-                "CALL db.index.fulltext.queryNodes(\\"MovieTitle\\", $param0) YIELD node AS this
-                WITH *
-                WHERE (\\"Movie\\" IN labels(this) AND apoc.util.validatePredicate(NOT ($isAuthenticated = true AND size([(this)<-[this0:DIRECTED]-(this1:\`Person\`) WHERE NOT (this0.year = $param2) | 1]) = 0), \\"@neo4j/graphql/FORBIDDEN\\", [0]))
-                RETURN this { .title } AS this"
-            `);
->>>>>>> b0182757
+            expect(formatCypher(result.cypher)).toMatchInlineSnapshot(`
+                "CALL db.index.fulltext.queryNodes(\\"MovieTitle\\", $param0) YIELD node AS this
+                WITH *
+                WHERE (\\"Movie\\" IN labels(this) AND apoc.util.validatePredicate(NOT ($isAuthenticated = true AND size([(this)<-[this0:\`DIRECTED\`]-(this1:\`Person\`) WHERE NOT (this0.year = $param2) | 1]) = 0), \\"@neo4j/graphql/FORBIDDEN\\", [0]))
+                RETURN this { .title } AS this"
+            `);
 
             expect(result.params).toMatchInlineSnapshot(`
                 Object {
@@ -494,7 +486,7 @@
                 "CALL db.index.fulltext.queryNodes(\\"MovieTitle\\", $param0) YIELD node AS this
                 WITH *
                 WHERE (\\"Movie\\" IN labels(this) AND ($isAuthenticated = true AND EXISTS {
-                    MATCH (this)<-[:DIRECTED]-(this0:\`Person\`)
+                    MATCH (this)<-[:\`DIRECTED\`]-(this0:\`Person\`)
                     WHERE this0.id = coalesce($jwt.sub, $jwtDefault)
                 }))
                 RETURN this { .title } AS this"
@@ -552,7 +544,7 @@
                 "CALL db.index.fulltext.queryNodes(\\"MovieTitle\\", $param0) YIELD node AS this
                 WITH *
                 WHERE (\\"Movie\\" IN labels(this) AND apoc.util.validatePredicate(NOT ($isAuthenticated = true AND EXISTS {
-                    MATCH (this)<-[:DIRECTED]-(this0:\`Person\`)
+                    MATCH (this)<-[:\`DIRECTED\`]-(this0:\`Person\`)
                     WHERE this0.id = coalesce($jwt.sub, $jwtDefault)
                 }), \\"@neo4j/graphql/FORBIDDEN\\", [0]))
                 RETURN this { .title } AS this"
@@ -612,10 +604,10 @@
                 "CALL db.index.fulltext.queryNodes(\\"MovieTitle\\", $param0) YIELD node AS this
                 WITH *
                 WHERE (\\"Movie\\" IN labels(this) AND apoc.util.validatePredicate(NOT ($isAuthenticated = true AND (EXISTS {
-                    MATCH (this)<-[:DIRECTED]-(this0:\`Person\`)
+                    MATCH (this)<-[:\`DIRECTED\`]-(this0:\`Person\`)
                     WHERE this0.id = coalesce($jwt.sub, $jwtDefault)
                 } AND NOT (EXISTS {
-                    MATCH (this)<-[:DIRECTED]-(this0:\`Person\`)
+                    MATCH (this)<-[:\`DIRECTED\`]-(this0:\`Person\`)
                     WHERE NOT (this0.id = coalesce($jwt.sub, $jwtDefault))
                 }))), \\"@neo4j/graphql/FORBIDDEN\\", [0]))
                 RETURN this { .title } AS this"
@@ -673,23 +665,15 @@
 
             const result = await translateQuery(neoSchema, query, { token, neo4jVersion: "5" });
 
-<<<<<<< HEAD
-        expect(formatCypher(result.cypher)).toMatchInlineSnapshot(`
-            "CALL db.index.fulltext.queryNodes(\\"MovieTitle\\", $param0) YIELD node AS this
-            WHERE (\\"Movie\\" IN labels(this) AND apoc.util.validatePredicate(NOT ((exists((this)<-[:\`DIRECTED\`]-(:\`Person\`)) AND any(this0 IN [(this)<-[:\`DIRECTED\`]-(this0:\`Person\`) | this0] WHERE (this0.id IS NOT NULL AND this0.id = $param1)))), \\"@neo4j/graphql/FORBIDDEN\\", [0]))
-            RETURN this { .title } AS this"
-        `);
-=======
             expect(formatCypher(result.cypher)).toMatchInlineSnapshot(`
                 "CALL db.index.fulltext.queryNodes(\\"MovieTitle\\", $param0) YIELD node AS this
                 WITH *
                 WHERE (\\"Movie\\" IN labels(this) AND apoc.util.validatePredicate(NOT ($isAuthenticated = true AND EXISTS {
-                    MATCH (this)<-[this0:DIRECTED]-(this1:\`Person\`)
+                    MATCH (this)<-[this0:\`DIRECTED\`]-(this1:\`Person\`)
                     WHERE this1.id = coalesce($jwt.sub, $jwtDefault)
                 }), \\"@neo4j/graphql/FORBIDDEN\\", [0]))
                 RETURN this { .title } AS this"
             `);
->>>>>>> b0182757
 
             expect(result.params).toMatchInlineSnapshot(`
                 Object {
@@ -750,10 +734,10 @@
                 "CALL db.index.fulltext.queryNodes(\\"MovieTitle\\", $param0) YIELD node AS this
                 WITH *
                 WHERE (\\"Movie\\" IN labels(this) AND apoc.util.validatePredicate(NOT ($isAuthenticated = true AND (EXISTS {
-                    MATCH (this)<-[this0:DIRECTED]-(this1:\`Person\`)
+                    MATCH (this)<-[this0:\`DIRECTED\`]-(this1:\`Person\`)
                     WHERE this1.id = coalesce($jwt.sub, $jwtDefault)
                 } AND NOT (EXISTS {
-                    MATCH (this)<-[this0:DIRECTED]-(this1:\`Person\`)
+                    MATCH (this)<-[this0:\`DIRECTED\`]-(this1:\`Person\`)
                     WHERE NOT (this1.id = coalesce($jwt.sub, $jwtDefault))
                 }))), \\"@neo4j/graphql/FORBIDDEN\\", [0]))
                 RETURN this { .title } AS this"
@@ -819,7 +803,7 @@
                 "CALL db.index.fulltext.queryNodes(\\"MovieTitle\\", $param0) YIELD node AS this
                 WITH *
                 WHERE (\\"Movie\\" IN labels(this) AND apoc.util.validatePredicate(NOT ($isAuthenticated = true AND EXISTS {
-                    MATCH (this)<-[this0:DIRECTED]-(this1:\`Person\`)
+                    MATCH (this)<-[this0:\`DIRECTED\`]-(this1:\`Person\`)
                     WHERE this0.year = $param2
                 }), \\"@neo4j/graphql/FORBIDDEN\\", [0]))
                 RETURN this { .title } AS this"
@@ -881,10 +865,10 @@
                 "CALL db.index.fulltext.queryNodes(\\"MovieTitle\\", $param0) YIELD node AS this
                 WITH *
                 WHERE (\\"Movie\\" IN labels(this) AND apoc.util.validatePredicate(NOT ($isAuthenticated = true AND (EXISTS {
-                    MATCH (this)<-[this0:DIRECTED]-(this1:\`Person\`)
+                    MATCH (this)<-[this0:\`DIRECTED\`]-(this1:\`Person\`)
                     WHERE this0.year = $param2
                 } AND NOT (EXISTS {
-                    MATCH (this)<-[this0:DIRECTED]-(this1:\`Person\`)
+                    MATCH (this)<-[this0:\`DIRECTED\`]-(this1:\`Person\`)
                     WHERE NOT (this0.year = $param2)
                 }))), \\"@neo4j/graphql/FORBIDDEN\\", [0]))
                 RETURN this { .title } AS this"
