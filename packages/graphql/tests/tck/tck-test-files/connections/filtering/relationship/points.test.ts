--- conflicted
+++ resolved
@@ -93,13 +93,8 @@
             CALL {
             WITH this
             MATCH (this)<-[this_acted_in_relationship:ACTED_IN]-(this_actor:Actor)
-<<<<<<< HEAD
             WHERE distance(this_acted_in_relationship.location, point($this_actorsConnection_args_where_Actorparam0.point)) = $this_actorsConnection_args_where_Actorparam0.distance
-            WITH collect({ screenTime: this_acted_in_relationship.screenTime, location: apoc.cypher.runFirstColumn('RETURN
-=======
-            WHERE distance(this_acted_in_relationship.location, point($this_actorsConnection.args.where.edge.location_DISTANCE.point)) = $this_actorsConnection.args.where.edge.location_DISTANCE.distance
             WITH collect({ screenTime: this_acted_in_relationship.screenTime, location: apoc.cypher.runFirstColumnSingle('RETURN
->>>>>>> 7205e8de
             CASE
             	WHEN this_acted_in_relationship.location IS NOT NULL THEN { point: this_acted_in_relationship.location }
             	ELSE NULL
