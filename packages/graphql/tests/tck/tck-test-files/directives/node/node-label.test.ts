/*
 * Copyright (c) "Neo4j"
 * Neo4j Sweden AB [http://neo4j.com]
 *
 * This file is part of Neo4j.
 *
 * Licensed under the Apache License, Version 2.0 (the "License");
 * you may not use this file except in compliance with the License.
 * You may obtain a copy of the License at
 *
 *     http://www.apache.org/licenses/LICENSE-2.0
 *
 * Unless required by applicable law or agreed to in writing, software
 * distributed under the License is distributed on an "AS IS" BASIS,
 * WITHOUT WARRANTIES OR CONDITIONS OF ANY KIND, either express or implied.
 * See the License for the specific language governing permissions and
 * limitations under the License.
 */

import { Neo4jGraphQLAuthJWTPlugin } from "@neo4j/graphql-plugin-auth";
import { gql } from "apollo-server";
import { DocumentNode } from "graphql";
import { Neo4jGraphQL } from "../../../../../src";
import { createJwtRequest } from "../../../../utils/create-jwt-request";
import { formatCypher, translateQuery, formatParams } from "../../../utils/tck-test-utils";

describe("Label in Node directive", () => {
    const secret = "secret";
    let typeDefs: DocumentNode;
    let neoSchema: Neo4jGraphQL;

    beforeAll(() => {
        typeDefs = gql`
            type Actor @node(label: "Person") {
                name: String
                movies: [Movie!]! @relationship(type: "ACTED_IN", direction: OUT)
            }

            type Movie @node(label: "Film") {
                id: ID
                title: String
                actors: [Actor!]! @relationship(type: "ACTED_IN", direction: IN)
            }
        `;

        neoSchema = new Neo4jGraphQL({
            typeDefs,
            config: { enableRegex: true },
            plugins: {
                auth: new Neo4jGraphQLAuthJWTPlugin({
                    secret,
                }),
            },
        });
    });

    test("Select Movie with label Film", async () => {
        const query = gql`
            {
                movies {
                    title
                }
            }
        `;

        const req = createJwtRequest("secret", {});
        const result = await translateQuery(neoSchema, query, {
            req,
        });

        expect(formatCypher(result.cypher)).toMatchInlineSnapshot(`
            "MATCH (this:\`Film\`)
            RETURN this { .title } as this"
        `);

        expect(formatParams(result.params)).toMatchInlineSnapshot(`"{}"`);
    });

    test("Select movie and actor with custom labels", async () => {
        const query = gql`
            {
                movies {
                    title
                    actors {
                        name
                    }
                }
            }
        `;

        const req = createJwtRequest("secret", {});
        const result = await translateQuery(neoSchema, query, {
            req,
        });

        expect(formatCypher(result.cypher)).toMatchInlineSnapshot(`
            "MATCH (this:\`Film\`)
            RETURN this { .title, actors: [ (this)<-[:ACTED_IN]-(this_actors:\`Person\`)   | this_actors { .name } ] } as this"
        `);

        expect(formatParams(result.params)).toMatchInlineSnapshot(`"{}"`);
    });

    test("Select movie and actor with custom labels using Relay connection", async () => {
        const query = gql`
            {
                movies {
                    title
                    actorsConnection {
                        edges {
                            node {
                                name
                            }
                        }
                    }
                }
            }
        `;

        const req = createJwtRequest("secret", {});
        const result = await translateQuery(neoSchema, query, {
            req,
        });

        expect(formatCypher(result.cypher)).toMatchInlineSnapshot(`
            "MATCH (this:\`Film\`)
            CALL {
            WITH this
            MATCH (this)<-[this_acted_in_relationship:ACTED_IN]-(this_actor:\`Person\`)
            WITH collect({ node: { name: this_actor.name } }) AS edges
            UNWIND edges as edge
            RETURN { edges: collect(edge), totalCount: size(edges) } AS actorsConnection
            }
            RETURN this { .title, actorsConnection } as this"
        `);

        expect(formatParams(result.params)).toMatchInlineSnapshot(`"{}"`);
    });

    test("Create Movie with label Film", async () => {
        const query = gql`
            mutation {
                createMovies(input: [{ id: "1" }]) {
                    movies {
                        id
                    }
                }
            }
        `;

        const req = createJwtRequest("secret", {});
        const result = await translateQuery(neoSchema, query, {
            req,
        });

        expect(formatCypher(result.cypher)).toMatchInlineSnapshot(`
            "CALL {
            CREATE (this0:\`Film\`)
            SET this0.id = $this0_id
            RETURN this0
            }
            RETURN [
            this0 { .id }] AS data"
        `);

        expect(formatParams(result.params)).toMatchInlineSnapshot(`
            "{
                \\"this0_id\\": \\"1\\",
                \\"resolvedCallbacks\\": {}
            }"
        `);
    });

    test("Create Movie and relation with custom labels", async () => {
        const query = gql`
            mutation {
                createMovies(
                    input: [
                        { id: 1, actors: { create: [{ node: { name: "actor 1" } }] } }
                        { id: 2, actors: { create: [{ node: { name: "actor 2" } }] } }
                    ]
                ) {
                    movies {
                        id
                    }
                }
            }
        `;

        const req = createJwtRequest("secret", {});
        const result = await translateQuery(neoSchema, query, {
            req,
        });

        expect(formatCypher(result.cypher)).toMatchInlineSnapshot(`
            "CALL {
            CREATE (this0:\`Film\`)
            SET this0.id = $this0_id
            WITH this0
            CREATE (this0_actors0_node:\`Person\`)
            SET this0_actors0_node.name = $this0_actors0_node_name
            MERGE (this0)<-[:ACTED_IN]-(this0_actors0_node)
            RETURN this0
            }
            CALL {
            CREATE (this1:\`Film\`)
            SET this1.id = $this1_id
            WITH this1
            CREATE (this1_actors0_node:\`Person\`)
            SET this1_actors0_node.name = $this1_actors0_node_name
            MERGE (this1)<-[:ACTED_IN]-(this1_actors0_node)
            RETURN this1
            }
            RETURN [
            this0 { .id },
            this1 { .id }] AS data"
        `);

        expect(formatParams(result.params)).toMatchInlineSnapshot(`
            "{
                \\"this0_id\\": \\"1\\",
                \\"this0_actors0_node_name\\": \\"actor 1\\",
                \\"this1_id\\": \\"2\\",
                \\"this1_actors0_node_name\\": \\"actor 2\\",
                \\"resolvedCallbacks\\": {}
            }"
        `);
    });

    test("Update Movie with label film", async () => {
        const query = gql`
            mutation {
                updateMovies(where: { id: "1" }, update: { id: "2" }) {
                    movies {
                        id
                    }
                }
            }
        `;

        const req = createJwtRequest("secret", {});
        const result = await translateQuery(neoSchema, query, {
            req,
        });

        expect(formatCypher(result.cypher)).toMatchInlineSnapshot(`
            "MATCH (this:\`Film\`)
            WHERE this.id = $param0
            SET this.id = $this_update_id
            RETURN collect(DISTINCT this { .id }) AS data"
        `);

        expect(formatParams(result.params)).toMatchInlineSnapshot(`
            "{
                \\"param0\\": \\"1\\",
                \\"this_update_id\\": \\"2\\",
                \\"resolvedCallbacks\\": {}
            }"
        `);
    });

    test("Update nested actors with custom label", async () => {
        const query = gql`
            mutation {
                updateMovies(
                    where: { id: "1" }
                    update: {
                        actors: [{ where: { node: { name: "old name" } }, update: { node: { name: "new name" } } }]
                    }
                ) {
                    movies {
                        id
                    }
                }
            }
        `;

        const req = createJwtRequest("secret", {});
        const result = await translateQuery(neoSchema, query, {
            req,
        });

        expect(formatCypher(result.cypher)).toMatchInlineSnapshot(`
            "MATCH (this:\`Film\`)
            WHERE this.id = $param0
            WITH this
            OPTIONAL MATCH (this)<-[this_acted_in0_relationship:ACTED_IN]-(this_actors0:\`Person\`)
            WHERE this_actors0.name = $updateMovies.args.update.actors[0].where.node.name
            CALL apoc.do.when(this_actors0 IS NOT NULL, \\"
            SET this_actors0.name = $this_update_actors0_name
            RETURN count(*) AS _
            \\", \\"\\", {this:this, updateMovies: $updateMovies, this_actors0:this_actors0, auth:$auth,this_update_actors0_name:$this_update_actors0_name})
            YIELD value AS _
            RETURN collect(DISTINCT this { .id }) AS data"
        `);

        expect(formatParams(result.params)).toMatchInlineSnapshot(`
            "{
                \\"param0\\": \\"1\\",
                \\"this_update_actors0_name\\": \\"new name\\",
                \\"auth\\": {
                    \\"isAuthenticated\\": true,
                    \\"roles\\": [],
                    \\"jwt\\": {
                        \\"roles\\": []
                    }
                },
                \\"updateMovies\\": {
                    \\"args\\": {
                        \\"update\\": {
                            \\"actors\\": [
                                {
                                    \\"where\\": {
                                        \\"node\\": {
                                            \\"name\\": \\"old name\\"
                                        }
                                    },
                                    \\"update\\": {
                                        \\"node\\": {
                                            \\"name\\": \\"new name\\"
                                        }
                                    }
                                }
                            ]
                        }
                    }
                },
                \\"resolvedCallbacks\\": {}
            }"
        `);
    });

    test("Update connection in Movie with label film", async () => {
        const query = gql`
            mutation {
                updateMovies(where: { id: "1" }, connect: { actors: [{ where: { node: { name: "Daniel" } } }] }) {
                    movies {
                        id
                    }
                }
            }
        `;

        const req = createJwtRequest("secret", {});
        const result = await translateQuery(neoSchema, query, {
            req,
        });

        expect(formatCypher(result.cypher)).toMatchInlineSnapshot(`
            "MATCH (this:\`Film\`)
            WHERE this.id = $param0
            WITH this
            CALL {
            	WITH this
            	OPTIONAL MATCH (this_connect_actors0_node:\`Person\`)
            	WHERE this_connect_actors0_node.name = $this_connect_actors0_node_name
            	FOREACH(_ IN CASE this WHEN NULL THEN [] ELSE [1] END |
            		FOREACH(_ IN CASE this_connect_actors0_node WHEN NULL THEN [] ELSE [1] END |
            			MERGE (this)<-[:ACTED_IN]-(this_connect_actors0_node)
            		)
            	)
            	RETURN count(*) AS _
            }
            RETURN collect(DISTINCT this { .id }) AS data"
        `);

        expect(formatParams(result.params)).toMatchInlineSnapshot(`
            "{
                \\"param0\\": \\"1\\",
                \\"this_connect_actors0_node_name\\": \\"Daniel\\",
                \\"resolvedCallbacks\\": {}
            }"
        `);
    });

    test("Update disconnect in Movie with label film", async () => {
        const query = gql`
            mutation {
                updateMovies(where: { id: "1" }, disconnect: { actors: [{ where: { node: { name: "Daniel" } } }] }) {
                    movies {
                        id
                    }
                }
            }
        `;

        const req = createJwtRequest("secret", {});
        const result = await translateQuery(neoSchema, query, {
            req,
        });

        expect(formatCypher(result.cypher)).toMatchInlineSnapshot(`
            "MATCH (this:\`Film\`)
            WHERE this.id = $param0
            WITH this
            CALL {
            WITH this
            OPTIONAL MATCH (this)<-[this_disconnect_actors0_rel:ACTED_IN]-(this_disconnect_actors0:\`Person\`)
            WHERE this_disconnect_actors0.name = $updateMovies.args.disconnect.actors[0].where.node.name
            FOREACH(_ IN CASE this_disconnect_actors0 WHEN NULL THEN [] ELSE [1] END |
            DELETE this_disconnect_actors0_rel
            )
            RETURN count(*) AS _
            }
            RETURN collect(DISTINCT this { .id }) AS data"
        `);

        expect(formatParams(result.params)).toMatchInlineSnapshot(`
            "{
                \\"param0\\": \\"1\\",
                \\"updateMovies\\": {
                    \\"args\\": {
                        \\"disconnect\\": {
                            \\"actors\\": [
                                {
                                    \\"where\\": {
                                        \\"node\\": {
                                            \\"name\\": \\"Daniel\\"
                                        }
                                    }
                                }
                            ]
                        }
                    }
                },
                \\"resolvedCallbacks\\": {}
            }"
        `);
    });

    test("Delete Movie with custom label", async () => {
        const query = gql`
            mutation {
                deleteMovies(where: { id: "123" }) {
                    nodesDeleted
                }
            }
        `;

        const req = createJwtRequest("secret", {});
        const result = await translateQuery(neoSchema, query, {
            req,
        });

        expect(formatCypher(result.cypher)).toMatchInlineSnapshot(`
            "MATCH (this:\`Film\`)
            WHERE this.id = $param0
            DETACH DELETE this"
        `);

        expect(formatParams(result.params)).toMatchInlineSnapshot(`
            "{
                \\"param0\\": \\"123\\"
            }"
        `);
    });

    test("Delete Movies and actors with custom labels", async () => {
        const query = gql`
            mutation {
                deleteMovies(where: { id: 123 }, delete: { actors: { where: { node: { name: "Actor to delete" } } } }) {
                    nodesDeleted
                }
            }
        `;

        const req = createJwtRequest("secret", {});
        const result = await translateQuery(neoSchema, query, {
            req,
        });

        expect(formatCypher(result.cypher)).toMatchInlineSnapshot(`
            "MATCH (this:\`Film\`)
            WHERE this.id = $param0
            WITH this
            OPTIONAL MATCH (this)<-[this_actors0_relationship:ACTED_IN]-(this_actors0:\`Person\`)
            WHERE this_actors0.name = $this_deleteMovies.args.delete.actors[0].where.node.name
            WITH this, collect(DISTINCT this_actors0) as this_actors0_to_delete
            FOREACH(x IN this_actors0_to_delete | DETACH DELETE x)
            DETACH DELETE this"
        `);

        expect(formatParams(result.params)).toMatchInlineSnapshot(`
            "{
                \\"param0\\": \\"123\\",
                \\"this_deleteMovies\\": {
                    \\"args\\": {
                        \\"delete\\": {
                            \\"actors\\": [
                                {
                                    \\"where\\": {
                                        \\"node\\": {
                                            \\"name\\": \\"Actor to delete\\"
                                        }
                                    }
                                }
                            ]
                        }
                    }
                }
            }"
        `);
    });

    test("Admin Deletes Post", async () => {
        const query = gql`
            mutation {
                deleteMovies(where: { actors: { name: "tom" } }) {
                    nodesDeleted
                }
            }
        `;

        const req = createJwtRequest("secret", {});
        const result = await translateQuery(neoSchema, query, {
            req,
        });

        expect(formatCypher(result.cypher)).toMatchInlineSnapshot(`
            "MATCH (this:\`Film\`)
<<<<<<< HEAD
            WHERE (exists((:\`Person\`)-[:\`ACTED_IN\`]->(this))
            AND ANY(this1 IN [(this1:\`Person\`)-[:\`ACTED_IN\`]->(this) | this1]
                        WHERE this1.name = $param0))
=======
            WHERE EXISTS { (this)<-[:ACTED_IN]-(this_actors:\`Person\`) WHERE this_actors.name = $this_actors_name }
>>>>>>> 47099504
            DETACH DELETE this"
        `);

        expect(formatParams(result.params)).toMatchInlineSnapshot(`
            "{
                \\"param0\\": \\"tom\\"
            }"
        `);
    });
});<|MERGE_RESOLUTION|>--- conflicted
+++ resolved
@@ -518,13 +518,7 @@
 
         expect(formatCypher(result.cypher)).toMatchInlineSnapshot(`
             "MATCH (this:\`Film\`)
-<<<<<<< HEAD
-            WHERE (exists((:\`Person\`)-[:\`ACTED_IN\`]->(this))
-            AND ANY(this1 IN [(this1:\`Person\`)-[:\`ACTED_IN\`]->(this) | this1]
-                        WHERE this1.name = $param0))
-=======
             WHERE EXISTS { (this)<-[:ACTED_IN]-(this_actors:\`Person\`) WHERE this_actors.name = $this_actors_name }
->>>>>>> 47099504
             DETACH DELETE this"
         `);
 
