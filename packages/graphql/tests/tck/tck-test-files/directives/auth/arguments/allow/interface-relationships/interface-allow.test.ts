--- conflicted
+++ resolved
@@ -103,13 +103,8 @@
         });
 
         expect(formatCypher(result.cypher)).toMatchInlineSnapshot(`
-<<<<<<< HEAD
-            "MATCH (this:\`User\`)
-            CALL apoc.util.validate(NOT(this.id IS NOT NULL AND this.id = $this_auth_allow0_id), \\"@neo4j/graphql/FORBIDDEN\\", [0])
-=======
             "MATCH (this:User)
             CALL apoc.util.validate(NOT (this.id IS NOT NULL AND this.id = $this_auth_allow0_id), \\"@neo4j/graphql/FORBIDDEN\\", [0])
->>>>>>> 47099504
             WITH this
             CALL {
             WITH this
@@ -160,15 +155,9 @@
         });
 
         expect(formatCypher(result.cypher)).toMatchInlineSnapshot(`
-<<<<<<< HEAD
-            "MATCH (this:\`User\`)
-            WHERE this.id = $param0
-            CALL apoc.util.validate(NOT(this.id IS NOT NULL AND this.id = $this_auth_allow0_id), \\"@neo4j/graphql/FORBIDDEN\\", [0])
-=======
             "MATCH (this:User)
             WHERE this.id = $this_id
             CALL apoc.util.validate(NOT (this.id IS NOT NULL AND this.id = $this_auth_allow0_id), \\"@neo4j/graphql/FORBIDDEN\\", [0])
->>>>>>> 47099504
             WITH this
             CALL {
             WITH this
