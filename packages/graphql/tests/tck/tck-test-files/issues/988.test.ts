/*
 * Copyright (c) "Neo4j"
 * Neo4j Sweden AB [http://neo4j.com]
 *
 * This file is part of Neo4j.
 *
 * Licensed under the Apache License, Version 2.0 (the "License");
 * you may not use this file except in compliance with the License.
 * You may obtain a copy of the License at
 *
 *     http://www.apache.org/licenses/LICENSE-2.0
 *
 * Unless required by applicable law or agreed to in writing, software
 * distributed under the License is distributed on an "AS IS" BASIS,
 * WITHOUT WARRANTIES OR CONDITIONS OF ANY KIND, either express or implied.
 * See the License for the specific language governing permissions and
 * limitations under the License.
 */

import { gql } from "apollo-server";
import { DocumentNode } from "graphql";
import { Neo4jGraphQL } from "../../../../src";
import { createJwtRequest } from "../../../utils/create-jwt-request";
import { formatCypher, translateQuery, formatParams } from "../../utils/tck-test-utils";

describe("https://github.com/neo4j/graphql/issues/988", () => {
    let typeDefs: DocumentNode;
    let neoSchema: Neo4jGraphQL;

    beforeAll(() => {
        typeDefs = gql`
            type Series {
                name: String
                current: Boolean!
                manufacturer: [Manufacturer!]!
                    @relationship(type: "MANUFACTURER", properties: "RelationProps", direction: OUT)
                brand: [Brand!]! @relationship(type: "BRAND", properties: "RelationProps", direction: OUT)
            }

            type Brand {
                name: String
                current: Boolean!
            }

            type Manufacturer {
                name: String
                current: Boolean!
            }

            interface RelationProps {
                current: Boolean!
            }
        `;

        neoSchema = new Neo4jGraphQL({
            typeDefs,
            config: { enableRegex: true },
        });
    });

    test("where with multiple filters and params", async () => {
        const query = gql`
            query getSeriesWithRelationFilters($where: SeriesWhere = { current: true }) {
                series(where: $where) {
                    name
                    current
                    manufacturerConnection {
                        edges {
                            current
                            node {
                                name
                            }
                        }
                    }
                    brandConnection {
                        edges {
                            current
                            node {
                                name
                            }
                        }
                    }
                }
            }
        `;

        const req = createJwtRequest("secret", {});
        const result = await translateQuery(neoSchema, query, {
            req,
            variableValues: {
                where: {
                    current: true,
                    AND: [
                        {
                            OR: [
                                {
                                    manufacturerConnection: {
                                        edge: {
                                            current: true,
                                        },
                                        node: {
                                            name: "C",
                                        },
                                    },
                                },
                                {
                                    manufacturerConnection: {
                                        edge: {
                                            current: false,
                                        },
                                        node: {
                                            name: "AM",
                                        },
                                    },
                                },
                            ],
                        },
                        {
                            OR: [
                                {
                                    brandConnection: {
                                        edge: {
                                            current: true,
                                        },
                                        node: {
                                            name: "smart",
                                        },
                                    },
                                },
                            ],
                        },
                    ],
                },
            },
        });

        expect(formatCypher(result.cypher)).toMatchInlineSnapshot(`
<<<<<<< HEAD
            "MATCH (this:\`Series\`)
            WHERE (this.current = $param0
            AND (((exists((this)-[:\`MANUFACTURER\`]->(:\`Manufacturer\`))
            AND ANY(var3 IN [(this)-[this1:\`MANUFACTURER\`]->(this2:\`Manufacturer\`) | { node: this2, relationship: this1 }]
                        WHERE var3.relationship.current = $nestedParam1.edge.current AND var3.node.name = $nestedParam1.node.name))
            OR (exists((this)-[:\`MANUFACTURER\`]->(:\`Manufacturer\`))
            AND ANY(var6 IN [(this)-[this4:\`MANUFACTURER\`]->(this5:\`Manufacturer\`) | { node: this5, relationship: this4 }]
                        WHERE var6.relationship.current = $nestedParam2.edge.current AND var6.node.name = $nestedParam2.node.name)))
            AND (exists((this)-[:\`BRAND\`]->(:\`Brand\`))
            AND ANY(var9 IN [(this)-[this7:\`BRAND\`]->(this8:\`Brand\`) | { node: this8, relationship: this7 }]
                        WHERE var9.relationship.current = $nestedParam3.edge.current AND var9.node.name = $nestedParam3.node.name))))
=======
            "MATCH (this:Series)
            WHERE ((size([(this)-[this_AND_OR_manufacturerConnection_Manufacturer_SeriesManufacturerRelationship:MANUFACTURER]->(this_AND_OR_manufacturerConnection_Manufacturer:Manufacturer) WHERE this_AND_OR_manufacturerConnection_Manufacturer_SeriesManufacturerRelationship.current = $this_AND_OR_series.where.manufacturerConnection.edge.current AND this_AND_OR_manufacturerConnection_Manufacturer.name = $this_AND_OR_series.where.manufacturerConnection.node.name | 1]) > 0 OR size([(this)-[this_AND_OR1_manufacturerConnection_Manufacturer_SeriesManufacturerRelationship:MANUFACTURER]->(this_AND_OR1_manufacturerConnection_Manufacturer:Manufacturer) WHERE this_AND_OR1_manufacturerConnection_Manufacturer_SeriesManufacturerRelationship.current = $this_AND_OR1_series.where.manufacturerConnection.edge.current AND this_AND_OR1_manufacturerConnection_Manufacturer.name = $this_AND_OR1_series.where.manufacturerConnection.node.name | 1]) > 0) AND (size([(this)-[this_AND1_OR_brandConnection_Brand_SeriesBrandRelationship:BRAND]->(this_AND1_OR_brandConnection_Brand:Brand) WHERE this_AND1_OR_brandConnection_Brand_SeriesBrandRelationship.current = $this_AND1_OR_series.where.brandConnection.edge.current AND this_AND1_OR_brandConnection_Brand.name = $this_AND1_OR_series.where.brandConnection.node.name | 1]) > 0)) AND this.current = $this_current
>>>>>>> 47099504
            CALL {
            WITH this
            MATCH (this)-[this_manufacturer_relationship:MANUFACTURER]->(this_manufacturer:Manufacturer)
            WITH collect({ current: this_manufacturer_relationship.current, node: { name: this_manufacturer.name } }) AS edges
            UNWIND edges as edge
            RETURN { edges: collect(edge), totalCount: size(edges) } AS manufacturerConnection
            }
            CALL {
            WITH this
            MATCH (this)-[this_brand_relationship:BRAND]->(this_brand:Brand)
            WITH collect({ current: this_brand_relationship.current, node: { name: this_brand.name } }) AS edges
            UNWIND edges as edge
            RETURN { edges: collect(edge), totalCount: size(edges) } AS brandConnection
            }
            RETURN this { .name, .current, manufacturerConnection, brandConnection } as this"
        `);
        expect(formatParams(result.params)).toMatchInlineSnapshot(`
            "{
                \\"param0\\": true,
                \\"nestedParam1\\": {
                    \\"edge\\": {
                        \\"current\\": true
                    },
                    \\"node\\": {
                        \\"name\\": \\"C\\"
                    }
                },
                \\"nestedParam2\\": {
                    \\"edge\\": {
                        \\"current\\": false
                    },
                    \\"node\\": {
                        \\"name\\": \\"AM\\"
                    }
                },
                \\"nestedParam3\\": {
                    \\"edge\\": {
                        \\"current\\": true
                    },
                    \\"node\\": {
                        \\"name\\": \\"smart\\"
                    }
                }
            }"
        `);
    });
});<|MERGE_RESOLUTION|>--- conflicted
+++ resolved
@@ -135,22 +135,8 @@
         });
 
         expect(formatCypher(result.cypher)).toMatchInlineSnapshot(`
-<<<<<<< HEAD
-            "MATCH (this:\`Series\`)
-            WHERE (this.current = $param0
-            AND (((exists((this)-[:\`MANUFACTURER\`]->(:\`Manufacturer\`))
-            AND ANY(var3 IN [(this)-[this1:\`MANUFACTURER\`]->(this2:\`Manufacturer\`) | { node: this2, relationship: this1 }]
-                        WHERE var3.relationship.current = $nestedParam1.edge.current AND var3.node.name = $nestedParam1.node.name))
-            OR (exists((this)-[:\`MANUFACTURER\`]->(:\`Manufacturer\`))
-            AND ANY(var6 IN [(this)-[this4:\`MANUFACTURER\`]->(this5:\`Manufacturer\`) | { node: this5, relationship: this4 }]
-                        WHERE var6.relationship.current = $nestedParam2.edge.current AND var6.node.name = $nestedParam2.node.name)))
-            AND (exists((this)-[:\`BRAND\`]->(:\`Brand\`))
-            AND ANY(var9 IN [(this)-[this7:\`BRAND\`]->(this8:\`Brand\`) | { node: this8, relationship: this7 }]
-                        WHERE var9.relationship.current = $nestedParam3.edge.current AND var9.node.name = $nestedParam3.node.name))))
-=======
             "MATCH (this:Series)
             WHERE ((size([(this)-[this_AND_OR_manufacturerConnection_Manufacturer_SeriesManufacturerRelationship:MANUFACTURER]->(this_AND_OR_manufacturerConnection_Manufacturer:Manufacturer) WHERE this_AND_OR_manufacturerConnection_Manufacturer_SeriesManufacturerRelationship.current = $this_AND_OR_series.where.manufacturerConnection.edge.current AND this_AND_OR_manufacturerConnection_Manufacturer.name = $this_AND_OR_series.where.manufacturerConnection.node.name | 1]) > 0 OR size([(this)-[this_AND_OR1_manufacturerConnection_Manufacturer_SeriesManufacturerRelationship:MANUFACTURER]->(this_AND_OR1_manufacturerConnection_Manufacturer:Manufacturer) WHERE this_AND_OR1_manufacturerConnection_Manufacturer_SeriesManufacturerRelationship.current = $this_AND_OR1_series.where.manufacturerConnection.edge.current AND this_AND_OR1_manufacturerConnection_Manufacturer.name = $this_AND_OR1_series.where.manufacturerConnection.node.name | 1]) > 0) AND (size([(this)-[this_AND1_OR_brandConnection_Brand_SeriesBrandRelationship:BRAND]->(this_AND1_OR_brandConnection_Brand:Brand) WHERE this_AND1_OR_brandConnection_Brand_SeriesBrandRelationship.current = $this_AND1_OR_series.where.brandConnection.edge.current AND this_AND1_OR_brandConnection_Brand.name = $this_AND1_OR_series.where.brandConnection.node.name | 1]) > 0)) AND this.current = $this_current
->>>>>>> 47099504
             CALL {
             WITH this
             MATCH (this)-[this_manufacturer_relationship:MANUFACTURER]->(this_manufacturer:Manufacturer)
