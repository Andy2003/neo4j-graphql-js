/*
 * Copyright (c) "Neo4j"
 * Neo4j Sweden AB [http://neo4j.com]
 *
 * This file is part of Neo4j.
 *
 * Licensed under the Apache License, Version 2.0 (the "License");
 * you may not use this file except in compliance with the License.
 * You may obtain a copy of the License at
 *
 *     http://www.apache.org/licenses/LICENSE-2.0
 *
 * Unless required by applicable law or agreed to in writing, software
 * distributed under the License is distributed on an "AS IS" BASIS,
 * WITHOUT WARRANTIES OR CONDITIONS OF ANY KIND, either express or implied.
 * See the License for the specific language governing permissions and
 * limitations under the License.
 */

import { gql } from "apollo-server";
import { DocumentNode } from "graphql";
import { Neo4jGraphQL } from "../../../../src";
import { createJwtRequest } from "../../../utils/create-jwt-request";
import { formatCypher, translateQuery, formatParams } from "../../utils/tck-test-utils";

describe("#288", () => {
    const secret = "secret";
    let typeDefs: DocumentNode;
    let neoSchema: Neo4jGraphQL;

    beforeAll(() => {
        typeDefs = gql`
            type USER {
                USERID: String
                COMPANYID: String
                COMPANY: [COMPANY] @relationship(type: "IS_PART_OF", direction: OUT)
            }

            type COMPANY {
                USERS: [USER] @relationship(type: "IS_PART_OF", direction: IN)
            }
        `;

        neoSchema = new Neo4jGraphQL({
            typeDefs,
            config: { enableRegex: true, jwt: { secret } },
        });
    });

    test("Can create a USER and COMPANYID is populated", async () => {
        const query = gql`
            mutation {
<<<<<<< HEAD
                createUsers(input: { USERID: "userid", COMPANYID: "companyid" }) {
                    users {
=======
                createUSERS(input: { USERID: "userid", COMPANYID: "companyid" }) {
                    uSERS {
>>>>>>> 96640ef8
                        USERID
                        COMPANYID
                    }
                }
            }
        `;

        const req = createJwtRequest("secret", {});
        const result = await translateQuery(neoSchema, query, {
            req,
        });

        expect(formatCypher(result.cypher)).toMatchInlineSnapshot(`
            "CALL {
            CREATE (this0:USER)
            SET this0.USERID = $this0_USERID
            SET this0.COMPANYID = $this0_COMPANYID
            RETURN this0
            }
            RETURN
            this0 { .USERID, .COMPANYID } AS this0"
        `);

        expect(formatParams(result.params)).toMatchInlineSnapshot(`
            "{
                \\"this0_USERID\\": \\"userid\\",
                \\"this0_COMPANYID\\": \\"companyid\\"
            }"
        `);
    });

    test("Can update a USER and COMPANYID is populated", async () => {
        const query = gql`
            mutation {
<<<<<<< HEAD
                updateUsers(where: { USERID: "userid" }, update: { COMPANYID: "companyid2" }) {
                    users {
=======
                updateUSERS(where: { USERID: "userid" }, update: { COMPANYID: "companyid2" }) {
                    uSERS {
>>>>>>> 96640ef8
                        USERID
                        COMPANYID
                    }
                }
            }
        `;

        const req = createJwtRequest("secret", {});
        const result = await translateQuery(neoSchema, query, {
            req,
        });

        expect(formatCypher(result.cypher)).toMatchInlineSnapshot(`
            "MATCH (this:USER)
            WHERE this.USERID = $this_USERID
            SET this.COMPANYID = $this_update_COMPANYID
            RETURN this { .USERID, .COMPANYID } AS this"
        `);

        expect(formatParams(result.params)).toMatchInlineSnapshot(`
            "{
                \\"this_USERID\\": \\"userid\\",
                \\"this_update_COMPANYID\\": \\"companyid2\\"
            }"
        `);
    });
});<|MERGE_RESOLUTION|>--- conflicted
+++ resolved
@@ -50,13 +50,8 @@
     test("Can create a USER and COMPANYID is populated", async () => {
         const query = gql`
             mutation {
-<<<<<<< HEAD
-                createUsers(input: { USERID: "userid", COMPANYID: "companyid" }) {
-                    users {
-=======
                 createUSERS(input: { USERID: "userid", COMPANYID: "companyid" }) {
                     uSERS {
->>>>>>> 96640ef8
                         USERID
                         COMPANYID
                     }
@@ -91,13 +86,8 @@
     test("Can update a USER and COMPANYID is populated", async () => {
         const query = gql`
             mutation {
-<<<<<<< HEAD
-                updateUsers(where: { USERID: "userid" }, update: { COMPANYID: "companyid2" }) {
-                    users {
-=======
                 updateUSERS(where: { USERID: "userid" }, update: { COMPANYID: "companyid2" }) {
                     uSERS {
->>>>>>> 96640ef8
                         USERID
                         COMPANYID
                     }
