--- conflicted
+++ resolved
@@ -85,22 +85,11 @@
         const result = await translateQuery(neoSchema, query);
 
         expect(formatCypher(result.cypher)).toMatchInlineSnapshot(`
-<<<<<<< HEAD
-            "MATCH (this:\`Series\`)
-            WHERE (this.current = $param0
-            AND (exists((this)-[:\`ARCHITECTURE\`]->(:\`MasterData\`))
-            AND SINGLE(var3 IN [(this)-[this1:\`ARCHITECTURE\`]->(this2:\`MasterData\`) | { node: this2, relationship: this1 }]
-                        WHERE apoc.cypher.runFirstColumn(\\"RETURN EXISTS((var3_node)-[:HAS_NAME]->(:NameDetails))
-            AND SINGLE(var3_node_NameDetails_map IN [(var3_node)-[var3_node_NameDetails_MasterDataNameDetailsRelationship:HAS_NAME]->(var3_node_NameDetails:NameDetails) | { node: var3_node_NameDetails, relationship: var3_node_NameDetails_MasterDataNameDetailsRelationship } ] WHERE
-            var3_node_NameDetails_map.node.fullName = $nestedParam1.node.nameDetailsConnection.node.fullName
-            )\\", { var3_node: var3.node, nestedParam1: $nestedParam1 }, false))))
-=======
             "MATCH (this:Series)
             WHERE this.current = $this_current AND size([(this)-[this_architectureConnection_SINGLE_MasterData_SeriesArchitectureRelationship:ARCHITECTURE]->(this_architectureConnection_SINGLE_MasterData:MasterData) WHERE apoc.cypher.runFirstColumn(\\"RETURN exists((this_architectureConnection_SINGLE_MasterData)-[:HAS_NAME]->(:NameDetails))
             AND single(this_architectureConnection_SINGLE_MasterData_NameDetails_map IN [(this_architectureConnection_SINGLE_MasterData)-[this_architectureConnection_SINGLE_MasterData_NameDetails_MasterDataNameDetailsRelationship:HAS_NAME]->(this_architectureConnection_SINGLE_MasterData_NameDetails:NameDetails) | { node: this_architectureConnection_SINGLE_MasterData_NameDetails, relationship: this_architectureConnection_SINGLE_MasterData_NameDetails_MasterDataNameDetailsRelationship } ] WHERE
             this_architectureConnection_SINGLE_MasterData_NameDetails_map.node.fullName = $this_series.where.architectureConnection_SINGLE.node.nameDetailsConnection.node.fullName
             )\\", { this_architectureConnection_SINGLE_MasterData: this_architectureConnection_SINGLE_MasterData, this_series: $this_series }, false) | 1]) = 1
->>>>>>> 47099504
             CALL {
             WITH this
             MATCH (this)-[this_architecture_relationship:ARCHITECTURE]->(this_masterdata:MasterData)
@@ -233,19 +222,6 @@
         const result = await translateQuery(neoSchema, query);
 
         expect(formatCypher(result.cypher)).toMatchInlineSnapshot(`
-<<<<<<< HEAD
-            "MATCH (this:\`Main\`)
-            WHERE (this.current = $param0
-            AND (exists((this)-[:\`MAIN\`]->(:\`Series\`))
-            AND SINGLE(var3 IN [(this)-[this1:\`MAIN\`]->(this2:\`Series\`) | { node: this2, relationship: this1 }]
-                        WHERE apoc.cypher.runFirstColumn(\\"RETURN EXISTS((var3_node)-[:ARCHITECTURE]->(:MasterData))
-            AND SINGLE(var3_node_MasterData_map IN [(var3_node)-[var3_node_MasterData_SeriesArchitectureRelationship:ARCHITECTURE]->(var3_node_MasterData:MasterData) | { node: var3_node_MasterData, relationship: var3_node_MasterData_SeriesArchitectureRelationship } ] WHERE
-            apoc.cypher.runFirstColumn(\\\\\\"RETURN EXISTS((var3_node_MasterData_map_node)-[:HAS_NAME]->(:NameDetails))
-            AND SINGLE(var3_node_MasterData_map_node_NameDetails_map IN [(var3_node_MasterData_map_node)-[var3_node_MasterData_map_node_NameDetails_MasterDataNameDetailsRelationship:HAS_NAME]->(var3_node_MasterData_map_node_NameDetails:NameDetails) | { node: var3_node_MasterData_map_node_NameDetails, relationship: var3_node_MasterData_map_node_NameDetails_MasterDataNameDetailsRelationship } ] WHERE
-            var3_node_MasterData_map_node_NameDetails_map.node.fullName = $nestedParam1.node.architectureConnection.node.nameDetailsConnection.node.fullName
-            )\\\\\\", { var3_node_MasterData_map_node: var3_node_MasterData_map.node, nestedParam1: $nestedParam1 }, false)
-            )\\", { var3_node: var3.node, nestedParam1: $nestedParam1 }, false))))
-=======
             "MATCH (this:Main)
             WHERE this.current = $this_current AND size([(this)-[this_mainConnection_SINGLE_Series_MainMainRelationship:MAIN]->(this_mainConnection_SINGLE_Series:Series) WHERE apoc.cypher.runFirstColumn(\\"RETURN exists((this_mainConnection_SINGLE_Series)-[:ARCHITECTURE]->(:MasterData))
             AND single(this_mainConnection_SINGLE_Series_MasterData_map IN [(this_mainConnection_SINGLE_Series)-[this_mainConnection_SINGLE_Series_MasterData_SeriesArchitectureRelationship:ARCHITECTURE]->(this_mainConnection_SINGLE_Series_MasterData:MasterData) | { node: this_mainConnection_SINGLE_Series_MasterData, relationship: this_mainConnection_SINGLE_Series_MasterData_SeriesArchitectureRelationship } ] WHERE
@@ -254,7 +230,6 @@
             this_mainConnection_SINGLE_Series_MasterData_map_node_NameDetails_map.node.fullName = $this_mains.where.mainConnection_SINGLE.node.architectureConnection.node.nameDetailsConnection.node.fullName
             )\\\\\\", { this_mainConnection_SINGLE_Series_MasterData_map_node: this_mainConnection_SINGLE_Series_MasterData_map.node, this_mains: $this_mains }, false)
             )\\", { this_mainConnection_SINGLE_Series: this_mainConnection_SINGLE_Series, this_mains: $this_mains }, false) | 1]) = 1
->>>>>>> 47099504
             CALL {
             WITH this
             MATCH (this)-[this_main_relationship:MAIN]->(this_series:Series)
