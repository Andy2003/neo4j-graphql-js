--- conflicted
+++ resolved
@@ -592,16 +592,9 @@
             });
 
             expect(formatCypher(result.cypher)).toMatchInlineSnapshot(`
-<<<<<<< HEAD
                 "MATCH (this:\`Movie\`)
-                WHERE EXISTS {
-                    MATCH (this)-[:IN_GENRE]->(this0:\`Genre\`)
-                    WHERE this0.name = $param0
-                }
-=======
-                "MATCH (this:Movie)
-                WHERE size([(this)-[:IN_GENRE]->(this_genres:Genre) WHERE this_genres.name = $this_genres_name | 1]) > 0
->>>>>>> 7769107e
+                WHERE size([ (this)-[:IN_GENRE]->(this0:\`Genre\`)
+                WHERE this0.name = $param0 | 1]) > 0
                 RETURN this { .actorCount } as this"
             `);
 
@@ -627,16 +620,9 @@
             });
 
             expect(formatCypher(result.cypher)).toMatchInlineSnapshot(`
-<<<<<<< HEAD
                 "MATCH (this:\`Movie\`)
-                WHERE NOT EXISTS {
-                    MATCH (this)-[:IN_GENRE]->(this0:\`Genre\`)
-                    WHERE this0.name = $param0
-                }
-=======
-                "MATCH (this:Movie)
-                WHERE size([(this)-[:IN_GENRE]->(this_genres_NOT:Genre) WHERE this_genres_NOT.name = $this_genres_NOT_name | 1]) = 0
->>>>>>> 7769107e
+                WHERE size([ (this)-[:IN_GENRE]->(this0:\`Genre\`)
+                WHERE this0.name = $param0 | 1]) = 0
                 RETURN this { .actorCount } as this"
             `);
 
@@ -665,16 +651,9 @@
                 const result = await translateQuery(neoSchema, query, { req });
 
                 expect(formatCypher(result.cypher)).toMatchInlineSnapshot(`
-<<<<<<< HEAD
                     "MATCH (this:\`Movie\`)
-                    WHERE NOT EXISTS {
-                        MATCH (this)-[:IN_GENRE]->(this0:\`Genre\`)
-                        WHERE NOT this0.name = $param0
-                    }
-=======
-                    "MATCH (this:Movie)
-                    WHERE size([(this)-[:IN_GENRE]->(this_genres_ALL:Genre) WHERE NOT this_genres_ALL.name = $this_genres_ALL_name | 1]) = 0
->>>>>>> 7769107e
+                    WHERE size([ (this)-[:IN_GENRE]->(this0:\`Genre\`)
+                    WHERE NOT this0.name = $param0 | 1]) = 0
                     RETURN this { .actorCount } as this"
                 `);
                 expect(formatParams(result.params)).toMatchInlineSnapshot(`
@@ -690,16 +669,9 @@
                 const result = await translateQuery(neoSchema, query, { req });
 
                 expect(formatCypher(result.cypher)).toMatchInlineSnapshot(`
-<<<<<<< HEAD
                     "MATCH (this:\`Movie\`)
-                    WHERE NOT EXISTS {
-                        MATCH (this)-[:IN_GENRE]->(this0:\`Genre\`)
-                        WHERE this0.name = $param0
-                    }
-=======
-                    "MATCH (this:Movie)
-                    WHERE size([(this)-[:IN_GENRE]->(this_genres_NONE:Genre) WHERE this_genres_NONE.name = $this_genres_NONE_name | 1]) = 0
->>>>>>> 7769107e
+                    WHERE size([ (this)-[:IN_GENRE]->(this0:\`Genre\`)
+                    WHERE this0.name = $param0 | 1]) = 0
                     RETURN this { .actorCount } as this"
                 `);
                 expect(formatParams(result.params)).toMatchInlineSnapshot(`
@@ -733,16 +705,9 @@
                 const result = await translateQuery(neoSchema, query, { req });
 
                 expect(formatCypher(result.cypher)).toMatchInlineSnapshot(`
-<<<<<<< HEAD
                     "MATCH (this:\`Movie\`)
-                    WHERE EXISTS {
-                        MATCH (this)-[:IN_GENRE]->(this0:\`Genre\`)
-                        WHERE this0.name = $param0
-                    }
-=======
-                    "MATCH (this:Movie)
-                    WHERE size([(this)-[:IN_GENRE]->(this_genres_SOME:Genre) WHERE this_genres_SOME.name = $this_genres_SOME_name | 1]) > 0
->>>>>>> 7769107e
+                    WHERE size([ (this)-[:IN_GENRE]->(this0:\`Genre\`)
+                    WHERE this0.name = $param0 | 1]) > 0
                     RETURN this { .actorCount } as this"
                 `);
                 expect(formatParams(result.params)).toMatchInlineSnapshot(`
