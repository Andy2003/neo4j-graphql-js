/*
 * Copyright (c) "Neo4j"
 * Neo4j Sweden AB [http://neo4j.com]
 *
 * This file is part of Neo4j.
 *
 * Licensed under the Apache License, Version 2.0 (the "License");
 * you may not use this file except in compliance with the License.
 * You may obtain a copy of the License at
 *
 *     http://www.apache.org/licenses/LICENSE-2.0
 *
 * Unless required by applicable law or agreed to in writing, software
 * distributed under the License is distributed on an "AS IS" BASIS,
 * WITHOUT WARRANTIES OR CONDITIONS OF ANY KIND, either express or implied.
 * See the License for the specific language governing permissions and
 * limitations under the License.
 */

import { Neo4jGraphQLAuthJWTPlugin } from "@neo4j/graphql-plugin-auth";
import { gql } from "apollo-server";
import type { DocumentNode } from "graphql";
import { Neo4jGraphQL } from "../../../src";
import { createJwtRequest } from "../../utils/create-jwt-request";
import { formatCypher, translateQuery } from "../utils/tck-test-utils";

describe("https://github.com/neo4j/graphql/issues/1364", () => {
    const secret = "secret";
    let typeDefs: DocumentNode;
    let neoSchema: Neo4jGraphQL;

    beforeAll(() => {
        typeDefs = gql`
            type Actor {
                id: ID
                name: String
                movies: [Movie!]! @relationship(type: "ACTED_IN", direction: OUT)
            }

            type Movie {
                id: ID
                title: String
                actors: [Actor!]! @relationship(type: "ACTED_IN", direction: IN)
                genres: [Genre!]! @relationship(type: "HAS_GENRE", direction: OUT)
                totalGenres: Int!
                    @cypher(
                        statement: """
                        MATCH (this)-[:HAS_GENRE]->(genre:Genre)
                        RETURN count(DISTINCT genre) as result
                        """
                        columnName: "result"
                    )
                totalActors: Int!
                    @cypher(
                        statement: """
                        MATCH (this)<-[:ACTED_IN]-(actor:Actor)
                        RETURN count(DISTINCT actor) as result
                        """
                        columnName: "result"
                    )
            }

            type Genre {
                id: ID
                name: String
                totalMovies: Int!
                    @cypher(
                        statement: """
                        MATCH (this)<-[:HAS_GENRE]-(movie:Movie)
                        RETURN count(DISTINCT movie) as result
                        """
                        columnName: "result"
                    )
            }
        `;

        neoSchema = new Neo4jGraphQL({
            typeDefs,
            config: { enableRegex: true },
            plugins: {
                auth: new Neo4jGraphQLAuthJWTPlugin({
                    secret,
                }),
            },
        });
    });

    test("Should project cypher fields after applying the sort when sorting on a non-cypher field on a root connection)", async () => {
        const query = gql`
            {
                moviesConnection(sort: [{ title: ASC }]) {
                    edges {
                        node {
                            title
                            totalGenres
                        }
                    }
                }
            }
        `;

        const req = createJwtRequest("secret", {});
        const result = await translateQuery(neoSchema, query, { req });

        expect(formatCypher(result.cypher)).toMatchInlineSnapshot(`
            "MATCH (this:\`Movie\`)
            WITH collect(this) AS edges
            WITH edges, size(edges) AS totalCount
            UNWIND edges AS this
            WITH this, totalCount
            WITH *
            ORDER BY this.title ASC
            CALL {
                WITH this
<<<<<<< HEAD
                CALL {
                    WITH this
                    WITH this AS this
                    MATCH (this)-[:HAS_GENRE]->(genre:Genre)
                    RETURN count(DISTINCT genre) as result
                }
                UNWIND result AS this_totalGenres
                RETURN head(collect(this_totalGenres)) AS this_totalGenres
=======
                UNWIND apoc.cypher.runFirstColumnSingle(\\"MATCH (this)-[:HAS_GENRE]->(genre:Genre)
                RETURN count(DISTINCT genre)\\", { this: this, auth: $auth }) AS this0
                RETURN head(collect(this0)) AS this0
>>>>>>> eac2b154
            }
            WITH { node: this { .title, totalGenres: this0 } } AS edge, totalCount, this
            WITH collect(edge) AS edges, totalCount
            RETURN { edges: edges, totalCount: totalCount } AS this"
        `);
    });

    test("Should project cypher fields before the sort when sorting on a cypher field on a root connection", async () => {
        const query = gql`
            {
                moviesConnection(sort: [{ totalGenres: ASC }]) {
                    edges {
                        node {
                            title
                            totalGenres
                        }
                    }
                }
            }
        `;

        const req = createJwtRequest("secret", {});
        const result = await translateQuery(neoSchema, query, { req });

        expect(formatCypher(result.cypher)).toMatchInlineSnapshot(`
            "MATCH (this:\`Movie\`)
            WITH collect(this) AS edges
            WITH edges, size(edges) AS totalCount
            UNWIND edges AS this
            WITH this, totalCount
            CALL {
                WITH this
<<<<<<< HEAD
                CALL {
                    WITH this
                    WITH this AS this
                    MATCH (this)-[:HAS_GENRE]->(genre:Genre)
                    RETURN count(DISTINCT genre) as result
                }
                UNWIND result AS this_totalGenres
                RETURN head(collect(this_totalGenres)) AS this_totalGenres
=======
                UNWIND apoc.cypher.runFirstColumnSingle(\\"MATCH (this)-[:HAS_GENRE]->(genre:Genre)
                RETURN count(DISTINCT genre)\\", { this: this, auth: $auth }) AS this0
                RETURN head(collect(this0)) AS this0
>>>>>>> eac2b154
            }
            WITH *
            ORDER BY this0 ASC
            WITH { node: this { .title, totalGenres: this0 } } AS edge, totalCount, this
            WITH collect(edge) AS edges, totalCount
            RETURN { edges: edges, totalCount: totalCount } AS this"
        `);
    });

    test("Should sort properly on a root connection when multiple cypher fields are queried but only sorted on one", async () => {
        const query = gql`
            {
                moviesConnection(sort: [{ totalGenres: ASC }]) {
                    edges {
                        node {
                            title
                            totalGenres
                            totalActors
                        }
                    }
                }
            }
        `;

        const req = createJwtRequest("secret", {});
        const result = await translateQuery(neoSchema, query, { req });

        expect(formatCypher(result.cypher)).toMatchInlineSnapshot(`
            "MATCH (this:\`Movie\`)
            WITH collect(this) AS edges
            WITH edges, size(edges) AS totalCount
            UNWIND edges AS this
            WITH this, totalCount
            CALL {
                WITH this
<<<<<<< HEAD
                CALL {
                    WITH this
                    WITH this AS this
                    MATCH (this)-[:HAS_GENRE]->(genre:Genre)
                    RETURN count(DISTINCT genre) as result
                }
                UNWIND result AS this_totalGenres
                RETURN head(collect(this_totalGenres)) AS this_totalGenres
=======
                UNWIND apoc.cypher.runFirstColumnSingle(\\"MATCH (this)-[:HAS_GENRE]->(genre:Genre)
                RETURN count(DISTINCT genre)\\", { this: this, auth: $auth }) AS this0
                RETURN head(collect(this0)) AS this0
>>>>>>> eac2b154
            }
            WITH *
            ORDER BY this0 ASC
            CALL {
                WITH this
<<<<<<< HEAD
                CALL {
                    WITH this
                    WITH this AS this
                    MATCH (this)<-[:ACTED_IN]-(actor:Actor)
                    RETURN count(DISTINCT actor) as result
                }
                UNWIND result AS this_totalActors
                RETURN head(collect(this_totalActors)) AS this_totalActors
=======
                UNWIND apoc.cypher.runFirstColumnSingle(\\"MATCH (this)<-[:ACTED_IN]-(actor:Actor)
                RETURN count(DISTINCT actor)\\", { this: this, auth: $auth }) AS this1
                RETURN head(collect(this1)) AS this1
>>>>>>> eac2b154
            }
            WITH { node: this { .title, totalGenres: this0, totalActors: this1 } } AS edge, totalCount, this
            WITH collect(edge) AS edges, totalCount
            RETURN { edges: edges, totalCount: totalCount } AS this"
        `);
    });
});<|MERGE_RESOLUTION|>--- conflicted
+++ resolved
@@ -112,20 +112,14 @@
             ORDER BY this.title ASC
             CALL {
                 WITH this
-<<<<<<< HEAD
                 CALL {
                     WITH this
                     WITH this AS this
                     MATCH (this)-[:HAS_GENRE]->(genre:Genre)
                     RETURN count(DISTINCT genre) as result
                 }
-                UNWIND result AS this_totalGenres
-                RETURN head(collect(this_totalGenres)) AS this_totalGenres
-=======
-                UNWIND apoc.cypher.runFirstColumnSingle(\\"MATCH (this)-[:HAS_GENRE]->(genre:Genre)
-                RETURN count(DISTINCT genre)\\", { this: this, auth: $auth }) AS this0
+                UNWIND result AS this0
                 RETURN head(collect(this0)) AS this0
->>>>>>> eac2b154
             }
             WITH { node: this { .title, totalGenres: this0 } } AS edge, totalCount, this
             WITH collect(edge) AS edges, totalCount
@@ -158,20 +152,14 @@
             WITH this, totalCount
             CALL {
                 WITH this
-<<<<<<< HEAD
                 CALL {
                     WITH this
                     WITH this AS this
                     MATCH (this)-[:HAS_GENRE]->(genre:Genre)
                     RETURN count(DISTINCT genre) as result
                 }
-                UNWIND result AS this_totalGenres
-                RETURN head(collect(this_totalGenres)) AS this_totalGenres
-=======
-                UNWIND apoc.cypher.runFirstColumnSingle(\\"MATCH (this)-[:HAS_GENRE]->(genre:Genre)
-                RETURN count(DISTINCT genre)\\", { this: this, auth: $auth }) AS this0
+                UNWIND result AS this0
                 RETURN head(collect(this0)) AS this0
->>>>>>> eac2b154
             }
             WITH *
             ORDER BY this0 ASC
@@ -207,39 +195,27 @@
             WITH this, totalCount
             CALL {
                 WITH this
-<<<<<<< HEAD
                 CALL {
                     WITH this
                     WITH this AS this
                     MATCH (this)-[:HAS_GENRE]->(genre:Genre)
                     RETURN count(DISTINCT genre) as result
                 }
-                UNWIND result AS this_totalGenres
-                RETURN head(collect(this_totalGenres)) AS this_totalGenres
-=======
-                UNWIND apoc.cypher.runFirstColumnSingle(\\"MATCH (this)-[:HAS_GENRE]->(genre:Genre)
-                RETURN count(DISTINCT genre)\\", { this: this, auth: $auth }) AS this0
+                UNWIND result AS this0
                 RETURN head(collect(this0)) AS this0
->>>>>>> eac2b154
             }
             WITH *
             ORDER BY this0 ASC
             CALL {
                 WITH this
-<<<<<<< HEAD
                 CALL {
                     WITH this
                     WITH this AS this
                     MATCH (this)<-[:ACTED_IN]-(actor:Actor)
                     RETURN count(DISTINCT actor) as result
                 }
-                UNWIND result AS this_totalActors
-                RETURN head(collect(this_totalActors)) AS this_totalActors
-=======
-                UNWIND apoc.cypher.runFirstColumnSingle(\\"MATCH (this)<-[:ACTED_IN]-(actor:Actor)
-                RETURN count(DISTINCT actor)\\", { this: this, auth: $auth }) AS this1
+                UNWIND result AS this1
                 RETURN head(collect(this1)) AS this1
->>>>>>> eac2b154
             }
             WITH { node: this { .title, totalGenres: this0, totalActors: this1 } } AS edge, totalCount, this
             WITH collect(edge) AS edges, totalCount
