/*
 * Copyright (c) "Neo4j"
 * Neo4j Sweden AB [http://neo4j.com]
 *
 * This file is part of Neo4j.
 *
 * Licensed under the Apache License, Version 2.0 (the "License");
 * you may not use this file except in compliance with the License.
 * You may obtain a copy of the License at
 *
 *     http://www.apache.org/licenses/LICENSE-2.0
 *
 * Unless required by applicable law or agreed to in writing, software
 * distributed under the License is distributed on an "AS IS" BASIS,
 * WITHOUT WARRANTIES OR CONDITIONS OF ANY KIND, either express or implied.
 * See the License for the specific language governing permissions and
 * limitations under the License.
 */

import { gql } from "graphql-tag";
import type { DocumentNode } from "graphql";
import { Neo4jGraphQL } from "../../../src";
import { formatCypher, translateQuery, formatParams } from "../utils/tck-test-utils";
import { createBearerToken } from "../../utils/create-bearer-token";

describe("https://github.com/neo4j/graphql/issues/3901", () => {
    const secret = "secret";
    let typeDefs: DocumentNode;
    let neoSchema: Neo4jGraphQL;

    beforeAll(() => {
        typeDefs = gql`
            type JWT @jwt {
                roles: [String!]!
            }

            type User {
                id: ID! @id
                series: [Serie!]! @relationship(type: "PUBLISHER", direction: OUT)
            }

            type Serie
                @authorization(
                    validate: [
                        {
                            operations: [CREATE]
                            when: [AFTER]
                            where: {
                                AND: [
                                    { node: { publisher: { id: "$jwt.sub" } } }
                                    { jwt: { roles_INCLUDES: "verified" } }
                                    { jwt: { roles_INCLUDES: "creator" } }
                                ]
                            }
                        }
                    ]
                ) {
                id: ID! @id
                title: String!

                seasons: [Season!]! @relationship(type: "SEASON_OF", direction: IN)
                publisher: User! @relationship(type: "PUBLISHER", direction: IN)
            }

            type Season
                @authorization(
                    validate: [
                        {
                            operations: [CREATE]
                            when: [AFTER]
                            where: {
                                AND: [
                                    { node: { serie: { publisher: { id: "$jwt.sub" } } } }
                                    { jwt: { roles_INCLUDES: "verified" } }
                                    { jwt: { roles_INCLUDES: "creator" } }
                                ]
                            }
                        }
                    ]
                ) {
                id: ID! @id
                number: Int!
                serie: Serie! @relationship(type: "SEASON_OF", direction: OUT)
            }
        `;

        neoSchema = new Neo4jGraphQL({
            typeDefs,
            features: {
                authorization: {
                    key: secret,
                },
            },
        });
    });

    test("should not add an authorization check for connects coming from create", async () => {
        const query = gql`
            mutation createSerie($title: String!, $userId: ID!) {
                createSeries(
                    input: [
                        {
                            title: $title
                            publisher: { connect: { where: { node: { id: $userId } } } }
                            seasons: { create: { node: { number: 1 } } }
                        }
                    ]
                ) {
                    series {
                        id
                        title
                    }
                }
            }
        `;

        const token = createBearerToken(secret, { sub: "michel" });
        const result = await translateQuery(neoSchema, query, {
            variableValues: { title: "Title", userId: "ID" },
            token,
        });

        expect(formatCypher(result.cypher)).toMatchInlineSnapshot(`
            "CALL {
            CREATE (this0:Serie)
            SET this0.id = randomUUID()
            SET this0.title = $this0_title
            WITH *
            CREATE (this0_seasons0_node:Season)
            SET this0_seasons0_node.id = randomUUID()
            SET this0_seasons0_node.number = $this0_seasons0_node_number
            MERGE (this0)<-[:SEASON_OF]-(this0_seasons0_node)
            WITH *
            CALL {
            	WITH this0_seasons0_node
            	MATCH (this0_seasons0_node)-[this0_seasons0_node_serie_Serie_unique:SEASON_OF]->(:Serie)
            	WITH count(this0_seasons0_node_serie_Serie_unique) as c
            	WHERE apoc.util.validatePredicate(NOT (c = 1), '@neo4j/graphql/RELATIONSHIP-REQUIREDSeason.serie required exactly once', [0])
            	RETURN c AS this0_seasons0_node_serie_Serie_unique_ignored
            }
            WITH *
            CALL {
            	WITH this0
            	OPTIONAL MATCH (this0_publisher_connect0_node:User)
            	WHERE this0_publisher_connect0_node.id = $this0_publisher_connect0_node_param0
            	CALL {
            		WITH *
            		WITH collect(this0_publisher_connect0_node) as connectedNodes, collect(this0) as parentNodes
            		CALL {
            			WITH connectedNodes, parentNodes
            			UNWIND parentNodes as this0
            			UNWIND connectedNodes as this0_publisher_connect0_node
            			MERGE (this0)<-[:PUBLISHER]-(this0_publisher_connect0_node)
            		}
            	}
            WITH this0, this0_publisher_connect0_node
            	RETURN count(*) AS connect_this0_publisher_connect_User0
            }
            WITH *
            CALL {
            	WITH this0
            	MATCH (this0)<-[this0_publisher_User_unique:PUBLISHER]-(:User)
            	WITH count(this0_publisher_User_unique) as c
            	WHERE apoc.util.validatePredicate(NOT (c = 1), '@neo4j/graphql/RELATIONSHIP-REQUIREDSerie.publisher required exactly once', [0])
            	RETURN c AS this0_publisher_User_unique_ignored
            }
            WITH *
            CALL {
                WITH this0_seasons0_node
<<<<<<< HEAD
                MATCH (this0_seasons0_node)-[:SEASON_OF]->(authorization_0_1_after_this1:Serie)
                OPTIONAL MATCH (authorization_0_1_after_this1)<-[:PUBLISHER]-(authorization_0_1_after_this2:User)
                WITH *, count(authorization_0_1_after_this2) AS publisherCount
                WITH *
                WHERE (publisherCount <> 0 AND ($jwt.sub IS NOT NULL AND authorization_0_1_after_this2.id = $jwt.sub))
                RETURN count(authorization_0_1_after_this1) = 1 AS authorization_0_1_after_var0
            }
            OPTIONAL MATCH (this0)<-[:PUBLISHER]-(authorization_0_0_after_this0:User)
            WITH *, count(authorization_0_0_after_this0) AS publisherCount
            WITH *
            WHERE apoc.util.validatePredicate(NOT ($isAuthenticated = true AND (authorization_0_1_after_var0 = true AND ($jwt.roles IS NOT NULL AND $authorization_0_1_after_param2 IN $jwt.roles) AND ($jwt.roles IS NOT NULL AND $authorization_0_1_after_param3 IN $jwt.roles))), \\"@neo4j/graphql/FORBIDDEN\\", [0]) AND apoc.util.validatePredicate(NOT ($isAuthenticated = true AND ((publisherCount <> 0 AND ($jwt.sub IS NOT NULL AND authorization_0_0_after_this0.id = $jwt.sub)) AND ($jwt.roles IS NOT NULL AND $authorization_0_0_after_param2 IN $jwt.roles) AND ($jwt.roles IS NOT NULL AND $authorization_0_0_after_param3 IN $jwt.roles))), \\"@neo4j/graphql/FORBIDDEN\\", [0])
=======
                MATCH (this0_seasons0_node)-[:SEASON_OF]->(authorization_1_1_0_0_this1:Serie)
                OPTIONAL MATCH (authorization_1_1_0_0_this1)<-[:PUBLISHER]-(authorization_1_1_0_0_this2:User)
                WITH *, count(authorization_1_1_0_0_this2) AS publisherCount
                WITH *
                WHERE (publisherCount <> 0 AND ($jwt.sub IS NOT NULL AND authorization_1_1_0_0_this2.id = $jwt.sub))
                RETURN count(authorization_1_1_0_0_this1) = 1 AS authorization_1_1_0_0_var0
            }
            OPTIONAL MATCH (this0)<-[:PUBLISHER]-(authorization_0_0_0_0_this0:User)
            WITH *, count(authorization_0_0_0_0_this0) AS publisherCount
            WITH *
            WHERE apoc.util.validatePredicate(NOT ($isAuthenticated = true AND (authorization_1_1_0_0_var0 = true AND ($jwt.roles IS NOT NULL AND $authorization_1_1_0_0_param2 IN $jwt.roles) AND ($jwt.roles IS NOT NULL AND $authorization_1_1_0_0_param3 IN $jwt.roles))), \\"@neo4j/graphql/FORBIDDEN\\", [0]) AND apoc.util.validatePredicate(NOT ($isAuthenticated = true AND ((publisherCount <> 0 AND ($jwt.sub IS NOT NULL AND authorization_0_0_0_0_this0.id = $jwt.sub)) AND ($jwt.roles IS NOT NULL AND $authorization_0_0_0_0_param2 IN $jwt.roles) AND ($jwt.roles IS NOT NULL AND $authorization_0_0_0_0_param3 IN $jwt.roles))), \\"@neo4j/graphql/FORBIDDEN\\", [0])
>>>>>>> 86d0f59b
            RETURN this0
            }
            CALL {
                WITH this0
                RETURN this0 { .id, .title } AS create_var0
            }
            RETURN [create_var0] AS data"
        `);

        expect(formatParams(result.params)).toMatchInlineSnapshot(`
            "{
                \\"this0_title\\": \\"Title\\",
                \\"this0_seasons0_node_number\\": {
                    \\"low\\": 1,
                    \\"high\\": 0
                },
                \\"isAuthenticated\\": true,
                \\"jwt\\": {
                    \\"roles\\": [],
                    \\"sub\\": \\"michel\\"
                },
<<<<<<< HEAD
                \\"authorization_0_1_after_param2\\": \\"verified\\",
                \\"authorization_0_1_after_param3\\": \\"creator\\",
                \\"this0_publisher_connect0_node_param0\\": \\"ID\\",
                \\"authorization_0_0_after_param2\\": \\"verified\\",
                \\"authorization_0_0_after_param3\\": \\"creator\\",
=======
                \\"authorization_1_1_0_0_param2\\": \\"verified\\",
                \\"authorization_1_1_0_0_param3\\": \\"creator\\",
                \\"this0_publisher_connect0_node_param0\\": \\"ID\\",
                \\"authorization_0_0_0_0_param2\\": \\"verified\\",
                \\"authorization_0_0_0_0_param3\\": \\"creator\\",
>>>>>>> 86d0f59b
                \\"resolvedCallbacks\\": {}
            }"
        `);
    });
});<|MERGE_RESOLUTION|>--- conflicted
+++ resolved
@@ -167,31 +167,17 @@
             WITH *
             CALL {
                 WITH this0_seasons0_node
-<<<<<<< HEAD
-                MATCH (this0_seasons0_node)-[:SEASON_OF]->(authorization_0_1_after_this1:Serie)
-                OPTIONAL MATCH (authorization_0_1_after_this1)<-[:PUBLISHER]-(authorization_0_1_after_this2:User)
-                WITH *, count(authorization_0_1_after_this2) AS publisherCount
+                MATCH (this0_seasons0_node)-[:SEASON_OF]->(authorization_1_1_0_0_after_this1:Serie)
+                OPTIONAL MATCH (authorization_1_1_0_0_after_this1)<-[:PUBLISHER]-(authorization_1_1_0_0_after_this2:User)
+                WITH *, count(authorization_1_1_0_0_after_this2) AS publisherCount
                 WITH *
-                WHERE (publisherCount <> 0 AND ($jwt.sub IS NOT NULL AND authorization_0_1_after_this2.id = $jwt.sub))
-                RETURN count(authorization_0_1_after_this1) = 1 AS authorization_0_1_after_var0
-            }
-            OPTIONAL MATCH (this0)<-[:PUBLISHER]-(authorization_0_0_after_this0:User)
-            WITH *, count(authorization_0_0_after_this0) AS publisherCount
-            WITH *
-            WHERE apoc.util.validatePredicate(NOT ($isAuthenticated = true AND (authorization_0_1_after_var0 = true AND ($jwt.roles IS NOT NULL AND $authorization_0_1_after_param2 IN $jwt.roles) AND ($jwt.roles IS NOT NULL AND $authorization_0_1_after_param3 IN $jwt.roles))), \\"@neo4j/graphql/FORBIDDEN\\", [0]) AND apoc.util.validatePredicate(NOT ($isAuthenticated = true AND ((publisherCount <> 0 AND ($jwt.sub IS NOT NULL AND authorization_0_0_after_this0.id = $jwt.sub)) AND ($jwt.roles IS NOT NULL AND $authorization_0_0_after_param2 IN $jwt.roles) AND ($jwt.roles IS NOT NULL AND $authorization_0_0_after_param3 IN $jwt.roles))), \\"@neo4j/graphql/FORBIDDEN\\", [0])
-=======
-                MATCH (this0_seasons0_node)-[:SEASON_OF]->(authorization_1_1_0_0_this1:Serie)
-                OPTIONAL MATCH (authorization_1_1_0_0_this1)<-[:PUBLISHER]-(authorization_1_1_0_0_this2:User)
-                WITH *, count(authorization_1_1_0_0_this2) AS publisherCount
-                WITH *
-                WHERE (publisherCount <> 0 AND ($jwt.sub IS NOT NULL AND authorization_1_1_0_0_this2.id = $jwt.sub))
-                RETURN count(authorization_1_1_0_0_this1) = 1 AS authorization_1_1_0_0_var0
-            }
-            OPTIONAL MATCH (this0)<-[:PUBLISHER]-(authorization_0_0_0_0_this0:User)
-            WITH *, count(authorization_0_0_0_0_this0) AS publisherCount
-            WITH *
-            WHERE apoc.util.validatePredicate(NOT ($isAuthenticated = true AND (authorization_1_1_0_0_var0 = true AND ($jwt.roles IS NOT NULL AND $authorization_1_1_0_0_param2 IN $jwt.roles) AND ($jwt.roles IS NOT NULL AND $authorization_1_1_0_0_param3 IN $jwt.roles))), \\"@neo4j/graphql/FORBIDDEN\\", [0]) AND apoc.util.validatePredicate(NOT ($isAuthenticated = true AND ((publisherCount <> 0 AND ($jwt.sub IS NOT NULL AND authorization_0_0_0_0_this0.id = $jwt.sub)) AND ($jwt.roles IS NOT NULL AND $authorization_0_0_0_0_param2 IN $jwt.roles) AND ($jwt.roles IS NOT NULL AND $authorization_0_0_0_0_param3 IN $jwt.roles))), \\"@neo4j/graphql/FORBIDDEN\\", [0])
->>>>>>> 86d0f59b
+                WHERE (publisherCount <> 0 AND ($jwt.sub IS NOT NULL AND authorization_1_1_0_0_after_this2.id = $jwt.sub))
+                RETURN count(authorization_1_1_0_0_after_this1) = 1 AS authorization_1_1_0_0_after_var0
+            }
+            OPTIONAL MATCH (this0)<-[:PUBLISHER]-(authorization_0_0_0_0_after_this0:User)
+            WITH *, count(authorization_0_0_0_0_after_this0) AS publisherCount
+            WITH *
+            WHERE apoc.util.validatePredicate(NOT ($isAuthenticated = true AND (authorization_1_1_0_0_after_var0 = true AND ($jwt.roles IS NOT NULL AND $authorization_1_1_0_0_after_param2 IN $jwt.roles) AND ($jwt.roles IS NOT NULL AND $authorization_1_1_0_0_after_param3 IN $jwt.roles))), \\"@neo4j/graphql/FORBIDDEN\\", [0]) AND apoc.util.validatePredicate(NOT ($isAuthenticated = true AND ((publisherCount <> 0 AND ($jwt.sub IS NOT NULL AND authorization_0_0_0_0_after_this0.id = $jwt.sub)) AND ($jwt.roles IS NOT NULL AND $authorization_0_0_0_0_after_param2 IN $jwt.roles) AND ($jwt.roles IS NOT NULL AND $authorization_0_0_0_0_after_param3 IN $jwt.roles))), \\"@neo4j/graphql/FORBIDDEN\\", [0])
             RETURN this0
             }
             CALL {
@@ -213,19 +199,11 @@
                     \\"roles\\": [],
                     \\"sub\\": \\"michel\\"
                 },
-<<<<<<< HEAD
-                \\"authorization_0_1_after_param2\\": \\"verified\\",
-                \\"authorization_0_1_after_param3\\": \\"creator\\",
+                \\"authorization_1_1_0_0_after_param2\\": \\"verified\\",
+                \\"authorization_1_1_0_0_after_param3\\": \\"creator\\",
                 \\"this0_publisher_connect0_node_param0\\": \\"ID\\",
-                \\"authorization_0_0_after_param2\\": \\"verified\\",
-                \\"authorization_0_0_after_param3\\": \\"creator\\",
-=======
-                \\"authorization_1_1_0_0_param2\\": \\"verified\\",
-                \\"authorization_1_1_0_0_param3\\": \\"creator\\",
-                \\"this0_publisher_connect0_node_param0\\": \\"ID\\",
-                \\"authorization_0_0_0_0_param2\\": \\"verified\\",
-                \\"authorization_0_0_0_0_param3\\": \\"creator\\",
->>>>>>> 86d0f59b
+                \\"authorization_0_0_0_0_after_param2\\": \\"verified\\",
+                \\"authorization_0_0_0_0_after_param3\\": \\"creator\\",
                 \\"resolvedCallbacks\\": {}
             }"
         `);
