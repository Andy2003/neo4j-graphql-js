--- conflicted
+++ resolved
@@ -176,11 +176,9 @@
             {
                 movies(
                     where: {
-<<<<<<< HEAD
-                        genresConnection_SOME: { node: { moviesAggregate: { node: { title_SHORTEST_EQUAL: 5 } } } }
-=======
-                        genresConnection: { node: { moviesAggregate: { node: { title_SHORTEST_LENGTH_EQUAL: 5 } } } }
->>>>>>> 882f53c1
+                        genresConnection_SOME: {
+                            node: { moviesAggregate: { node: { title_SHORTEST_LENGTH_EQUAL: 5 } } }
+                        }
                     }
                 ) {
                     title
@@ -224,11 +222,9 @@
             {
                 movies(
                     where: {
-<<<<<<< HEAD
-                        genresConnection_SOME: { node: { moviesAggregate: { node: { title_AVERAGE_EQUAL: 1 } } } }
-=======
-                        genresConnection: { node: { moviesAggregate: { node: { title_AVERAGE_LENGTH_EQUAL: 1 } } } }
->>>>>>> 882f53c1
+                        genresConnection_SOME: {
+                            node: { moviesAggregate: { node: { title_AVERAGE_LENGTH_EQUAL: 1 } } }
+                        }
                     }
                 ) {
                     title
