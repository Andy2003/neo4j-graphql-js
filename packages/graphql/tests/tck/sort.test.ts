/*
 * Copyright (c) "Neo4j"
 * Neo4j Sweden AB [http://neo4j.com]
 *
 * This file is part of Neo4j.
 *
 * Licensed under the Apache License, Version 2.0 (the "License");
 * you may not use this file except in compliance with the License.
 * You may obtain a copy of the License at
 *
 *     http://www.apache.org/licenses/LICENSE-2.0
 *
 * Unless required by applicable law or agreed to in writing, software
 * distributed under the License is distributed on an "AS IS" BASIS,
 * WITHOUT WARRANTIES OR CONDITIONS OF ANY KIND, either express or implied.
 * See the License for the specific language governing permissions and
 * limitations under the License.
 */

import { gql } from "graphql-tag";
import type { DocumentNode } from "graphql";
import { Neo4jGraphQL } from "../../src";
import { formatCypher, translateQuery, formatParams } from "./utils/tck-test-utils";

describe("Cypher sort tests", () => {
    let typeDefs: DocumentNode;
    let neoSchema: Neo4jGraphQL;

    beforeAll(() => {
        typeDefs = gql`
            type Movie {
                id: ID
                title: String
                genres: [Genre!]! @relationship(type: "HAS_GENRE", direction: OUT)
                totalGenres: Int!
                    @cypher(
                        statement: """
                        MATCH (this)-[:HAS_GENRE]->(genre:Genre)
                        RETURN count(DISTINCT genre) as result
                        """
                        columnName: "result"
                    )
            }

            type Genre {
                id: ID
                name: String
                totalMovies: Int!
                    @cypher(
                        statement: """
                        MATCH (this)<-[:HAS_GENRE]-(movie:Movie)
                        RETURN count(DISTINCT movie) as result
                        """
                        columnName: "result"
                    )
            }
        `;

        neoSchema = new Neo4jGraphQL({
            typeDefs,
        });
    });

    describe("Simple Sort", () => {
        test("with field in selection set", async () => {
            const query = gql`
                {
                    movies(options: { sort: [{ id: DESC }] }) {
                        id
                        title
                    }
                }
            `;

            const result = await translateQuery(neoSchema, query);

            expect(formatCypher(result.cypher)).toMatchInlineSnapshot(`
                "MATCH (this:Movie)
                WITH *
                ORDER BY this.id DESC
                RETURN this { .id, .title } AS this"
            `);

            expect(formatParams(result.params)).toMatchInlineSnapshot(`"{}"`);
        });

        test("with field aliased in selection set", async () => {
            const query = gql`
                {
                    movies(options: { sort: [{ id: DESC }] }) {
                        aliased: id
                        title
                    }
                }
            `;

            const result = await translateQuery(neoSchema, query);

            expect(formatCypher(result.cypher)).toMatchInlineSnapshot(`
                "MATCH (this:Movie)
                WITH *
                ORDER BY this.id DESC
                RETURN this { .title, .id, aliased: this.id } AS this"
            `);

            expect(formatParams(result.params)).toMatchInlineSnapshot(`"{}"`);
        });

        test("with field not in selection set", async () => {
            const query = gql`
                {
                    movies(options: { sort: [{ id: DESC }] }) {
                        title
                    }
                }
            `;

            const result = await translateQuery(neoSchema, query);

            expect(formatCypher(result.cypher)).toMatchInlineSnapshot(`
                "MATCH (this:Movie)
                WITH *
                ORDER BY this.id DESC
                RETURN this { .title, .id } AS this"
            `);

            expect(formatParams(result.params)).toMatchInlineSnapshot(`"{}"`);
        });
    });

    test("Simple Sort On Cypher Field Without Projection", async () => {
        const query = gql`
            {
                movies(options: { sort: [{ totalGenres: DESC }] }) {
                    title
                }
            }
        `;

        const result = await translateQuery(neoSchema, query);

        expect(formatCypher(result.cypher)).toMatchInlineSnapshot(`
            "MATCH (this:Movie)
            CALL {
                WITH this
                CALL {
                    WITH this
                    WITH this AS this
                    MATCH (this)-[:HAS_GENRE]->(genre:Genre)
                    RETURN count(DISTINCT genre) as result
                }
                UNWIND result AS this0
                RETURN head(collect(this0)) AS this0
            }
            WITH *
            ORDER BY this0 DESC
            RETURN this { .title, totalGenres: this0 } AS this"
        `);

        expect(formatParams(result.params)).toMatchInlineSnapshot(`"{}"`);
    });

    test("Simple Sort On Cypher Field", async () => {
        const query = gql`
            {
                movies(options: { sort: [{ totalGenres: DESC }] }) {
                    totalGenres
                }
            }
        `;

        const result = await translateQuery(neoSchema, query);

        expect(formatCypher(result.cypher)).toMatchInlineSnapshot(`
            "MATCH (this:Movie)
            CALL {
                WITH this
                CALL {
                    WITH this
                    WITH this AS this
                    MATCH (this)-[:HAS_GENRE]->(genre:Genre)
                    RETURN count(DISTINCT genre) as result
                }
                UNWIND result AS this0
                RETURN head(collect(this0)) AS this0
            }
            WITH *
            ORDER BY this0 DESC
            RETURN this { totalGenres: this0 } AS this"
        `);

        expect(formatParams(result.params)).toMatchInlineSnapshot(`"{}"`);
    });

    test("Multi Sort", async () => {
        const query = gql`
            {
                movies(options: { sort: [{ id: DESC }, { title: ASC }] }) {
                    id
                    title
                }
            }
        `;

        const result = await translateQuery(neoSchema, query);

        expect(formatCypher(result.cypher)).toMatchInlineSnapshot(`
            "MATCH (this:Movie)
            WITH *
            ORDER BY this.id DESC, this.title ASC
            RETURN this { .id, .title } AS this"
        `);

        expect(formatParams(result.params)).toMatchInlineSnapshot(`"{}"`);
    });

    test("Sort with offset limit & with other variables", async () => {
        const query = gql`
            query ($title: String, $offset: Int, $limit: Int) {
                movies(
                    options: { sort: [{ id: DESC }, { title: ASC }], offset: $offset, limit: $limit }
                    where: { title: $title }
                ) {
                    id
                    title
                }
            }
        `;

        const result = await translateQuery(neoSchema, query, {
            variableValues: { limit: 2, offset: 1, title: "some title" },
        });

        expect(formatCypher(result.cypher)).toMatchInlineSnapshot(`
            "MATCH (this:Movie)
            WHERE this.title = $param0
            WITH *
            ORDER BY this.id DESC, this.title ASC
            SKIP $param1
            LIMIT $param2
            RETURN this { .id, .title } AS this"
        `);

        expect(formatParams(result.params)).toMatchInlineSnapshot(`
            "{
                \\"param0\\": \\"some title\\",
                \\"param1\\": {
                    \\"low\\": 1,
                    \\"high\\": 0
                },
                \\"param2\\": {
                    \\"low\\": 2,
                    \\"high\\": 0
                }
            }"
        `);
    });

    test("Nested Sort DESC", async () => {
        const query = gql`
            {
                movies {
                    genres(options: { sort: [{ name: DESC }] }) {
                        name
                    }
                }
            }
        `;

        const result = await translateQuery(neoSchema, query);

        expect(formatCypher(result.cypher)).toMatchInlineSnapshot(`
            "MATCH (this:Movie)
            CALL {
                WITH this
                MATCH (this)-[this0:HAS_GENRE]->(this1:Genre)
                WITH this1 { .name } AS this1
                ORDER BY this1.name DESC
                RETURN collect(this1) AS var2
            }
            RETURN this { genres: var2 } AS this"
        `);

        expect(formatParams(result.params)).toMatchInlineSnapshot(`"{}"`);
    });

    test("Nested Sort ASC", async () => {
        const query = gql`
            {
                movies {
                    genres(options: { sort: [{ name: ASC }] }) {
                        name
                    }
                }
            }
        `;

        const result = await translateQuery(neoSchema, query);

        expect(formatCypher(result.cypher)).toMatchInlineSnapshot(`
            "MATCH (this:Movie)
            CALL {
                WITH this
                MATCH (this)-[this0:HAS_GENRE]->(this1:Genre)
                WITH this1 { .name } AS this1
                ORDER BY this1.name ASC
                RETURN collect(this1) AS var2
            }
            RETURN this { genres: var2 } AS this"
        `);

        expect(formatParams(result.params)).toMatchInlineSnapshot(`"{}"`);
    });

    test("Nested Sort On Cypher Field ASC", async () => {
        const query = gql`
            {
                movies {
                    genres(options: { sort: [{ totalMovies: ASC }] }) {
                        name
                        totalMovies
                    }
                }
            }
        `;

        const result = await translateQuery(neoSchema, query);

        expect(formatCypher(result.cypher)).toMatchInlineSnapshot(`
            "MATCH (this:Movie)
            CALL {
                WITH this
                MATCH (this)-[this0:HAS_GENRE]->(this1:Genre)
                CALL {
                    WITH this1
                    CALL {
                        WITH this1
                        WITH this1 AS this
                        MATCH (this)<-[:HAS_GENRE]-(movie:Movie)
                        RETURN count(DISTINCT movie) as result
                    }
                    UNWIND result AS this2
                    RETURN head(collect(this2)) AS this2
                }
                WITH this1 { .name, totalMovies: this2 } AS this1
                ORDER BY this1.totalMovies ASC
                RETURN collect(this1) AS var3
            }
            RETURN this { genres: var3 } AS this"
        `);

        expect(formatParams(result.params)).toMatchInlineSnapshot(`"{}"`);
    });
<<<<<<< HEAD

    test("Simple Sort on Interfaces", async () => {
        const typeDefs = `
=======
});

describe("Top-level Interface query sort", () => {
    let typeDefs: DocumentNode;
    let neoSchema: Neo4jGraphQL;

    beforeAll(() => {
        typeDefs = gql`
>>>>>>> e16a4387
            type SomeNodeType implements MyOtherInterface & MyInterface {
                id: ID! @id @unique
                something: String
                somethingElse: String
                other: [OtherNodeType!]! @relationship(type: "HAS_OTHER_NODES", direction: OUT)
            }
            type OtherNodeType {
                id: ID! @id @unique
                interfaceField: MyInterface! @relationship(type: "HAS_INTERFACE_NODES", direction: OUT)
            }
            interface MyInterface {
                id: ID! @id
            }
            interface MyOtherInterface implements MyInterface {
                id: ID! @id
                something: String
            }

            type MyImplementationType implements MyInterface {
                id: ID! @id @unique
            }

            type MyOtherImplementationType implements MyInterface {
                id: ID! @id @unique
                someField: String
            }
        `;
<<<<<<< HEAD
        const neoSchema = new Neo4jGraphQL({
            typeDefs,
            experimental: true,
        });

=======

        neoSchema = new Neo4jGraphQL({
            typeDefs,
            experimental: true,
        });
    });

    test("Sort on Interface top-level", async () => {
        const query = gql`
            query {
                myInterfaces(options: { sort: [{ id: ASC }], limit: 10 }) {
                    id
                    ... on MyOtherImplementationType {
                        someField
                    }
                    ... on MyOtherInterface {
                        something
                        ... on SomeNodeType {
                            somethingElse
                            other {
                                id
                            }
                        }
                    }
                }
            }
        `;

        const result = await translateQuery(neoSchema, query);

        expect(formatCypher(result.cypher)).toMatchInlineSnapshot(`
            "CALL {
                MATCH (this0:SomeNodeType)
                CALL {
                    WITH this0
                    MATCH (this0)-[this1:HAS_OTHER_NODES]->(this2:OtherNodeType)
                    WITH this2 { .id } AS this2
                    RETURN collect(this2) AS var3
                }
                WITH this0 { .id, .something, .somethingElse, other: var3, __resolveType: \\"SomeNodeType\\", __id: id(this0) } AS this0
                RETURN this0 AS this
                UNION
                MATCH (this4:MyImplementationType)
                WITH this4 { .id, __resolveType: \\"MyImplementationType\\", __id: id(this4) } AS this4
                RETURN this4 AS this
                UNION
                MATCH (this5:MyOtherImplementationType)
                WITH this5 { .id, .someField, __resolveType: \\"MyOtherImplementationType\\", __id: id(this5) } AS this5
                RETURN this5 AS this
            }
            RETURN this
            ORDER BY this.id ASC
            LIMIT $param0"
        `);

        expect(formatParams(result.params)).toMatchInlineSnapshot(`
            "{
                \\"param0\\": {
                    \\"low\\": 10,
                    \\"high\\": 0
                }
            }"
        `);
    });

    test("Sort on Interface top-level without projecting the sorted field", async () => {
        const query = gql`
            query {
                myInterfaces(options: { sort: [{ id: ASC }], limit: 10 }) {
                    ... on MyOtherImplementationType {
                        someField
                    }
                    ... on MyOtherInterface {
                        something
                    }
                }
            }
        `;

        const result = await translateQuery(neoSchema, query);

        expect(formatCypher(result.cypher)).toMatchInlineSnapshot(`
            "CALL {
                MATCH (this0:SomeNodeType)
                WITH this0 { .something, .id, __resolveType: \\"SomeNodeType\\", __id: id(this0) } AS this0
                RETURN this0 AS this
                UNION
                MATCH (this1:MyImplementationType)
                WITH this1 { .id, __resolveType: \\"MyImplementationType\\", __id: id(this1) } AS this1
                RETURN this1 AS this
                UNION
                MATCH (this2:MyOtherImplementationType)
                WITH this2 { .someField, .id, __resolveType: \\"MyOtherImplementationType\\", __id: id(this2) } AS this2
                RETURN this2 AS this
            }
            RETURN this
            ORDER BY this.id ASC
            LIMIT $param0"
        `);

        expect(formatParams(result.params)).toMatchInlineSnapshot(`
            "{
                \\"param0\\": {
                    \\"low\\": 10,
                    \\"high\\": 0
                }
            }"
        `);
    });

    test("Sort with filter on Interface top-level", async () => {
>>>>>>> e16a4387
        const query = gql`
            query {
                myInterfaces(
                    where: { _on: { SomeNodeType: { somethingElse_NOT: "test" }, MyOtherImplementationType: {} } }
                    options: { sort: [{ id: ASC }], limit: 10 }
                ) {
                    id
                    ... on MyOtherImplementationType {
                        someField
                    }
                    ... on MyOtherInterface {
                        something
                        ... on SomeNodeType {
                            somethingElse
<<<<<<< HEAD
                            other(options: { sort: [{ id: DESC }], limit: 2 }) {
=======
                            other {
>>>>>>> e16a4387
                                id
                            }
                        }
                    }
                }
            }
        `;

        const result = await translateQuery(neoSchema, query);

        expect(formatCypher(result.cypher)).toMatchInlineSnapshot(`
            "CALL {
                MATCH (this0:SomeNodeType)
                WHERE NOT (this0.somethingElse = $param0)
                CALL {
                    WITH this0
                    MATCH (this0)-[this1:HAS_OTHER_NODES]->(this2:OtherNodeType)
                    WITH this2 { .id } AS this2
<<<<<<< HEAD
                    ORDER BY this2.id DESC
                    LIMIT $param1
=======
>>>>>>> e16a4387
                    RETURN collect(this2) AS var3
                }
                WITH this0 { .id, .something, .somethingElse, other: var3, __resolveType: \\"SomeNodeType\\", __id: id(this0) } AS this0
                RETURN this0 AS this
                UNION
                MATCH (this4:MyOtherImplementationType)
                WITH this4 { .id, .someField, __resolveType: \\"MyOtherImplementationType\\", __id: id(this4) } AS this4
                RETURN this4 AS this
            }
            RETURN this
            ORDER BY this.id ASC
<<<<<<< HEAD
            LIMIT $param2"
=======
            LIMIT $param1"
>>>>>>> e16a4387
        `);

        expect(formatParams(result.params)).toMatchInlineSnapshot(`
            "{
                \\"param0\\": \\"test\\",
                \\"param1\\": {
<<<<<<< HEAD
                    \\"low\\": 2,
                    \\"high\\": 0
                },
                \\"param2\\": {
=======
                    \\"low\\": 10,
                    \\"high\\": 0
                }
            }"
        `);
    });

    test("Sort on Interfaces filtered by _on type", async () => {
        const query = gql`
            query {
                myInterfaces(
                    where: { _on: { MyOtherImplementationType: {} } }
                    options: { sort: [{ id: ASC }], limit: 10 }
                ) {
                    id
                    ... on MyOtherImplementationType {
                        someField
                    }
                    ... on MyOtherInterface {
                        something
                        ... on SomeNodeType {
                            somethingElse
                            other {
                                id
                            }
                        }
                    }
                }
            }
        `;

        const result = await translateQuery(neoSchema, query);

        expect(formatCypher(result.cypher)).toMatchInlineSnapshot(`
            "CALL {
                MATCH (this0:MyOtherImplementationType)
                WITH this0 { .id, .someField, __resolveType: \\"MyOtherImplementationType\\", __id: id(this0) } AS this0
                RETURN this0 AS this
            }
            RETURN this
            ORDER BY this.id ASC
            LIMIT $param0"
        `);

        expect(formatParams(result.params)).toMatchInlineSnapshot(`
            "{
                \\"param0\\": {
                    \\"low\\": 10,
                    \\"high\\": 0
                }
            }"
        `);
    });

    test("Sort on Interfaces top-level + nested", async () => {
        const query = gql`
            query {
                myInterfaces(options: { sort: [{ id: ASC }], limit: 10 }) {
                    id
                    ... on MyOtherImplementationType {
                        someField
                    }
                    ... on MyOtherInterface {
                        something
                        ... on SomeNodeType {
                            somethingElse
                            other(options: { sort: [{ id: DESC }], limit: 2 }) {
                                id
                            }
                        }
                    }
                }
            }
        `;

        const result = await translateQuery(neoSchema, query);

        expect(formatCypher(result.cypher)).toMatchInlineSnapshot(`
            "CALL {
                MATCH (this0:SomeNodeType)
                CALL {
                    WITH this0
                    MATCH (this0)-[this1:HAS_OTHER_NODES]->(this2:OtherNodeType)
                    WITH this2 { .id } AS this2
                    ORDER BY this2.id DESC
                    LIMIT $param0
                    RETURN collect(this2) AS var3
                }
                WITH this0 { .id, .something, .somethingElse, other: var3, __resolveType: \\"SomeNodeType\\", __id: id(this0) } AS this0
                RETURN this0 AS this
                UNION
                MATCH (this4:MyImplementationType)
                WITH this4 { .id, __resolveType: \\"MyImplementationType\\", __id: id(this4) } AS this4
                RETURN this4 AS this
                UNION
                MATCH (this5:MyOtherImplementationType)
                WITH this5 { .id, .someField, __resolveType: \\"MyOtherImplementationType\\", __id: id(this5) } AS this5
                RETURN this5 AS this
            }
            RETURN this
            ORDER BY this.id ASC
            LIMIT $param1"
        `);

        expect(formatParams(result.params)).toMatchInlineSnapshot(`
            "{
                \\"param0\\": {
                    \\"low\\": 2,
                    \\"high\\": 0
                },
                \\"param1\\": {
>>>>>>> e16a4387
                    \\"low\\": 10,
                    \\"high\\": 0
                }
            }"
        `);
    });
});<|MERGE_RESOLUTION|>--- conflicted
+++ resolved
@@ -351,11 +351,6 @@
 
         expect(formatParams(result.params)).toMatchInlineSnapshot(`"{}"`);
     });
-<<<<<<< HEAD
-
-    test("Simple Sort on Interfaces", async () => {
-        const typeDefs = `
-=======
 });
 
 describe("Top-level Interface query sort", () => {
@@ -364,7 +359,6 @@
 
     beforeAll(() => {
         typeDefs = gql`
->>>>>>> e16a4387
             type SomeNodeType implements MyOtherInterface & MyInterface {
                 id: ID! @id @unique
                 something: String
@@ -392,13 +386,6 @@
                 someField: String
             }
         `;
-<<<<<<< HEAD
-        const neoSchema = new Neo4jGraphQL({
-            typeDefs,
-            experimental: true,
-        });
-
-=======
 
         neoSchema = new Neo4jGraphQL({
             typeDefs,
@@ -510,7 +497,6 @@
     });
 
     test("Sort with filter on Interface top-level", async () => {
->>>>>>> e16a4387
         const query = gql`
             query {
                 myInterfaces(
@@ -525,11 +511,7 @@
                         something
                         ... on SomeNodeType {
                             somethingElse
-<<<<<<< HEAD
-                            other(options: { sort: [{ id: DESC }], limit: 2 }) {
-=======
                             other {
->>>>>>> e16a4387
                                 id
                             }
                         }
@@ -548,11 +530,6 @@
                     WITH this0
                     MATCH (this0)-[this1:HAS_OTHER_NODES]->(this2:OtherNodeType)
                     WITH this2 { .id } AS this2
-<<<<<<< HEAD
-                    ORDER BY this2.id DESC
-                    LIMIT $param1
-=======
->>>>>>> e16a4387
                     RETURN collect(this2) AS var3
                 }
                 WITH this0 { .id, .something, .somethingElse, other: var3, __resolveType: \\"SomeNodeType\\", __id: id(this0) } AS this0
@@ -564,23 +541,13 @@
             }
             RETURN this
             ORDER BY this.id ASC
-<<<<<<< HEAD
-            LIMIT $param2"
-=======
             LIMIT $param1"
->>>>>>> e16a4387
         `);
 
         expect(formatParams(result.params)).toMatchInlineSnapshot(`
             "{
                 \\"param0\\": \\"test\\",
                 \\"param1\\": {
-<<<<<<< HEAD
-                    \\"low\\": 2,
-                    \\"high\\": 0
-                },
-                \\"param2\\": {
-=======
                     \\"low\\": 10,
                     \\"high\\": 0
                 }
@@ -692,7 +659,6 @@
                     \\"high\\": 0
                 },
                 \\"param1\\": {
->>>>>>> e16a4387
                     \\"low\\": 10,
                     \\"high\\": 0
                 }
