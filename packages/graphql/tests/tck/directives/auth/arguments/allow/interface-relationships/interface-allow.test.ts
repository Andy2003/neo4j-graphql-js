--- conflicted
+++ resolved
@@ -110,23 +110,13 @@
             CALL {
                 WITH this
                 MATCH (this)-[thisthis0:HAS_CONTENT]->(this_Comment:\`Comment\`)
-<<<<<<< HEAD
-                WHERE apoc.util.validatePredicate(NOT ((exists((this_Comment:\`Comment\`)<-[:HAS_CONTENT]-(:\`User\`)) AND any(thisthis1 IN [(this_Comment:\`Comment\`)<-[:HAS_CONTENT]-(thisthis1:\`User\`) | thisthis1] WHERE (thisthis1.id IS NOT NULL AND thisthis1.id = $thisparam0)))), \\"@neo4j/graphql/FORBIDDEN\\", [0])
+                WHERE apoc.util.validatePredicate(NOT ((exists((this_Comment)<-[:HAS_CONTENT]-(:\`User\`)) AND any(thisthis1 IN [(this_Comment)<-[:HAS_CONTENT]-(thisthis1:\`User\`) | thisthis1] WHERE (thisthis1.id IS NOT NULL AND thisthis1.id = $thisparam0)))), \\"@neo4j/graphql/FORBIDDEN\\", [0])
                 RETURN { __resolveType: \\"Comment\\", id: this_Comment.id, content: this_Comment.content } AS this_content
                 UNION
                 WITH this
                 MATCH (this)-[thisthis2:HAS_CONTENT]->(this_Post:\`Post\`)
-                WHERE apoc.util.validatePredicate(NOT ((exists((this_Post:\`Post\`)<-[:HAS_CONTENT]-(:\`User\`)) AND any(thisthis3 IN [(this_Post:\`Post\`)<-[:HAS_CONTENT]-(thisthis3:\`User\`) | thisthis3] WHERE (thisthis3.id IS NOT NULL AND thisthis3.id = $thisparam1)))), \\"@neo4j/graphql/FORBIDDEN\\", [0])
+                WHERE apoc.util.validatePredicate(NOT ((exists((this_Post)<-[:HAS_CONTENT]-(:\`User\`)) AND any(thisthis3 IN [(this_Post)<-[:HAS_CONTENT]-(thisthis3:\`User\`) | thisthis3] WHERE (thisthis3.id IS NOT NULL AND thisthis3.id = $thisparam1)))), \\"@neo4j/graphql/FORBIDDEN\\", [0])
                 RETURN { __resolveType: \\"Post\\", id: this_Post.id, content: this_Post.content } AS this_content
-=======
-                WHERE apoc.util.validatePredicate(NOT ((exists((this_Comment)<-[:HAS_CONTENT]-(:\`User\`)) AND any(thisthis1 IN [(this_Comment)<-[:HAS_CONTENT]-(thisthis1:\`User\`) | thisthis1] WHERE (thisthis1.id IS NOT NULL AND thisthis1.id = $thisparam0)))), \\"@neo4j/graphql/FORBIDDEN\\", [0])
-                RETURN { __resolveType: \\"Comment\\", id: this_Comment.id, content: this_Comment.content } AS content
-                UNION
-                WITH this
-                MATCH (this)-[thisthis2:HAS_CONTENT]->(this_Post:\`Post\`)
-                WHERE apoc.util.validatePredicate(NOT ((exists((this_Post)<-[:HAS_CONTENT]-(:\`User\`)) AND any(thisthis3 IN [(this_Post)<-[:HAS_CONTENT]-(thisthis3:\`User\`) | thisthis3] WHERE (thisthis3.id IS NOT NULL AND thisthis3.id = $thisparam1)))), \\"@neo4j/graphql/FORBIDDEN\\", [0])
-                RETURN { __resolveType: \\"Post\\", id: this_Post.id, content: this_Post.content } AS content
->>>>>>> 669f8fa2
             }
             RETURN collect(this_content) AS this_content
             }
@@ -173,13 +163,8 @@
             CALL {
                 WITH this
                 MATCH (this)-[thisthis0:HAS_CONTENT]->(this_Comment:\`Comment\`)
-<<<<<<< HEAD
-                WHERE (apoc.util.validatePredicate(NOT ((exists((this_Comment:\`Comment\`)<-[:HAS_CONTENT]-(:\`User\`)) AND any(thisthis1 IN [(this_Comment:\`Comment\`)<-[:HAS_CONTENT]-(thisthis1:\`User\`) | thisthis1] WHERE (thisthis1.id IS NOT NULL AND thisthis1.id = $thisparam0)))), \\"@neo4j/graphql/FORBIDDEN\\", [0]) AND this_Comment.id = $thisparam1)
+                WHERE (apoc.util.validatePredicate(NOT ((exists((this_Comment)<-[:HAS_CONTENT]-(:\`User\`)) AND any(thisthis1 IN [(this_Comment)<-[:HAS_CONTENT]-(thisthis1:\`User\`) | thisthis1] WHERE (thisthis1.id IS NOT NULL AND thisthis1.id = $thisparam0)))), \\"@neo4j/graphql/FORBIDDEN\\", [0]) AND this_Comment.id = $thisparam1)
                 RETURN { __resolveType: \\"Comment\\" } AS this_content
-=======
-                WHERE (apoc.util.validatePredicate(NOT ((exists((this_Comment)<-[:HAS_CONTENT]-(:\`User\`)) AND any(thisthis1 IN [(this_Comment)<-[:HAS_CONTENT]-(thisthis1:\`User\`) | thisthis1] WHERE (thisthis1.id IS NOT NULL AND thisthis1.id = $thisparam0)))), \\"@neo4j/graphql/FORBIDDEN\\", [0]) AND this_Comment.id = $thisparam1)
-                RETURN { __resolveType: \\"Comment\\" } AS content
->>>>>>> 669f8fa2
                 UNION
                 WITH this
                 MATCH (this)-[thisthis2:HAS_CONTENT]->(this_Post:\`Post\`)
@@ -291,23 +276,13 @@
             CALL {
                 WITH this
                 MATCH (this)-[update_this0:HAS_CONTENT]->(this_Comment:\`Comment\`)
-<<<<<<< HEAD
-                WHERE apoc.util.validatePredicate(NOT ((exists((this_Comment:\`Comment\`)<-[:HAS_CONTENT]-(:\`User\`)) AND any(update_this1 IN [(this_Comment:\`Comment\`)<-[:HAS_CONTENT]-(update_this1:\`User\`) | update_this1] WHERE (update_this1.id IS NOT NULL AND update_this1.id = $update_param0)))), \\"@neo4j/graphql/FORBIDDEN\\", [0])
+                WHERE apoc.util.validatePredicate(NOT ((exists((this_Comment)<-[:HAS_CONTENT]-(:\`User\`)) AND any(update_this1 IN [(this_Comment)<-[:HAS_CONTENT]-(update_this1:\`User\`) | update_this1] WHERE (update_this1.id IS NOT NULL AND update_this1.id = $update_param0)))), \\"@neo4j/graphql/FORBIDDEN\\", [0])
                 RETURN { __resolveType: \\"Comment\\", id: this_Comment.id } AS this_content
                 UNION
                 WITH this
                 MATCH (this)-[update_this2:HAS_CONTENT]->(this_Post:\`Post\`)
-                WHERE apoc.util.validatePredicate(NOT ((exists((this_Post:\`Post\`)<-[:HAS_CONTENT]-(:\`User\`)) AND any(update_this3 IN [(this_Post:\`Post\`)<-[:HAS_CONTENT]-(update_this3:\`User\`) | update_this3] WHERE (update_this3.id IS NOT NULL AND update_this3.id = $update_param1)))), \\"@neo4j/graphql/FORBIDDEN\\", [0])
+                WHERE apoc.util.validatePredicate(NOT ((exists((this_Post)<-[:HAS_CONTENT]-(:\`User\`)) AND any(update_this3 IN [(this_Post)<-[:HAS_CONTENT]-(update_this3:\`User\`) | update_this3] WHERE (update_this3.id IS NOT NULL AND update_this3.id = $update_param1)))), \\"@neo4j/graphql/FORBIDDEN\\", [0])
                 RETURN { __resolveType: \\"Post\\", id: this_Post.id } AS this_content
-=======
-                WHERE apoc.util.validatePredicate(NOT ((exists((this_Comment)<-[:HAS_CONTENT]-(:\`User\`)) AND any(update_this1 IN [(this_Comment)<-[:HAS_CONTENT]-(update_this1:\`User\`) | update_this1] WHERE (update_this1.id IS NOT NULL AND update_this1.id = $update_param0)))), \\"@neo4j/graphql/FORBIDDEN\\", [0])
-                RETURN { __resolveType: \\"Comment\\", id: this_Comment.id } AS content
-                UNION
-                WITH this
-                MATCH (this)-[update_this2:HAS_CONTENT]->(this_Post:\`Post\`)
-                WHERE apoc.util.validatePredicate(NOT ((exists((this_Post)<-[:HAS_CONTENT]-(:\`User\`)) AND any(update_this3 IN [(this_Post)<-[:HAS_CONTENT]-(update_this3:\`User\`) | update_this3] WHERE (update_this3.id IS NOT NULL AND update_this3.id = $update_param1)))), \\"@neo4j/graphql/FORBIDDEN\\", [0])
-                RETURN { __resolveType: \\"Post\\", id: this_Post.id } AS content
->>>>>>> 669f8fa2
             }
             RETURN collect(this_content) AS this_content
             }
