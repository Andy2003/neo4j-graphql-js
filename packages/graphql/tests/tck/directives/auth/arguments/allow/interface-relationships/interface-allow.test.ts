--- conflicted
+++ resolved
@@ -107,34 +107,21 @@
             WHERE apoc.util.validatePredicate(NOT ((this.id IS NOT NULL AND this.id = $param0)), \\"@neo4j/graphql/FORBIDDEN\\", [0])
             CALL {
                 WITH this
-<<<<<<< HEAD
-                MATCH (this)-[this0:HAS_CONTENT]->(this_Comment:\`Comment\`)
-                WHERE apoc.util.validatePredicate(NOT ((exists((this_Comment)<-[:HAS_CONTENT]-(:\`User\`)) AND any(this1 IN [(this_Comment)<-[:HAS_CONTENT]-(this1:\`User\`) | this1] WHERE (this1.id IS NOT NULL AND this1.id = $param1)))), \\"@neo4j/graphql/FORBIDDEN\\", [0])
-                RETURN { __resolveType: \\"Comment\\", __id: id(this_Comment), id: this_Comment.id, content: this_Comment.content } AS this_content
-                UNION
-                WITH this
-                MATCH (this)-[this2:HAS_CONTENT]->(this_Post:\`Post\`)
-                WHERE apoc.util.validatePredicate(NOT ((exists((this_Post)<-[:HAS_CONTENT]-(:\`User\`)) AND any(this3 IN [(this_Post)<-[:HAS_CONTENT]-(this3:\`User\`) | this3] WHERE (this3.id IS NOT NULL AND this3.id = $param2)))), \\"@neo4j/graphql/FORBIDDEN\\", [0])
-                RETURN { __resolveType: \\"Post\\", __id: id(this_Post), id: this_Post.id, content: this_Post.content } AS this_content
-            }
-            RETURN collect(this_content) AS this_content
-=======
                 CALL {
                     WITH *
                     MATCH (this)-[this0:HAS_CONTENT]->(this_content:\`Comment\`)
                     WHERE apoc.util.validatePredicate(NOT ((exists((this_content)<-[:HAS_CONTENT]-(:\`User\`)) AND any(this1 IN [(this_content)<-[:HAS_CONTENT]-(this1:\`User\`) | this1] WHERE (this1.id IS NOT NULL AND this1.id = $param1)))), \\"@neo4j/graphql/FORBIDDEN\\", [0])
-                    WITH this_content { __resolveType: \\"Comment\\", .id, .content } AS this_content
+                    WITH this_content { __resolveType: \\"Comment\\", .id, .content, __id: id(this) } AS this_content
                     RETURN this_content AS this_content
                     UNION
                     WITH *
                     MATCH (this)-[this2:HAS_CONTENT]->(this_content:\`Post\`)
                     WHERE apoc.util.validatePredicate(NOT ((exists((this_content)<-[:HAS_CONTENT]-(:\`User\`)) AND any(this3 IN [(this_content)<-[:HAS_CONTENT]-(this3:\`User\`) | this3] WHERE (this3.id IS NOT NULL AND this3.id = $param2)))), \\"@neo4j/graphql/FORBIDDEN\\", [0])
-                    WITH this_content { __resolveType: \\"Post\\", .id, .content } AS this_content
+                    WITH this_content { __resolveType: \\"Post\\", .id, .content, __id: id(this) } AS this_content
                     RETURN this_content AS this_content
                 }
                 WITH this_content
                 RETURN collect(this_content) AS this_content
->>>>>>> fed572e8
             }
             RETURN this { .id, content: this_content } AS this"
         `);
@@ -174,21 +161,11 @@
             WHERE (this.id = $param0 AND apoc.util.validatePredicate(NOT ((this.id IS NOT NULL AND this.id = $param1)), \\"@neo4j/graphql/FORBIDDEN\\", [0]))
             CALL {
                 WITH this
-<<<<<<< HEAD
-                MATCH (this)-[this0:HAS_CONTENT]->(this_Comment:\`Comment\`)
-                WHERE (apoc.util.validatePredicate(NOT ((exists((this_Comment)<-[:HAS_CONTENT]-(:\`User\`)) AND any(this1 IN [(this_Comment)<-[:HAS_CONTENT]-(this1:\`User\`) | this1] WHERE (this1.id IS NOT NULL AND this1.id = $param2)))), \\"@neo4j/graphql/FORBIDDEN\\", [0]) AND this_Comment.id = $param3)
-                RETURN { __resolveType: \\"Comment\\", __id: id(this_Comment) } AS this_content
-                UNION
-                WITH this
-                MATCH (this)-[this2:HAS_CONTENT]->(this_Post:\`Post\`)
-                WHERE (apoc.util.validatePredicate(NOT ((exists((this_Post)<-[:HAS_CONTENT]-(:\`User\`)) AND any(this3 IN [(this_Post)<-[:HAS_CONTENT]-(this3:\`User\`) | this3] WHERE (this3.id IS NOT NULL AND this3.id = $param4)))), \\"@neo4j/graphql/FORBIDDEN\\", [0]) AND this_Post.id = $param5)
-=======
->>>>>>> fed572e8
                 CALL {
                     WITH *
                     MATCH (this)-[this0:HAS_CONTENT]->(this_content:\`Comment\`)
                     WHERE (this_content.id = $param2 AND apoc.util.validatePredicate(NOT ((exists((this_content)<-[:HAS_CONTENT]-(:\`User\`)) AND any(this1 IN [(this_content)<-[:HAS_CONTENT]-(this1:\`User\`) | this1] WHERE (this1.id IS NOT NULL AND this1.id = $param3)))), \\"@neo4j/graphql/FORBIDDEN\\", [0]))
-                    WITH this_content { __resolveType: \\"Comment\\" } AS this_content
+                    WITH this_content { __resolveType: \\"Comment\\", __id: id(this) } AS this_content
                     RETURN this_content AS this_content
                     UNION
                     WITH *
@@ -201,17 +178,11 @@
                         WITH this_content_comments { .content } AS this_content_comments
                         RETURN collect(this_content_comments) AS this_content_comments
                     }
-                    WITH this_content { __resolveType: \\"Post\\", comments: this_content_comments } AS this_content
+                    WITH this_content { __resolveType: \\"Post\\", comments: this_content_comments, __id: id(this) } AS this_content
                     RETURN this_content AS this_content
                 }
-<<<<<<< HEAD
-                RETURN { __resolveType: \\"Post\\", __id: id(this_Post), comments: this_Post_comments } AS this_content
-            }
-            RETURN collect(this_content) AS this_content
-=======
                 WITH this_content
                 RETURN collect(this_content) AS this_content
->>>>>>> fed572e8
             }
             RETURN this { .id, content: this_content } AS this"
         `);
@@ -307,34 +278,21 @@
             WITH *
             CALL {
                 WITH this
-<<<<<<< HEAD
-                MATCH (this)-[update_this0:HAS_CONTENT]->(this_Comment:\`Comment\`)
-                WHERE apoc.util.validatePredicate(NOT ((exists((this_Comment)<-[:HAS_CONTENT]-(:\`User\`)) AND any(update_this1 IN [(this_Comment)<-[:HAS_CONTENT]-(update_this1:\`User\`) | update_this1] WHERE (update_this1.id IS NOT NULL AND update_this1.id = $update_param0)))), \\"@neo4j/graphql/FORBIDDEN\\", [0])
-                RETURN { __resolveType: \\"Comment\\", __id: id(this_Comment), id: this_Comment.id } AS this_content
-                UNION
-                WITH this
-                MATCH (this)-[update_this2:HAS_CONTENT]->(this_Post:\`Post\`)
-                WHERE apoc.util.validatePredicate(NOT ((exists((this_Post)<-[:HAS_CONTENT]-(:\`User\`)) AND any(update_this3 IN [(this_Post)<-[:HAS_CONTENT]-(update_this3:\`User\`) | update_this3] WHERE (update_this3.id IS NOT NULL AND update_this3.id = $update_param1)))), \\"@neo4j/graphql/FORBIDDEN\\", [0])
-                RETURN { __resolveType: \\"Post\\", __id: id(this_Post), id: this_Post.id } AS this_content
-            }
-            RETURN collect(this_content) AS this_content
-=======
                 CALL {
                     WITH *
                     MATCH (this)-[update_this0:HAS_CONTENT]->(this_content:\`Comment\`)
                     WHERE apoc.util.validatePredicate(NOT ((exists((this_content)<-[:HAS_CONTENT]-(:\`User\`)) AND any(update_this1 IN [(this_content)<-[:HAS_CONTENT]-(update_this1:\`User\`) | update_this1] WHERE (update_this1.id IS NOT NULL AND update_this1.id = $update_param0)))), \\"@neo4j/graphql/FORBIDDEN\\", [0])
-                    WITH this_content { __resolveType: \\"Comment\\", .id } AS this_content
+                    WITH this_content { __resolveType: \\"Comment\\", .id, __id: id(this) } AS this_content
                     RETURN this_content AS this_content
                     UNION
                     WITH *
                     MATCH (this)-[update_this2:HAS_CONTENT]->(this_content:\`Post\`)
                     WHERE apoc.util.validatePredicate(NOT ((exists((this_content)<-[:HAS_CONTENT]-(:\`User\`)) AND any(update_this3 IN [(this_content)<-[:HAS_CONTENT]-(update_this3:\`User\`) | update_this3] WHERE (update_this3.id IS NOT NULL AND update_this3.id = $update_param1)))), \\"@neo4j/graphql/FORBIDDEN\\", [0])
-                    WITH this_content { __resolveType: \\"Post\\", .id } AS this_content
+                    WITH this_content { __resolveType: \\"Post\\", .id, __id: id(this) } AS this_content
                     RETURN this_content AS this_content
                 }
                 WITH this_content
                 RETURN collect(this_content) AS this_content
->>>>>>> fed572e8
             }
             RETURN collect(DISTINCT this { .id, content: this_content }) AS data"
         `);
