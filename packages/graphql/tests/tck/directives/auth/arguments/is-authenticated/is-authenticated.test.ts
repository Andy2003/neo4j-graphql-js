--- conflicted
+++ resolved
@@ -593,23 +593,15 @@
             WITH *
             CALL {
             WITH this
-<<<<<<< HEAD
             OPTIONAL MATCH (this)-[this_posts0_relationship:HAS_POST]->(this_posts0:Post)
             WITH this, this_posts0, this_posts0_relationship
-=======
-            OPTIONAL MATCH (this)-[this_posts0_relationship:\`HAS_POST\`]->(this_posts0:Post)
-            WITH this, this_posts0
->>>>>>> 5fb44512
             CALL apoc.util.validate(NOT (apoc.util.validatePredicate(NOT ($auth.isAuthenticated = true), \\"@neo4j/graphql/UNAUTHENTICATED\\", [0])), \\"@neo4j/graphql/FORBIDDEN\\", [0])
             WITH this_posts0_relationship, collect(DISTINCT this_posts0) AS this_posts0_to_delete
             CALL {
             	WITH this_posts0_to_delete
             	UNWIND this_posts0_to_delete AS x
             	DETACH DELETE x
-<<<<<<< HEAD
-            }
-=======
->>>>>>> 5fb44512
+            }
             }
             WITH this
             CALL apoc.util.validate(NOT (apoc.util.validatePredicate(NOT ($auth.isAuthenticated = true), \\"@neo4j/graphql/UNAUTHENTICATED\\", [0])), \\"@neo4j/graphql/FORBIDDEN\\", [0])
