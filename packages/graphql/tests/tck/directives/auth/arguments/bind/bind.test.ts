--- conflicted
+++ resolved
@@ -163,11 +163,7 @@
                         RETURN collect(NULL) AS create_var12
                     }
                     WITH *
-<<<<<<< HEAD
-                    CALL apoc.util.validate(NOT ((exists((create_this5)<-[:\`HAS_POST\`]-(:\`User\`)) AND all(create_this13 IN [(create_this5)<-[:\`HAS_POST\`]-(create_this13:\`User\`) | create_this13] WHERE (create_this13.id IS NOT NULL AND create_this13.id = $create_param2)))), \\"@neo4j/graphql/FORBIDDEN\\", [0])
-=======
                     WHERE apoc.util.validatePredicate(NOT ((exists((create_this5)<-[:HAS_POST]-(:\`User\`)) AND all(create_this13 IN [(create_this5)<-[:HAS_POST]-(create_this13:\`User\`) | create_this13] WHERE (create_this13.id IS NOT NULL AND create_this13.id = $create_param2)))), \\"@neo4j/graphql/FORBIDDEN\\", [0])
->>>>>>> e7aa8172
                     WITH create_this5
                     CALL {
                     	WITH create_this5
