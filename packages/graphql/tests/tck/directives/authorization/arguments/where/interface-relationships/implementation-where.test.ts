/*
 * Copyright (c) "Neo4j"
 * Neo4j Sweden AB [http://neo4j.com]
 *
 * This file is part of Neo4j.
 *
 * Licensed under the Apache License, Version 2.0 (the "License");
 * you may not use this file except in compliance with the License.
 * You may obtain a copy of the License at
 *
 *     http://www.apache.org/licenses/LICENSE-2.0
 *
 * Unless required by applicable law or agreed to in writing, software
 * distributed under the License is distributed on an "AS IS" BASIS,
 * WITHOUT WARRANTIES OR CONDITIONS OF ANY KIND, either express or implied.
 * See the License for the specific language governing permissions and
 * limitations under the License.
 */

import { gql } from "graphql-tag";
import type { DocumentNode } from "graphql";
import { Neo4jGraphQL } from "../../../../../../../src";
import { formatCypher, translateQuery, formatParams } from "../../../../../utils/tck-test-utils";
import { createBearerToken } from "../../../../../../utils/create-bearer-token";

describe("Cypher Auth Where", () => {
    const secret = "secret";
    let typeDefs: DocumentNode;
    let neoSchema: Neo4jGraphQL;

    beforeAll(() => {
        typeDefs = gql`
            interface Content {
                id: ID
                content: String
                creator: User! @relationship(type: "HAS_CONTENT", direction: IN)
            }

            type User {
                id: ID
                name: String
                content: [Content!]! @relationship(type: "HAS_CONTENT", direction: OUT)
            }

            type Comment implements Content {
                id: ID
                content: String
                creator: User!
            }

            type Post implements Content
                @authorization(
                    filter: [
                        {
                            operations: [READ, UPDATE, DELETE, CREATE_RELATIONSHIP, DELETE_RELATIONSHIP]
                            where: { node: { creator: { id: "$jwt.sub" } } }
                        }
                    ]
                ) {
                id: ID
                content: String
                creator: User!
            }

            extend type User
                @authorization(
                    filter: [
                        {
                            operations: [READ, UPDATE, DELETE, CREATE_RELATIONSHIP, DELETE_RELATIONSHIP]
                            where: { node: { id: "$jwt.sub" } }
                        }
                    ]
                )

            extend type User {
                password: String! @authorization(filter: [{ operations: [READ], where: { node: { id: "$jwt.sub" } } }])
            }

            extend type Post {
                secretKey: String!
                    @authorization(filter: [{ operations: [READ], where: { node: { creator: { id: "$jwt.sub" } } } }])
            }
        `;

        neoSchema = new Neo4jGraphQL({
            typeDefs,
            features: {
                authorization: {
                    key: secret,
                },
            },
        });
    });

    test("Read Node", async () => {
        const query = gql`
            {
                posts {
                    id
                }
            }
        `;

        const token = createBearerToken("secret", { sub: "id-01", roles: ["admin"] });
        const result = await translateQuery(neoSchema, query, { token });

        expect(formatCypher(result.cypher)).toMatchInlineSnapshot(`
            "MATCH (this:Post)
            OPTIONAL MATCH (this)<-[:HAS_CONTENT]-(this0:User)
            WITH *, count(this0) AS creatorCount
            WITH *
            WHERE ($isAuthenticated = true AND (creatorCount <> 0 AND ($jwt.sub IS NOT NULL AND this0.id = $jwt.sub)))
            RETURN this { .id } AS this"
        `);

        expect(formatParams(result.params)).toMatchInlineSnapshot(`
            "{
                \\"isAuthenticated\\": true,
                \\"jwt\\": {
                    \\"roles\\": [
                        \\"admin\\"
                    ],
                    \\"sub\\": \\"id-01\\"
                }
            }"
        `);
    });

    test("Read Node + User Defined Where", async () => {
        const query = gql`
            {
                posts(where: { content: "bob" }) {
                    id
                }
            }
        `;

        const token = createBearerToken("secret", { sub: "id-01", roles: ["admin"] });
        const result = await translateQuery(neoSchema, query, { token });

        expect(formatCypher(result.cypher)).toMatchInlineSnapshot(`
            "MATCH (this:Post)
            OPTIONAL MATCH (this)<-[:HAS_CONTENT]-(this0:User)
            WITH *, count(this0) AS creatorCount
            WITH *
            WHERE (this.content = $param0 AND ($isAuthenticated = true AND (creatorCount <> 0 AND ($jwt.sub IS NOT NULL AND this0.id = $jwt.sub))))
            RETURN this { .id } AS this"
        `);

        expect(formatParams(result.params)).toMatchInlineSnapshot(`
            "{
                \\"param0\\": \\"bob\\",
                \\"isAuthenticated\\": true,
                \\"jwt\\": {
                    \\"roles\\": [
                        \\"admin\\"
                    ],
                    \\"sub\\": \\"id-01\\"
                }
            }"
        `);
    });

    test("Read interface relationship field", async () => {
        const query = gql`
            {
                users {
                    id
                    content {
                        ... on Post {
                            id
                        }
                    }
                }
            }
        `;

        const token = createBearerToken("secret", { sub: "id-01", roles: ["admin"] });
        const result = await translateQuery(neoSchema, query, { token });

        expect(formatCypher(result.cypher)).toMatchInlineSnapshot(`
            "MATCH (this:User)
            WITH *
            WHERE ($isAuthenticated = true AND ($jwt.sub IS NOT NULL AND this.id = $jwt.sub))
            CALL {
                WITH this
                CALL {
                    WITH *
                    MATCH (this)-[this0:HAS_CONTENT]->(this1:Comment)
                    WITH this1 { __resolveType: \\"Comment\\", __id: id(this) } AS this1
                    RETURN this1 AS var2
                    UNION
                    WITH *
                    MATCH (this)-[this3:HAS_CONTENT]->(this4:Post)
                    OPTIONAL MATCH (this4)<-[:HAS_CONTENT]-(this5:User)
                    WITH *, count(this5) AS creatorCount
                    WITH *
                    WHERE ($isAuthenticated = true AND (creatorCount <> 0 AND ($jwt.sub IS NOT NULL AND this5.id = $jwt.sub)))
                    WITH this4 { __resolveType: \\"Post\\", __id: id(this), .id } AS this4
                    RETURN this4 AS var2
                }
                WITH var2
                RETURN collect(var2) AS var2
            }
            RETURN this { .id, content: var2 } AS this"
        `);

        expect(formatParams(result.params)).toMatchInlineSnapshot(`
            "{
                \\"isAuthenticated\\": true,
                \\"jwt\\": {
                    \\"roles\\": [
                        \\"admin\\"
                    ],
                    \\"sub\\": \\"id-01\\"
                }
            }"
        `);
    });

    test("Read interface relationship Using Connection", async () => {
        const query = gql`
            {
                users {
                    id
                    contentConnection {
                        edges {
                            node {
                                ... on Post {
                                    id
                                }
                            }
                        }
                    }
                }
            }
        `;

        const token = createBearerToken("secret", { sub: "id-01", roles: ["admin"] });
        const result = await translateQuery(neoSchema, query, { token });

        expect(formatCypher(result.cypher)).toMatchInlineSnapshot(`
            "MATCH (this:User)
            WITH *
            WHERE ($isAuthenticated = true AND ($jwt.sub IS NOT NULL AND this.id = $jwt.sub))
            CALL {
                WITH this
                CALL {
                    WITH this
                    MATCH (this)-[this0:HAS_CONTENT]->(this1:Comment)
                    WITH { node: { __resolveType: \\"Comment\\", __id: id(this1) } } AS edge
                    RETURN edge
                    UNION
                    WITH this
                    MATCH (this)-[this2:HAS_CONTENT]->(this3:Post)
                    OPTIONAL MATCH (this3)<-[:HAS_CONTENT]-(this4:User)
                    WITH *, count(this4) AS creatorCount
                    WITH *
                    WHERE ($isAuthenticated = true AND (creatorCount <> 0 AND ($jwt.sub IS NOT NULL AND this4.id = $jwt.sub)))
                    WITH { node: { __resolveType: \\"Post\\", __id: id(this3), id: this3.id } } AS edge
                    RETURN edge
                }
                WITH collect(edge) AS edges
                WITH edges, size(edges) AS totalCount
                RETURN { edges: edges, totalCount: totalCount } AS var5
            }
            RETURN this { .id, contentConnection: var5 } AS this"
        `);

        expect(formatParams(result.params)).toMatchInlineSnapshot(`
            "{
                \\"isAuthenticated\\": true,
                \\"jwt\\": {
                    \\"roles\\": [
                        \\"admin\\"
                    ],
                    \\"sub\\": \\"id-01\\"
                }
            }"
        `);
    });

    test("Read interface relationship Using Connection + User Defined Where", async () => {
        const query = gql`
            {
                users {
                    id
                    contentConnection(where: { node: { id: "some-id" } }) {
                        edges {
                            node {
                                ... on Post {
                                    id
                                }
                            }
                        }
                    }
                }
            }
        `;

        const token = createBearerToken("secret", { sub: "id-01", roles: ["admin"] });
        const result = await translateQuery(neoSchema, query, { token });

        expect(formatCypher(result.cypher)).toMatchInlineSnapshot(`
            "MATCH (this:User)
            WITH *
            WHERE ($isAuthenticated = true AND ($jwt.sub IS NOT NULL AND this.id = $jwt.sub))
            CALL {
                WITH this
                CALL {
                    WITH this
<<<<<<< HEAD
                    MATCH (this)-[this0:HAS_CONTENT]->(this1:Comment)
                    WHERE this1.id = $param3
=======
                    MATCH (this)-[this0:HAS_CONTENT]->(this1:\`Comment\`)
                    WHERE this1.id = $param2
>>>>>>> 469c04e6
                    WITH { node: { __resolveType: \\"Comment\\", __id: id(this1) } } AS edge
                    RETURN edge
                    UNION
                    WITH this
                    MATCH (this)-[this2:HAS_CONTENT]->(this3:Post)
                    OPTIONAL MATCH (this3)<-[:HAS_CONTENT]-(this4:User)
                    WITH *, count(this4) AS creatorCount
                    WITH *
                    WHERE (this3.id = $param3 AND ($isAuthenticated = true AND (creatorCount <> 0 AND ($jwt.sub IS NOT NULL AND this4.id = $jwt.sub))))
                    WITH { node: { __resolveType: \\"Post\\", __id: id(this3), id: this3.id } } AS edge
                    RETURN edge
                }
                WITH collect(edge) AS edges
                WITH edges, size(edges) AS totalCount
                RETURN { edges: edges, totalCount: totalCount } AS var5
            }
            RETURN this { .id, contentConnection: var5 } AS this"
        `);

        expect(formatParams(result.params)).toMatchInlineSnapshot(`
            "{
                \\"isAuthenticated\\": true,
                \\"jwt\\": {
                    \\"roles\\": [
                        \\"admin\\"
                    ],
                    \\"sub\\": \\"id-01\\"
                },
                \\"param2\\": \\"some-id\\",
                \\"param3\\": \\"some-id\\"
            }"
        `);
    });

    test("Update Node", async () => {
        const query = gql`
            mutation {
                updatePosts(update: { content: "Bob" }) {
                    posts {
                        id
                    }
                }
            }
        `;

        const token = createBearerToken("secret", { sub: "id-01", roles: ["admin"] });
        const result = await translateQuery(neoSchema, query, { token });

        expect(formatCypher(result.cypher)).toMatchInlineSnapshot(`
            "MATCH (this:Post)
            OPTIONAL MATCH (this)<-[:HAS_CONTENT]-(this0:User)
            WITH *, count(this0) AS creatorCount
            WITH *
            WHERE ($isAuthenticated = true AND (creatorCount <> 0 AND ($jwt.sub IS NOT NULL AND this0.id = $jwt.sub)))
            SET this.content = $this_update_content
            WITH *
            CALL {
            	WITH this
            	MATCH (this)<-[this_creator_User_unique:HAS_CONTENT]-(:User)
            	WITH count(this_creator_User_unique) as c
            	WHERE apoc.util.validatePredicate(NOT (c = 1), '@neo4j/graphql/RELATIONSHIP-REQUIREDPost.creator required exactly once', [0])
            	RETURN c AS this_creator_User_unique_ignored
            }
            RETURN collect(DISTINCT this { .id }) AS data"
        `);

        expect(formatParams(result.params)).toMatchInlineSnapshot(`
            "{
                \\"isAuthenticated\\": true,
                \\"jwt\\": {
                    \\"roles\\": [
                        \\"admin\\"
                    ],
                    \\"sub\\": \\"id-01\\"
                },
                \\"this_update_content\\": \\"Bob\\",
                \\"resolvedCallbacks\\": {}
            }"
        `);
    });

    test("Update Node + User Defined Where", async () => {
        const query = gql`
            mutation {
                updatePosts(where: { content: "bob" }, update: { content: "Bob" }) {
                    posts {
                        id
                    }
                }
            }
        `;

        const token = createBearerToken("secret", { sub: "id-01", roles: ["admin"] });
        const result = await translateQuery(neoSchema, query, { token });

        expect(formatCypher(result.cypher)).toMatchInlineSnapshot(`
            "MATCH (this:Post)
            OPTIONAL MATCH (this)<-[:HAS_CONTENT]-(this0:User)
            WITH *, count(this0) AS creatorCount
            WITH *
            WHERE (this.content = $param0 AND ($isAuthenticated = true AND (creatorCount <> 0 AND ($jwt.sub IS NOT NULL AND this0.id = $jwt.sub))))
            SET this.content = $this_update_content
            WITH *
            CALL {
            	WITH this
            	MATCH (this)<-[this_creator_User_unique:HAS_CONTENT]-(:User)
            	WITH count(this_creator_User_unique) as c
            	WHERE apoc.util.validatePredicate(NOT (c = 1), '@neo4j/graphql/RELATIONSHIP-REQUIREDPost.creator required exactly once', [0])
            	RETURN c AS this_creator_User_unique_ignored
            }
            RETURN collect(DISTINCT this { .id }) AS data"
        `);

        expect(formatParams(result.params)).toMatchInlineSnapshot(`
            "{
                \\"param0\\": \\"bob\\",
                \\"isAuthenticated\\": true,
                \\"jwt\\": {
                    \\"roles\\": [
                        \\"admin\\"
                    ],
                    \\"sub\\": \\"id-01\\"
                },
                \\"this_update_content\\": \\"Bob\\",
                \\"resolvedCallbacks\\": {}
            }"
        `);
    });

    test("Update Nested Node", async () => {
        const query = gql`
            mutation {
                updateUsers(update: { content: { update: { node: { id: "new-id" } } } }) {
                    users {
                        id
                    }
                }
            }
        `;

        const token = createBearerToken("secret", { sub: "id-01", roles: ["admin"] });
        const result = await translateQuery(neoSchema, query, { token });

        expect(formatCypher(result.cypher)).toMatchInlineSnapshot(`
            "MATCH (this:User)
            WITH *
            WHERE ($isAuthenticated = true AND ($jwt.sub IS NOT NULL AND this.id = $jwt.sub))
            WITH this
            CALL {
            	 WITH this
            WITH this
            CALL {
            	WITH this
            	MATCH (this)-[this_has_content0_relationship:HAS_CONTENT]->(this_content0:Comment)
            	SET this_content0.id = $this_update_content0_id
            	WITH this, this_content0
            	CALL {
            		WITH this_content0
            		MATCH (this_content0)<-[this_content0_creator_User_unique:HAS_CONTENT]-(:User)
            		WITH count(this_content0_creator_User_unique) as c
            		WHERE apoc.util.validatePredicate(NOT (c = 1), '@neo4j/graphql/RELATIONSHIP-REQUIREDComment.creator required exactly once', [0])
            		RETURN c AS this_content0_creator_User_unique_ignored
            	}
            	RETURN count(*) AS update_this_content0
            }
            RETURN count(*) AS update_this_Comment
            }
            CALL {
            	 WITH this
            	WITH this
            CALL {
            	WITH this
            	MATCH (this)-[this_has_content0_relationship:HAS_CONTENT]->(this_content0:Post)
            	OPTIONAL MATCH (this_content0)<-[:HAS_CONTENT]-(authorization_this0:User)
            	WITH *, count(authorization_this0) AS creatorCount
            	WHERE ($isAuthenticated = true AND (creatorCount <> 0 AND ($jwt.sub IS NOT NULL AND authorization_this0.id = $jwt.sub)))
            	SET this_content0.id = $this_update_content0_id
            	WITH this, this_content0
            	CALL {
            		WITH this_content0
            		MATCH (this_content0)<-[this_content0_creator_User_unique:HAS_CONTENT]-(:User)
            		WITH count(this_content0_creator_User_unique) as c
            		WHERE apoc.util.validatePredicate(NOT (c = 1), '@neo4j/graphql/RELATIONSHIP-REQUIREDPost.creator required exactly once', [0])
            		RETURN c AS this_content0_creator_User_unique_ignored
            	}
            	RETURN count(*) AS update_this_content0
            }
            RETURN count(*) AS update_this_Post
            }
            RETURN collect(DISTINCT this { .id }) AS data"
        `);

        expect(formatParams(result.params)).toMatchInlineSnapshot(`
            "{
                \\"isAuthenticated\\": true,
                \\"jwt\\": {
                    \\"roles\\": [
                        \\"admin\\"
                    ],
                    \\"sub\\": \\"id-01\\"
                },
                \\"this_update_content0_id\\": \\"new-id\\",
                \\"resolvedCallbacks\\": {}
            }"
        `);
    });

    test("Delete Node", async () => {
        const query = gql`
            mutation {
                deletePosts {
                    nodesDeleted
                }
            }
        `;

        const token = createBearerToken("secret", { sub: "id-01", roles: ["admin"] });
        const result = await translateQuery(neoSchema, query, { token });

        expect(formatCypher(result.cypher)).toMatchInlineSnapshot(`
            "MATCH (this:Post)
            OPTIONAL MATCH (this)<-[:HAS_CONTENT]-(this0:User)
            WITH *, count(this0) AS creatorCount
            WITH *
            WHERE ($isAuthenticated = true AND (creatorCount <> 0 AND ($jwt.sub IS NOT NULL AND this0.id = $jwt.sub)))
            DETACH DELETE this"
        `);

        expect(formatParams(result.params)).toMatchInlineSnapshot(`
            "{
                \\"isAuthenticated\\": true,
                \\"jwt\\": {
                    \\"roles\\": [
                        \\"admin\\"
                    ],
                    \\"sub\\": \\"id-01\\"
                }
            }"
        `);
    });

    test("Delete Node + User Defined Where", async () => {
        const query = gql`
            mutation {
                deletePosts(where: { content: "Bob" }) {
                    nodesDeleted
                }
            }
        `;

        const token = createBearerToken("secret", { sub: "id-01", roles: ["admin"] });
        const result = await translateQuery(neoSchema, query, { token });

        expect(formatCypher(result.cypher)).toMatchInlineSnapshot(`
            "MATCH (this:Post)
            OPTIONAL MATCH (this)<-[:HAS_CONTENT]-(this0:User)
            WITH *, count(this0) AS creatorCount
            WITH *
            WHERE (this.content = $param0 AND ($isAuthenticated = true AND (creatorCount <> 0 AND ($jwt.sub IS NOT NULL AND this0.id = $jwt.sub))))
            DETACH DELETE this"
        `);

        expect(formatParams(result.params)).toMatchInlineSnapshot(`
            "{
                \\"param0\\": \\"Bob\\",
                \\"isAuthenticated\\": true,
                \\"jwt\\": {
                    \\"roles\\": [
                        \\"admin\\"
                    ],
                    \\"sub\\": \\"id-01\\"
                }
            }"
        `);
    });

    test("Delete Nested Node", async () => {
        const query = gql`
            mutation {
                deleteUsers(delete: { content: { where: {} } }) {
                    nodesDeleted
                }
            }
        `;

        const token = createBearerToken("secret", { sub: "id-01", roles: ["admin"] });
        const result = await translateQuery(neoSchema, query, { token });

        expect(formatCypher(result.cypher)).toMatchInlineSnapshot(`
            "MATCH (this:User)
            WITH *
<<<<<<< HEAD
            WHERE ($isAuthenticated = true AND this.id = coalesce($jwt.sub, $jwtDefault))
            WITH *
            CALL {
            WITH *
=======
            WHERE ($isAuthenticated = true AND ($jwt.sub IS NOT NULL AND this.id = $jwt.sub))
            WITH this
>>>>>>> 469c04e6
            OPTIONAL MATCH (this)-[this_content_Comment0_relationship:HAS_CONTENT]->(this_content_Comment0:Comment)
            WITH this_content_Comment0_relationship, collect(DISTINCT this_content_Comment0) AS this_content_Comment0_to_delete
            CALL {
            	WITH this_content_Comment0_to_delete
            	UNWIND this_content_Comment0_to_delete AS x
            	DETACH DELETE x
            }
            }
            OPTIONAL MATCH (this_content_Post0)<-[:HAS_CONTENT]-(authorization_this0:User)
            WITH *, count(authorization_this0) AS creatorCount
<<<<<<< HEAD
            WITH *
            CALL {
            WITH *
            OPTIONAL MATCH (this)-[this_content_Post0_relationship:HAS_CONTENT]->(this_content_Post0:Post)
            WHERE ($isAuthenticated = true AND (creatorCount <> 0 AND authorization_this0.id = coalesce($jwt.sub, $jwtDefault)))
            WITH this_content_Post0_relationship, collect(DISTINCT this_content_Post0) AS this_content_Post0_to_delete
=======
            WHERE ($isAuthenticated = true AND (creatorCount <> 0 AND ($jwt.sub IS NOT NULL AND authorization_this0.id = $jwt.sub)))
            WITH this, collect(DISTINCT this_content_Post0) AS this_content_Post0_to_delete
>>>>>>> 469c04e6
            CALL {
            	WITH this_content_Post0_to_delete
            	UNWIND this_content_Post0_to_delete AS x
            	DETACH DELETE x
            }
            }
            DETACH DELETE this"
        `);

        expect(formatParams(result.params)).toMatchInlineSnapshot(`
            "{
                \\"isAuthenticated\\": true,
                \\"jwt\\": {
                    \\"roles\\": [
                        \\"admin\\"
                    ],
                    \\"sub\\": \\"id-01\\"
                }
            }"
        `);
    });

    test("Connect Node (from create)", async () => {
        const query = gql`
            mutation {
                createUsers(
                    input: [
                        { id: "123", name: "Bob", password: "password", content: { connect: { where: { node: {} } } } }
                    ]
                ) {
                    users {
                        id
                    }
                }
            }
        `;

        const token = createBearerToken("secret", { sub: "id-01", roles: ["admin"] });
        const result = await translateQuery(neoSchema, query, { token });

        expect(formatCypher(result.cypher)).toMatchInlineSnapshot(`
            "CALL {
            CREATE (this0:User)
            SET this0.id = $this0_id
            SET this0.name = $this0_name
            SET this0.password = $this0_password
            WITH this0
            CALL {
            	WITH this0
            	OPTIONAL MATCH (this0_content_connect0_node:Comment)
            	WHERE ($isAuthenticated = true AND ($jwt.sub IS NOT NULL AND this0.id = $jwt.sub))
            	CALL {
            		WITH *
            		WITH collect(this0_content_connect0_node) as connectedNodes, collect(this0) as parentNodes
            		CALL {
            			WITH connectedNodes, parentNodes
            			UNWIND parentNodes as this0
            			UNWIND connectedNodes as this0_content_connect0_node
            			MERGE (this0)-[:HAS_CONTENT]->(this0_content_connect0_node)
            		}
            	}
            WITH this0, this0_content_connect0_node
            	RETURN count(*) AS connect_this0_content_connect_Comment
            }
            CALL {
            		WITH this0
            	OPTIONAL MATCH (this0_content_connect1_node:Post)
            OPTIONAL MATCH (this0_content_connect1_node)<-[:HAS_CONTENT]-(authorization_this0:User)
            WITH *, count(authorization_this0) AS creatorCount
            	WHERE (($isAuthenticated = true AND ($jwt.sub IS NOT NULL AND this0.id = $jwt.sub)) AND ($isAuthenticated = true AND (creatorCount <> 0 AND ($jwt.sub IS NOT NULL AND authorization_this0.id = $jwt.sub))))
            	CALL {
            		WITH *
            		WITH collect(this0_content_connect1_node) as connectedNodes, collect(this0) as parentNodes
            		CALL {
            			WITH connectedNodes, parentNodes
            			UNWIND parentNodes as this0
            			UNWIND connectedNodes as this0_content_connect1_node
            			MERGE (this0)-[:HAS_CONTENT]->(this0_content_connect1_node)
            		}
            	}
            WITH this0, this0_content_connect1_node
            	RETURN count(*) AS connect_this0_content_connect_Post
            }
            RETURN this0
            }
            RETURN [this0 { .id }] AS data"
        `);

        expect(formatParams(result.params)).toMatchInlineSnapshot(`
            "{
                \\"this0_id\\": \\"123\\",
                \\"this0_name\\": \\"Bob\\",
                \\"this0_password\\": \\"password\\",
                \\"isAuthenticated\\": true,
                \\"jwt\\": {
                    \\"roles\\": [
                        \\"admin\\"
                    ],
                    \\"sub\\": \\"id-01\\"
                },
                \\"resolvedCallbacks\\": {}
            }"
        `);
    });

    test("Connect Node + User Defined Where (from create)", async () => {
        const query = gql`
            mutation {
                createUsers(
                    input: [
                        {
                            id: "123"
                            name: "Bob"
                            password: "password"
                            content: { connect: { where: { node: { id: "post-id" } } } }
                        }
                    ]
                ) {
                    users {
                        id
                    }
                }
            }
        `;

        const token = createBearerToken("secret", { sub: "id-01", roles: ["admin"] });
        const result = await translateQuery(neoSchema, query, { token });

        expect(formatCypher(result.cypher)).toMatchInlineSnapshot(`
            "CALL {
            CREATE (this0:User)
            SET this0.id = $this0_id
            SET this0.name = $this0_name
            SET this0.password = $this0_password
            WITH this0
            CALL {
            	WITH this0
            	OPTIONAL MATCH (this0_content_connect0_node:Comment)
            	WHERE this0_content_connect0_node.id = $this0_content_connect0_node_param0 AND ($isAuthenticated = true AND ($jwt.sub IS NOT NULL AND this0.id = $jwt.sub))
            	CALL {
            		WITH *
            		WITH collect(this0_content_connect0_node) as connectedNodes, collect(this0) as parentNodes
            		CALL {
            			WITH connectedNodes, parentNodes
            			UNWIND parentNodes as this0
            			UNWIND connectedNodes as this0_content_connect0_node
            			MERGE (this0)-[:HAS_CONTENT]->(this0_content_connect0_node)
            		}
            	}
            WITH this0, this0_content_connect0_node
            	RETURN count(*) AS connect_this0_content_connect_Comment
            }
            CALL {
            		WITH this0
            	OPTIONAL MATCH (this0_content_connect1_node:Post)
            OPTIONAL MATCH (this0_content_connect1_node)<-[:HAS_CONTENT]-(authorization_this0:User)
            WITH *, count(authorization_this0) AS creatorCount
            	WHERE this0_content_connect1_node.id = $this0_content_connect1_node_param0 AND (($isAuthenticated = true AND ($jwt.sub IS NOT NULL AND this0.id = $jwt.sub)) AND ($isAuthenticated = true AND (creatorCount <> 0 AND ($jwt.sub IS NOT NULL AND authorization_this0.id = $jwt.sub))))
            	CALL {
            		WITH *
            		WITH collect(this0_content_connect1_node) as connectedNodes, collect(this0) as parentNodes
            		CALL {
            			WITH connectedNodes, parentNodes
            			UNWIND parentNodes as this0
            			UNWIND connectedNodes as this0_content_connect1_node
            			MERGE (this0)-[:HAS_CONTENT]->(this0_content_connect1_node)
            		}
            	}
            WITH this0, this0_content_connect1_node
            	RETURN count(*) AS connect_this0_content_connect_Post
            }
            RETURN this0
            }
            RETURN [this0 { .id }] AS data"
        `);

        expect(formatParams(result.params)).toMatchInlineSnapshot(`
            "{
                \\"this0_id\\": \\"123\\",
                \\"this0_name\\": \\"Bob\\",
                \\"this0_password\\": \\"password\\",
                \\"this0_content_connect0_node_param0\\": \\"post-id\\",
                \\"isAuthenticated\\": true,
                \\"jwt\\": {
                    \\"roles\\": [
                        \\"admin\\"
                    ],
                    \\"sub\\": \\"id-01\\"
                },
                \\"this0_content_connect1_node_param0\\": \\"post-id\\",
                \\"resolvedCallbacks\\": {}
            }"
        `);
    });

    test("Connect Node (from update update)", async () => {
        const query = gql`
            mutation {
                updateUsers(update: { content: { connect: { where: { node: {} } } } }) {
                    users {
                        id
                    }
                }
            }
        `;

        const token = createBearerToken("secret", { sub: "id-01", roles: ["admin"] });
        const result = await translateQuery(neoSchema, query, { token });

        expect(formatCypher(result.cypher)).toMatchInlineSnapshot(`
            "MATCH (this:User)
            WITH *
            WHERE ($isAuthenticated = true AND ($jwt.sub IS NOT NULL AND this.id = $jwt.sub))
            WITH this
            CALL {
            	 WITH this
            WITH this
            CALL {
            	WITH this
            	OPTIONAL MATCH (this_content0_connect0_node:Comment)
            	WHERE ($isAuthenticated = true AND ($jwt.sub IS NOT NULL AND this.id = $jwt.sub))
            	CALL {
            		WITH *
            		WITH collect(this_content0_connect0_node) as connectedNodes, collect(this) as parentNodes
            		CALL {
            			WITH connectedNodes, parentNodes
            			UNWIND parentNodes as this
            			UNWIND connectedNodes as this_content0_connect0_node
            			MERGE (this)-[:HAS_CONTENT]->(this_content0_connect0_node)
            		}
            	}
            WITH this, this_content0_connect0_node
            	RETURN count(*) AS connect_this_content0_connect_Comment
            }
            RETURN count(*) AS update_this_Comment
            }
            CALL {
            	 WITH this
            	WITH this
            CALL {
            	WITH this
            	OPTIONAL MATCH (this_content0_connect0_node:Post)
            OPTIONAL MATCH (this_content0_connect0_node)<-[:HAS_CONTENT]-(authorization_this0:User)
            WITH *, count(authorization_this0) AS creatorCount
            	WHERE (($isAuthenticated = true AND ($jwt.sub IS NOT NULL AND this.id = $jwt.sub)) AND ($isAuthenticated = true AND (creatorCount <> 0 AND ($jwt.sub IS NOT NULL AND authorization_this0.id = $jwt.sub))))
            	CALL {
            		WITH *
            		WITH collect(this_content0_connect0_node) as connectedNodes, collect(this) as parentNodes
            		CALL {
            			WITH connectedNodes, parentNodes
            			UNWIND parentNodes as this
            			UNWIND connectedNodes as this_content0_connect0_node
            			MERGE (this)-[:HAS_CONTENT]->(this_content0_connect0_node)
            		}
            	}
            WITH this, this_content0_connect0_node
            	RETURN count(*) AS connect_this_content0_connect_Post
            }
            RETURN count(*) AS update_this_Post
            }
            RETURN collect(DISTINCT this { .id }) AS data"
        `);

        expect(formatParams(result.params)).toMatchInlineSnapshot(`
            "{
                \\"isAuthenticated\\": true,
                \\"jwt\\": {
                    \\"roles\\": [
                        \\"admin\\"
                    ],
                    \\"sub\\": \\"id-01\\"
                },
                \\"resolvedCallbacks\\": {}
            }"
        `);
    });

    test("Connect Node + User Defined Where (from update update)", async () => {
        const query = gql`
            mutation {
                updateUsers(update: { content: { connect: { where: { node: { id: "new-id" } } } } }) {
                    users {
                        id
                    }
                }
            }
        `;

        const token = createBearerToken("secret", { sub: "id-01", roles: ["admin"] });
        const result = await translateQuery(neoSchema, query, { token });

        expect(formatCypher(result.cypher)).toMatchInlineSnapshot(`
            "MATCH (this:User)
            WITH *
            WHERE ($isAuthenticated = true AND ($jwt.sub IS NOT NULL AND this.id = $jwt.sub))
            WITH this
            CALL {
            	 WITH this
            WITH this
            CALL {
            	WITH this
            	OPTIONAL MATCH (this_content0_connect0_node:Comment)
            	WHERE this_content0_connect0_node.id = $this_content0_connect0_node_param0 AND ($isAuthenticated = true AND ($jwt.sub IS NOT NULL AND this.id = $jwt.sub))
            	CALL {
            		WITH *
            		WITH collect(this_content0_connect0_node) as connectedNodes, collect(this) as parentNodes
            		CALL {
            			WITH connectedNodes, parentNodes
            			UNWIND parentNodes as this
            			UNWIND connectedNodes as this_content0_connect0_node
            			MERGE (this)-[:HAS_CONTENT]->(this_content0_connect0_node)
            		}
            	}
            WITH this, this_content0_connect0_node
            	RETURN count(*) AS connect_this_content0_connect_Comment
            }
            RETURN count(*) AS update_this_Comment
            }
            CALL {
            	 WITH this
            	WITH this
            CALL {
            	WITH this
            	OPTIONAL MATCH (this_content0_connect0_node:Post)
            OPTIONAL MATCH (this_content0_connect0_node)<-[:HAS_CONTENT]-(authorization_this0:User)
            WITH *, count(authorization_this0) AS creatorCount
            	WHERE this_content0_connect0_node.id = $this_content0_connect0_node_param0 AND (($isAuthenticated = true AND ($jwt.sub IS NOT NULL AND this.id = $jwt.sub)) AND ($isAuthenticated = true AND (creatorCount <> 0 AND ($jwt.sub IS NOT NULL AND authorization_this0.id = $jwt.sub))))
            	CALL {
            		WITH *
            		WITH collect(this_content0_connect0_node) as connectedNodes, collect(this) as parentNodes
            		CALL {
            			WITH connectedNodes, parentNodes
            			UNWIND parentNodes as this
            			UNWIND connectedNodes as this_content0_connect0_node
            			MERGE (this)-[:HAS_CONTENT]->(this_content0_connect0_node)
            		}
            	}
            WITH this, this_content0_connect0_node
            	RETURN count(*) AS connect_this_content0_connect_Post
            }
            RETURN count(*) AS update_this_Post
            }
            RETURN collect(DISTINCT this { .id }) AS data"
        `);

        expect(formatParams(result.params)).toMatchInlineSnapshot(`
            "{
                \\"isAuthenticated\\": true,
                \\"jwt\\": {
                    \\"roles\\": [
                        \\"admin\\"
                    ],
                    \\"sub\\": \\"id-01\\"
                },
                \\"this_content0_connect0_node_param0\\": \\"new-id\\",
                \\"resolvedCallbacks\\": {}
            }"
        `);
    });

    test("Connect Node (from update connect)", async () => {
        const query = gql`
            mutation {
                updateUsers(connect: { content: { where: { node: {} } } }) {
                    users {
                        id
                    }
                }
            }
        `;

        const token = createBearerToken("secret", { sub: "id-01", roles: ["admin"] });
        const result = await translateQuery(neoSchema, query, { token });

        expect(formatCypher(result.cypher)).toMatchInlineSnapshot(`
            "MATCH (this:User)
            WITH *
            WHERE ($isAuthenticated = true AND ($jwt.sub IS NOT NULL AND this.id = $jwt.sub))
            WITH this
            CALL {
            	WITH this
            	OPTIONAL MATCH (this_connect_content0_node:Comment)
            	WHERE ($isAuthenticated = true AND ($jwt.sub IS NOT NULL AND this.id = $jwt.sub))
            	CALL {
            		WITH *
            		WITH collect(this_connect_content0_node) as connectedNodes, collect(this) as parentNodes
            		CALL {
            			WITH connectedNodes, parentNodes
            			UNWIND parentNodes as this
            			UNWIND connectedNodes as this_connect_content0_node
            			MERGE (this)-[:HAS_CONTENT]->(this_connect_content0_node)
            		}
            	}
            WITH this, this_connect_content0_node
            	RETURN count(*) AS connect_this_connect_content_Comment
            }
            CALL {
            		WITH this
            	OPTIONAL MATCH (this_connect_content1_node:Post)
            OPTIONAL MATCH (this_connect_content1_node)<-[:HAS_CONTENT]-(authorization_this0:User)
            WITH *, count(authorization_this0) AS creatorCount
            	WHERE (($isAuthenticated = true AND ($jwt.sub IS NOT NULL AND this.id = $jwt.sub)) AND ($isAuthenticated = true AND (creatorCount <> 0 AND ($jwt.sub IS NOT NULL AND authorization_this0.id = $jwt.sub))))
            	CALL {
            		WITH *
            		WITH collect(this_connect_content1_node) as connectedNodes, collect(this) as parentNodes
            		CALL {
            			WITH connectedNodes, parentNodes
            			UNWIND parentNodes as this
            			UNWIND connectedNodes as this_connect_content1_node
            			MERGE (this)-[:HAS_CONTENT]->(this_connect_content1_node)
            		}
            	}
            WITH this, this_connect_content1_node
            	RETURN count(*) AS connect_this_connect_content_Post
            }
            WITH *
            RETURN collect(DISTINCT this { .id }) AS data"
        `);

        expect(formatParams(result.params)).toMatchInlineSnapshot(`
            "{
                \\"isAuthenticated\\": true,
                \\"jwt\\": {
                    \\"roles\\": [
                        \\"admin\\"
                    ],
                    \\"sub\\": \\"id-01\\"
                },
                \\"resolvedCallbacks\\": {}
            }"
        `);
    });

    test("Connect Node + User Defined Where (from update connect)", async () => {
        const query = gql`
            mutation {
                updateUsers(connect: { content: { where: { node: { id: "some-id" } } } }) {
                    users {
                        id
                    }
                }
            }
        `;

        const token = createBearerToken("secret", { sub: "id-01", roles: ["admin"] });
        const result = await translateQuery(neoSchema, query, { token });

        expect(formatCypher(result.cypher)).toMatchInlineSnapshot(`
            "MATCH (this:User)
            WITH *
            WHERE ($isAuthenticated = true AND ($jwt.sub IS NOT NULL AND this.id = $jwt.sub))
            WITH this
            CALL {
            	WITH this
            	OPTIONAL MATCH (this_connect_content0_node:Comment)
            	WHERE this_connect_content0_node.id = $this_connect_content0_node_param0 AND ($isAuthenticated = true AND ($jwt.sub IS NOT NULL AND this.id = $jwt.sub))
            	CALL {
            		WITH *
            		WITH collect(this_connect_content0_node) as connectedNodes, collect(this) as parentNodes
            		CALL {
            			WITH connectedNodes, parentNodes
            			UNWIND parentNodes as this
            			UNWIND connectedNodes as this_connect_content0_node
            			MERGE (this)-[:HAS_CONTENT]->(this_connect_content0_node)
            		}
            	}
            WITH this, this_connect_content0_node
            	RETURN count(*) AS connect_this_connect_content_Comment
            }
            CALL {
            		WITH this
            	OPTIONAL MATCH (this_connect_content1_node:Post)
            OPTIONAL MATCH (this_connect_content1_node)<-[:HAS_CONTENT]-(authorization_this0:User)
            WITH *, count(authorization_this0) AS creatorCount
            	WHERE this_connect_content1_node.id = $this_connect_content1_node_param0 AND (($isAuthenticated = true AND ($jwt.sub IS NOT NULL AND this.id = $jwt.sub)) AND ($isAuthenticated = true AND (creatorCount <> 0 AND ($jwt.sub IS NOT NULL AND authorization_this0.id = $jwt.sub))))
            	CALL {
            		WITH *
            		WITH collect(this_connect_content1_node) as connectedNodes, collect(this) as parentNodes
            		CALL {
            			WITH connectedNodes, parentNodes
            			UNWIND parentNodes as this
            			UNWIND connectedNodes as this_connect_content1_node
            			MERGE (this)-[:HAS_CONTENT]->(this_connect_content1_node)
            		}
            	}
            WITH this, this_connect_content1_node
            	RETURN count(*) AS connect_this_connect_content_Post
            }
            WITH *
            RETURN collect(DISTINCT this { .id }) AS data"
        `);

        expect(formatParams(result.params)).toMatchInlineSnapshot(`
            "{
                \\"isAuthenticated\\": true,
                \\"jwt\\": {
                    \\"roles\\": [
                        \\"admin\\"
                    ],
                    \\"sub\\": \\"id-01\\"
                },
                \\"this_connect_content0_node_param0\\": \\"some-id\\",
                \\"this_connect_content1_node_param0\\": \\"some-id\\",
                \\"resolvedCallbacks\\": {}
            }"
        `);
    });

    test("Disconnect Node (from update update)", async () => {
        const query = gql`
            mutation {
                updateUsers(update: { content: { disconnect: { where: {} } } }) {
                    users {
                        id
                    }
                }
            }
        `;

        const token = createBearerToken("secret", { sub: "id-01", roles: ["admin"] });
        const result = await translateQuery(neoSchema, query, { token });

        expect(formatCypher(result.cypher)).toMatchInlineSnapshot(`
            "MATCH (this:User)
            WITH *
            WHERE ($isAuthenticated = true AND ($jwt.sub IS NOT NULL AND this.id = $jwt.sub))
            WITH this
            CALL {
            	 WITH this
            WITH this
            CALL {
            WITH this
            OPTIONAL MATCH (this)-[this_content0_disconnect0_rel:HAS_CONTENT]->(this_content0_disconnect0:Comment)
            WHERE ($isAuthenticated = true AND ($jwt.sub IS NOT NULL AND this.id = $jwt.sub))
            CALL {
            	WITH this_content0_disconnect0, this_content0_disconnect0_rel, this
            	WITH collect(this_content0_disconnect0) as this_content0_disconnect0, this_content0_disconnect0_rel, this
            	UNWIND this_content0_disconnect0 as x
            	DELETE this_content0_disconnect0_rel
            }
            RETURN count(*) AS disconnect_this_content0_disconnect_Comment
            }
            RETURN count(*) AS update_this_Comment
            }
            CALL {
            	 WITH this
            	WITH this
            CALL {
            WITH this
            OPTIONAL MATCH (this)-[this_content0_disconnect0_rel:HAS_CONTENT]->(this_content0_disconnect0:Post)
            OPTIONAL MATCH (this_content0_disconnect0)<-[:HAS_CONTENT]-(authorization_this0:User)
            WITH *, count(authorization_this0) AS creatorCount
            WHERE (($isAuthenticated = true AND ($jwt.sub IS NOT NULL AND this.id = $jwt.sub)) AND ($isAuthenticated = true AND (creatorCount <> 0 AND ($jwt.sub IS NOT NULL AND authorization_this0.id = $jwt.sub))))
            CALL {
            	WITH this_content0_disconnect0, this_content0_disconnect0_rel, this
            	WITH collect(this_content0_disconnect0) as this_content0_disconnect0, this_content0_disconnect0_rel, this
            	UNWIND this_content0_disconnect0 as x
            	DELETE this_content0_disconnect0_rel
            }
            RETURN count(*) AS disconnect_this_content0_disconnect_Post
            }
            RETURN count(*) AS update_this_Post
            }
            RETURN collect(DISTINCT this { .id }) AS data"
        `);

        expect(formatParams(result.params)).toMatchInlineSnapshot(`
            "{
                \\"isAuthenticated\\": true,
                \\"jwt\\": {
                    \\"roles\\": [
                        \\"admin\\"
                    ],
                    \\"sub\\": \\"id-01\\"
                },
                \\"resolvedCallbacks\\": {}
            }"
        `);
    });

    test("Disconnect Node + User Defined Where (from update update)", async () => {
        const query = gql`
            mutation {
                updateUsers(update: { content: [{ disconnect: { where: { node: { id: "new-id" } } } }] }) {
                    users {
                        id
                    }
                }
            }
        `;

        const token = createBearerToken("secret", { sub: "id-01", roles: ["admin"] });
        const result = await translateQuery(neoSchema, query, { token });

        expect(formatCypher(result.cypher)).toMatchInlineSnapshot(`
            "MATCH (this:User)
            WITH *
            WHERE ($isAuthenticated = true AND ($jwt.sub IS NOT NULL AND this.id = $jwt.sub))
            WITH this
            CALL {
            	 WITH this
            WITH this
            CALL {
            WITH this
            OPTIONAL MATCH (this)-[this_content0_disconnect0_rel:HAS_CONTENT]->(this_content0_disconnect0:Comment)
            WHERE this_content0_disconnect0.id = $updateUsers_args_update_content0_disconnect0_where_Comment_this_content0_disconnect0param0 AND ($isAuthenticated = true AND ($jwt.sub IS NOT NULL AND this.id = $jwt.sub))
            CALL {
            	WITH this_content0_disconnect0, this_content0_disconnect0_rel, this
            	WITH collect(this_content0_disconnect0) as this_content0_disconnect0, this_content0_disconnect0_rel, this
            	UNWIND this_content0_disconnect0 as x
            	DELETE this_content0_disconnect0_rel
            }
            RETURN count(*) AS disconnect_this_content0_disconnect_Comment
            }
            RETURN count(*) AS update_this_Comment
            }
            CALL {
            	 WITH this
            	WITH this
            CALL {
            WITH this
            OPTIONAL MATCH (this)-[this_content0_disconnect0_rel:HAS_CONTENT]->(this_content0_disconnect0:Post)
            OPTIONAL MATCH (this_content0_disconnect0)<-[:HAS_CONTENT]-(authorization_this0:User)
            WITH *, count(authorization_this0) AS creatorCount
            WHERE this_content0_disconnect0.id = $updateUsers_args_update_content0_disconnect0_where_Post_this_content0_disconnect0param0 AND (($isAuthenticated = true AND ($jwt.sub IS NOT NULL AND this.id = $jwt.sub)) AND ($isAuthenticated = true AND (creatorCount <> 0 AND ($jwt.sub IS NOT NULL AND authorization_this0.id = $jwt.sub))))
            CALL {
            	WITH this_content0_disconnect0, this_content0_disconnect0_rel, this
            	WITH collect(this_content0_disconnect0) as this_content0_disconnect0, this_content0_disconnect0_rel, this
            	UNWIND this_content0_disconnect0 as x
            	DELETE this_content0_disconnect0_rel
            }
            RETURN count(*) AS disconnect_this_content0_disconnect_Post
            }
            RETURN count(*) AS update_this_Post
            }
            RETURN collect(DISTINCT this { .id }) AS data"
        `);

        expect(formatParams(result.params)).toMatchInlineSnapshot(`
            "{
                \\"isAuthenticated\\": true,
                \\"jwt\\": {
                    \\"roles\\": [
                        \\"admin\\"
                    ],
                    \\"sub\\": \\"id-01\\"
                },
                \\"updateUsers_args_update_content0_disconnect0_where_Comment_this_content0_disconnect0param0\\": \\"new-id\\",
                \\"updateUsers_args_update_content0_disconnect0_where_Post_this_content0_disconnect0param0\\": \\"new-id\\",
                \\"updateUsers\\": {
                    \\"args\\": {
                        \\"update\\": {
                            \\"content\\": [
                                {
                                    \\"disconnect\\": [
                                        {
                                            \\"where\\": {
                                                \\"node\\": {
                                                    \\"id\\": \\"new-id\\"
                                                }
                                            }
                                        }
                                    ]
                                }
                            ]
                        }
                    }
                },
                \\"resolvedCallbacks\\": {}
            }"
        `);
    });

    test("Disconnect Node (from update disconnect)", async () => {
        const query = gql`
            mutation {
                updateUsers(disconnect: { content: { where: {} } }) {
                    users {
                        id
                    }
                }
            }
        `;

        const token = createBearerToken("secret", { sub: "id-01", roles: ["admin"] });
        const result = await translateQuery(neoSchema, query, { token });

        expect(formatCypher(result.cypher)).toMatchInlineSnapshot(`
            "MATCH (this:User)
            WITH *
            WHERE ($isAuthenticated = true AND ($jwt.sub IS NOT NULL AND this.id = $jwt.sub))
            WITH this
            CALL {
            WITH this
            OPTIONAL MATCH (this)-[this_disconnect_content0_rel:HAS_CONTENT]->(this_disconnect_content0:Comment)
            WHERE ($isAuthenticated = true AND ($jwt.sub IS NOT NULL AND this.id = $jwt.sub))
            CALL {
            	WITH this_disconnect_content0, this_disconnect_content0_rel, this
            	WITH collect(this_disconnect_content0) as this_disconnect_content0, this_disconnect_content0_rel, this
            	UNWIND this_disconnect_content0 as x
            	DELETE this_disconnect_content0_rel
            }
            RETURN count(*) AS disconnect_this_disconnect_content_Comment
            }
            CALL {
            	WITH this
            OPTIONAL MATCH (this)-[this_disconnect_content0_rel:HAS_CONTENT]->(this_disconnect_content0:Post)
            OPTIONAL MATCH (this_disconnect_content0)<-[:HAS_CONTENT]-(authorization_this0:User)
            WITH *, count(authorization_this0) AS creatorCount
            WHERE (($isAuthenticated = true AND ($jwt.sub IS NOT NULL AND this.id = $jwt.sub)) AND ($isAuthenticated = true AND (creatorCount <> 0 AND ($jwt.sub IS NOT NULL AND authorization_this0.id = $jwt.sub))))
            CALL {
            	WITH this_disconnect_content0, this_disconnect_content0_rel, this
            	WITH collect(this_disconnect_content0) as this_disconnect_content0, this_disconnect_content0_rel, this
            	UNWIND this_disconnect_content0 as x
            	DELETE this_disconnect_content0_rel
            }
            RETURN count(*) AS disconnect_this_disconnect_content_Post
            }
            WITH *
            RETURN collect(DISTINCT this { .id }) AS data"
        `);

        expect(formatParams(result.params)).toMatchInlineSnapshot(`
            "{
                \\"isAuthenticated\\": true,
                \\"jwt\\": {
                    \\"roles\\": [
                        \\"admin\\"
                    ],
                    \\"sub\\": \\"id-01\\"
                },
                \\"updateUsers\\": {
                    \\"args\\": {
                        \\"disconnect\\": {
                            \\"content\\": [
                                {
                                    \\"where\\": {}
                                }
                            ]
                        }
                    }
                },
                \\"resolvedCallbacks\\": {}
            }"
        `);
    });

    test("Disconnect Node + User Defined Where (from update disconnect)", async () => {
        const query = gql`
            mutation {
                updateUsers(disconnect: { content: { where: { node: { id: "some-id" } } } }) {
                    users {
                        id
                    }
                }
            }
        `;

        const token = createBearerToken("secret", { sub: "id-01", roles: ["admin"] });
        const result = await translateQuery(neoSchema, query, { token });

        expect(formatCypher(result.cypher)).toMatchInlineSnapshot(`
            "MATCH (this:User)
            WITH *
            WHERE ($isAuthenticated = true AND ($jwt.sub IS NOT NULL AND this.id = $jwt.sub))
            WITH this
            CALL {
            WITH this
            OPTIONAL MATCH (this)-[this_disconnect_content0_rel:HAS_CONTENT]->(this_disconnect_content0:Comment)
            WHERE this_disconnect_content0.id = $updateUsers_args_disconnect_content0_where_Comment_this_disconnect_content0param0 AND ($isAuthenticated = true AND ($jwt.sub IS NOT NULL AND this.id = $jwt.sub))
            CALL {
            	WITH this_disconnect_content0, this_disconnect_content0_rel, this
            	WITH collect(this_disconnect_content0) as this_disconnect_content0, this_disconnect_content0_rel, this
            	UNWIND this_disconnect_content0 as x
            	DELETE this_disconnect_content0_rel
            }
            RETURN count(*) AS disconnect_this_disconnect_content_Comment
            }
            CALL {
            	WITH this
            OPTIONAL MATCH (this)-[this_disconnect_content0_rel:HAS_CONTENT]->(this_disconnect_content0:Post)
            OPTIONAL MATCH (this_disconnect_content0)<-[:HAS_CONTENT]-(authorization_this0:User)
            WITH *, count(authorization_this0) AS creatorCount
            WHERE this_disconnect_content0.id = $updateUsers_args_disconnect_content0_where_Post_this_disconnect_content0param0 AND (($isAuthenticated = true AND ($jwt.sub IS NOT NULL AND this.id = $jwt.sub)) AND ($isAuthenticated = true AND (creatorCount <> 0 AND ($jwt.sub IS NOT NULL AND authorization_this0.id = $jwt.sub))))
            CALL {
            	WITH this_disconnect_content0, this_disconnect_content0_rel, this
            	WITH collect(this_disconnect_content0) as this_disconnect_content0, this_disconnect_content0_rel, this
            	UNWIND this_disconnect_content0 as x
            	DELETE this_disconnect_content0_rel
            }
            RETURN count(*) AS disconnect_this_disconnect_content_Post
            }
            WITH *
            RETURN collect(DISTINCT this { .id }) AS data"
        `);

        expect(formatParams(result.params)).toMatchInlineSnapshot(`
            "{
                \\"isAuthenticated\\": true,
                \\"jwt\\": {
                    \\"roles\\": [
                        \\"admin\\"
                    ],
                    \\"sub\\": \\"id-01\\"
                },
                \\"updateUsers_args_disconnect_content0_where_Comment_this_disconnect_content0param0\\": \\"some-id\\",
                \\"updateUsers_args_disconnect_content0_where_Post_this_disconnect_content0param0\\": \\"some-id\\",
                \\"updateUsers\\": {
                    \\"args\\": {
                        \\"disconnect\\": {
                            \\"content\\": [
                                {
                                    \\"where\\": {
                                        \\"node\\": {
                                            \\"id\\": \\"some-id\\"
                                        }
                                    }
                                }
                            ]
                        }
                    }
                },
                \\"resolvedCallbacks\\": {}
            }"
        `);
    });
});<|MERGE_RESOLUTION|>--- conflicted
+++ resolved
@@ -309,13 +309,8 @@
                 WITH this
                 CALL {
                     WITH this
-<<<<<<< HEAD
                     MATCH (this)-[this0:HAS_CONTENT]->(this1:Comment)
-                    WHERE this1.id = $param3
-=======
-                    MATCH (this)-[this0:HAS_CONTENT]->(this1:\`Comment\`)
                     WHERE this1.id = $param2
->>>>>>> 469c04e6
                     WITH { node: { __resolveType: \\"Comment\\", __id: id(this1) } } AS edge
                     RETURN edge
                     UNION
@@ -607,15 +602,10 @@
         expect(formatCypher(result.cypher)).toMatchInlineSnapshot(`
             "MATCH (this:User)
             WITH *
-<<<<<<< HEAD
-            WHERE ($isAuthenticated = true AND this.id = coalesce($jwt.sub, $jwtDefault))
-            WITH *
-            CALL {
-            WITH *
-=======
             WHERE ($isAuthenticated = true AND ($jwt.sub IS NOT NULL AND this.id = $jwt.sub))
-            WITH this
->>>>>>> 469c04e6
+            WITH *
+            CALL {
+            WITH *
             OPTIONAL MATCH (this)-[this_content_Comment0_relationship:HAS_CONTENT]->(this_content_Comment0:Comment)
             WITH this_content_Comment0_relationship, collect(DISTINCT this_content_Comment0) AS this_content_Comment0_to_delete
             CALL {
@@ -626,17 +616,12 @@
             }
             OPTIONAL MATCH (this_content_Post0)<-[:HAS_CONTENT]-(authorization_this0:User)
             WITH *, count(authorization_this0) AS creatorCount
-<<<<<<< HEAD
             WITH *
             CALL {
             WITH *
             OPTIONAL MATCH (this)-[this_content_Post0_relationship:HAS_CONTENT]->(this_content_Post0:Post)
-            WHERE ($isAuthenticated = true AND (creatorCount <> 0 AND authorization_this0.id = coalesce($jwt.sub, $jwtDefault)))
+            WHERE ($isAuthenticated = true AND (creatorCount <> 0 AND ($jwt.sub IS NOT NULL AND authorization_this0.id = $jwt.sub)))
             WITH this_content_Post0_relationship, collect(DISTINCT this_content_Post0) AS this_content_Post0_to_delete
-=======
-            WHERE ($isAuthenticated = true AND (creatorCount <> 0 AND ($jwt.sub IS NOT NULL AND authorization_this0.id = $jwt.sub)))
-            WITH this, collect(DISTINCT this_content_Post0) AS this_content_Post0_to_delete
->>>>>>> 469c04e6
             CALL {
             	WITH this_content_Post0_to_delete
             	UNWIND this_content_Post0_to_delete AS x
