--- conflicted
+++ resolved
@@ -1343,7 +1343,7 @@
                         WITH this
                         CALL {
                         WITH this
-                        OPTIONAL MATCH (this)<-[this_disconnect_director0_rel:DIRECTED]-(this_disconnect_director0:Director)
+                        OPTIONAL MATCH (this)<-[this_disconnect_director0_rel:\`DIRECTED\`]-(this_disconnect_director0:Director)
                         WHERE this_disconnect_director0.id = $updateMovies_args_disconnect_director_where_Director_this_disconnect_director0param0
                         CALL {
                         	WITH this_disconnect_director0, this_disconnect_director0_rel, this
@@ -1374,23 +1374,6 @@
                         WITH this, this_connect_director0_node
                         	RETURN count(*) AS connect_this_connect_director_Director
                         }
-<<<<<<< HEAD
-                        WITH this
-                        CALL {
-                        WITH this
-                        OPTIONAL MATCH (this)<-[this_disconnect_director0_rel:\`DIRECTED\`]-(this_disconnect_director0:Director)
-                        WHERE this_disconnect_director0.id = $updateMovies_args_disconnect_director_where_Director_this_disconnect_director0param0
-                        CALL {
-                        	WITH this_disconnect_director0, this_disconnect_director0_rel, this
-                        	WITH collect(this_disconnect_director0) as this_disconnect_director0, this_disconnect_director0_rel, this
-                        	UNWIND this_disconnect_director0 as x
-                        	DELETE this_disconnect_director0_rel
-                        	RETURN count(*) AS _
-                        }
-                        RETURN count(*) AS disconnect_this_disconnect_director_Director
-                        }
-=======
->>>>>>> 851844eb
                         WITH *
                         CALL {
                             WITH this
@@ -1481,7 +1464,7 @@
                         WITH this
                         CALL {
                         WITH this
-                        OPTIONAL MATCH (this)<-[this_disconnect_director0_rel:DIRECTED]-(this_disconnect_director0:Director)
+                        OPTIONAL MATCH (this)<-[this_disconnect_director0_rel:\`DIRECTED\`]-(this_disconnect_director0:Director)
                         WHERE this_disconnect_director0.id = $updateMovies_args_disconnect_director_where_Director_this_disconnect_director0param0
                         CALL {
                         	WITH this_disconnect_director0, this_disconnect_director0_rel, this
@@ -1512,23 +1495,6 @@
                         WITH this, this_connect_director0_node
                         	RETURN count(*) AS connect_this_connect_director_Director
                         }
-<<<<<<< HEAD
-                        WITH this
-                        CALL {
-                        WITH this
-                        OPTIONAL MATCH (this)<-[this_disconnect_director0_rel:\`DIRECTED\`]-(this_disconnect_director0:Director)
-                        WHERE this_disconnect_director0.id = $updateMovies_args_disconnect_director_where_Director_this_disconnect_director0param0
-                        CALL {
-                        	WITH this_disconnect_director0, this_disconnect_director0_rel, this
-                        	WITH collect(this_disconnect_director0) as this_disconnect_director0, this_disconnect_director0_rel, this
-                        	UNWIND this_disconnect_director0 as x
-                        	DELETE this_disconnect_director0_rel
-                        	RETURN count(*) AS _
-                        }
-                        RETURN count(*) AS disconnect_this_disconnect_director_Director
-                        }
-=======
->>>>>>> 851844eb
                         WITH *
                         CALL {
                             WITH this
