--- conflicted
+++ resolved
@@ -350,7 +350,6 @@
             	CALL {
             		WITH *
             		WITH collect(this0_actors_connect0_node) as connectedNodes, collect(this0) as parentNodes
-<<<<<<< HEAD
             		CALL {
             			WITH connectedNodes, parentNodes
             			UNWIND parentNodes as this0
@@ -361,13 +360,6 @@
             		RETURN count(*) AS _
             	}
             WITH this0, this0_actors_connect0_node
-=======
-            		UNWIND parentNodes as this0
-            		UNWIND connectedNodes as this0_actors_connect0_node
-            		MERGE (this0)<-[:ACTED_IN]-(this0_actors_connect0_node)
-            		RETURN count(*) AS _
-            	}
->>>>>>> 0a33e6b6
             	RETURN count(*) AS connect_this0_actors_connect_Actor
             }
             RETURN this0
@@ -423,7 +415,6 @@
             	CALL {
             		WITH *
             		WITH collect(this0_movies_connect0_node) as connectedNodes, collect(this0) as parentNodes
-<<<<<<< HEAD
             		CALL {
             			WITH connectedNodes, parentNodes
             			UNWIND parentNodes as this0
@@ -434,13 +425,6 @@
             		RETURN count(*) AS _
             	}
             WITH this0, this0_movies_connect0_node
-=======
-            		UNWIND parentNodes as this0
-            		UNWIND connectedNodes as this0_movies_connect0_node
-            		MERGE (this0)-[:ACTED_IN]->(this0_movies_connect0_node)
-            		RETURN count(*) AS _
-            	}
->>>>>>> 0a33e6b6
             	RETURN count(*) AS connect_this0_movies_connect_Movie
             }
             RETURN this0
