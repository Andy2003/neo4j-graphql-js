--- conflicted
+++ resolved
@@ -92,17 +92,6 @@
             RETURN this { movieId: this.id, actors: var2, custom: this3 } AS this"
         `);
 
-<<<<<<< HEAD
         expect(formatParams(result.params)).toMatchInlineSnapshot(`"{}"`);
-=======
-        expect(formatParams(result.params)).toMatchInlineSnapshot(`
-            "{
-                \\"auth\\": {
-                    \\"isAuthenticated\\": false,
-                    \\"roles\\": []
-                }
-            }"
-        `);
->>>>>>> d43155a7
     });
 });