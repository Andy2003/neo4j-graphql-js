--- conflicted
+++ resolved
@@ -46,11 +46,8 @@
             executor: new Executor({ executionContext: {} as neo4j.Driver, auth: {} as AuthContext }),
             neo4jDatabaseInfo: {} as Neo4jDatabaseInfo,
             info: {} as GraphQLResolveInfo,
-<<<<<<< HEAD
             features: {},
-=======
             addMeasurementsToExtension: false,
->>>>>>> 2c62fc3c
             ...newOptions,
         });
     }
