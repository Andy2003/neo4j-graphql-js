--- conflicted
+++ resolved
@@ -46,11 +46,7 @@
             executor: new Executor({ executionContext: {} as neo4j.Driver, auth: {} as AuthContext }),
             neo4jDatabaseInfo: {} as Neo4jDatabaseInfo,
             info: {} as GraphQLResolveInfo,
-<<<<<<< HEAD
             features: {},
-            addMeasurementsToExtension: false,
-=======
->>>>>>> 67800df0
             ...newOptions,
         });
     }
