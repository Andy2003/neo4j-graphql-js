/*
 * Copyright (c) "Neo4j"
 * Neo4j Sweden AB [http://neo4j.com]
 *
 * This file is part of Neo4j.
 *
 * Licensed under the Apache License, Version 2.0 (the "License");
 * you may not use this file except in compliance with the License.
 * You may obtain a copy of the License at
 *
 *     http://www.apache.org/licenses/LICENSE-2.0
 *
 * Unless required by applicable law or agreed to in writing, software
 * distributed under the License is distributed on an "AS IS" BASIS,
 * WITHOUT WARRANTIES OR CONDITIONS OF ANY KIND, either express or implied.
 * See the License for the specific language governing permissions and
 * limitations under the License.
 */

import type * as neo4j from "neo4j-driver";
import type { ResolveTree } from "graphql-parse-resolve-info";
import type { GraphQLResolveInfo } from "graphql";
import { GraphQLSchema } from "graphql";
import { Neo4jGraphQL } from "../../../src/classes";
import type { Neo4jDatabaseInfo } from "../../../src/classes/Neo4jDatabaseInfo";
import type { Context } from "../../../src/types";
import type { AuthContext } from "../../../src/types/deprecated/auth/auth-context";
import { Builder } from "./builder";
import { Executor } from "../../../src/classes/Executor";
import { Neo4jGraphQLSchemaModel } from "../../../src/schema-model/Neo4jGraphQLSchemaModel";
import Cypher from "@neo4j/cypher-builder";
import type { ConcreteEntity } from "../../../src/schema-model/entity/ConcreteEntity";
import type { CompositeEntity } from "../../../src/schema-model/entity/CompositeEntity";

export class ContextBuilder extends Builder<Context, Context> {
    constructor(newOptions: Partial<Context> = {}) {
        super({
            driver: {} as neo4j.Driver,
            resolveTree: {} as ResolveTree,
            neoSchema: new Neo4jGraphQL({
                typeDefs: "",
            }),
            nodes: [],
            relationships: [],
            schemaModel: new Neo4jGraphQLSchemaModel({
                concreteEntities: [] as ConcreteEntity[],
                compositeEntities: [] as CompositeEntity[],
                operations: {},
                annotations: [],
            }),
            schema: new GraphQLSchema({}),
            subscriptionsEnabled: false,
            executionContext: {} as neo4j.Driver,
            executor: new Executor({ executionContext: {} as neo4j.Driver, auth: {} as AuthContext }),
            neo4jDatabaseInfo: {} as Neo4jDatabaseInfo,
            authParam: new Cypher.Param({}),
            info: {} as GraphQLResolveInfo,
<<<<<<< HEAD
            features: {},
=======
            authorization: {
                jwtParam: new Cypher.Param({}),
                isAuthenticated: true,
                isAuthenticatedParam: new Cypher.Param(true),
                jwtDefault: new Cypher.Param({}),
            },
>>>>>>> b0182757
            ...newOptions,
        });
    }

    public with(newOptions: Partial<Context>): ContextBuilder {
        this.options = { ...this.options, ...newOptions };
        return this;
    }

    public instance(): Context {
        return this.options;
    }
}<|MERGE_RESOLUTION|>--- conflicted
+++ resolved
@@ -55,16 +55,13 @@
             neo4jDatabaseInfo: {} as Neo4jDatabaseInfo,
             authParam: new Cypher.Param({}),
             info: {} as GraphQLResolveInfo,
-<<<<<<< HEAD
             features: {},
-=======
             authorization: {
                 jwtParam: new Cypher.Param({}),
                 isAuthenticated: true,
                 isAuthenticatedParam: new Cypher.Param(true),
                 jwtDefault: new Cypher.Param({}),
             },
->>>>>>> b0182757
             ...newOptions,
         });
     }
