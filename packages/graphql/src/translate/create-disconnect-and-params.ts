--- conflicted
+++ resolved
@@ -72,11 +72,7 @@
         subquery.push(`WITH ${withVars.join(", ")}`);
         subquery.push(`OPTIONAL MATCH (${parentVar})${inStr}${relTypeStr}${outStr}(${_varName}${label})`);
 
-<<<<<<< HEAD
         const relationship = context.relationships.find(
-=======
-        const relationship = context.neoSchema.relationships.find(
->>>>>>> cd41b183
             (x) => x.properties === relationField.properties
         ) as unknown as Relationship;
 
