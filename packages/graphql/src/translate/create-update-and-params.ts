/*
 * Copyright (c) "Neo4j"
 * Neo4j Sweden AB [http://neo4j.com]
 *
 * This file is part of Neo4j.
 *
 * Licensed under the Apache License, Version 2.0 (the "License");
 * you may not use this file except in compliance with the License.
 * You may obtain a copy of the License at
 *
 *     http://www.apache.org/licenses/LICENSE-2.0
 *
 * Unless required by applicable law or agreed to in writing, software
 * distributed under the License is distributed on an "AS IS" BASIS,
 * WITHOUT WARRANTIES OR CONDITIONS OF ANY KIND, either express or implied.
 * See the License for the specific language governing permissions and
 * limitations under the License.
 */

import pluralize from "pluralize";
import { Neo4jGraphQLError, Node, Relationship } from "../classes";
import type { BaseField, Context } from "../types";
import createConnectAndParams from "./create-connect-and-params";
import createDisconnectAndParams from "./create-disconnect-and-params";
import createCreateAndParams from "./create-create-and-params";
import { AUTH_FORBIDDEN_ERROR, META_CYPHER_VARIABLE, META_OLD_PROPS_CYPHER_VARIABLE } from "../constants";
import createDeleteAndParams from "./create-delete-and-params";
import createAuthParam from "./create-auth-param";
import { createAuthAndParams } from "./create-auth-and-params";
import createSetRelationshipProperties from "./create-set-relationship-properties";
import createConnectionWhereAndParams from "./where/create-connection-where-and-params";
import mapToDbProperty from "../utils/map-to-db-property";
import { createConnectOrCreateAndParams } from "./create-connect-or-create-and-params";
import createRelationshipValidationStr from "./create-relationship-validation-string";
import { createEventMeta } from "./subscriptions/create-event-meta";
import { createRelEventMeta } from "./subscriptions/rel-create-event-meta";
import { filterMetaVariable } from "./subscriptions/filter-meta-variable";
import { escapeQuery } from "./utils/escape-query";
import type { CallbackBucket } from "../classes/CallbackBucket";
import { addCallbackAndSetParam } from "./utils/callback-utils";
import { buildMathStatements, matchMathField, mathDescriptorBuilder } from "./utils/math";
import { indentBlock } from "./utils/indent-block";
import { wrapStringInApostrophes } from "../utils/wrap-string-in-apostrophes";
import { findConflictingProperties } from "../utils/is-property-clash";

interface Res {
    strs: string[];
    params: any;
    meta?: UpdateMeta;
}

interface UpdateMeta {
    preArrayMethodValidationStrs: [string, string][];
    preAuthStrs: string[];
    postAuthStrs: string[];
}

export default function createUpdateAndParams({
    updateInput,
    varName,
    node,
    parentVar,
    chainStr,
    withVars,
    context,
    callbackBucket,
    parameterPrefix,
    includeRelationshipValidation,
}: {
    parentVar: string;
    updateInput: any;
    varName: string;
    chainStr?: string;
    node: Node;
    withVars: string[];
    context: Context;
    callbackBucket: CallbackBucket;
    parameterPrefix: string;
    includeRelationshipValidation?: boolean;
}): [string, any] {
    let hasAppliedTimeStamps = false;

    const conflictingProperties = findConflictingProperties({ node, input: updateInput });
    if (conflictingProperties.length > 0) {
        throw new Neo4jGraphQLError(
            `Conflicting modification of ${conflictingProperties.map((n) => `[[${n}]]`).join(", ")} on type ${
                node.name
            }`
        );
    }

    function reducer(res: Res, [key, value]: [string, any]) {
        let param: string;

        if (chainStr) {
            param = `${chainStr}_${key}`;
        } else {
            param = `${parentVar}_update_${key}`;
        }

        const relationField = node.relationFields.find((x) => key === x.fieldName);
        const pointField = node.pointFields.find((x) => key === x.fieldName);
        const dbFieldName = mapToDbProperty(node, key);

        if (relationField) {
            const refNodes: Node[] = [];

            const relationship = context.relationships.find(
                (x) => x.properties === relationField.properties
            ) as unknown as Relationship;

            if (relationField.union) {
                Object.keys(value).forEach((unionTypeName) => {
                    refNodes.push(context.nodes.find((x) => x.name === unionTypeName) as Node);
                });
            } else if (relationField.interface) {
                relationField.interface?.implementations?.forEach((implementationName) => {
                    refNodes.push(context.nodes.find((x) => x.name === implementationName) as Node);
                });
            } else {
                refNodes.push(context.nodes.find((x) => x.name === relationField.typeMeta.name) as Node);
            }

            const inStr = relationField.direction === "IN" ? "<-" : "-";
            const outStr = relationField.direction === "OUT" ? "->" : "-";

            const subqueries: string[] = [];
            const intermediateWithMetaStatements: string[] = [];

            refNodes.forEach((refNode, idx) => {
                const v = relationField.union ? value[refNode.name] : value;
                const updates = relationField.typeMeta.array ? v : [v];
                const subquery: string[] = [];
<<<<<<< HEAD
                let returnMetaStatement = "";

=======
>>>>>>> 8f4e5f45
                updates.forEach((update, index) => {
                    const relationshipVariable = `${varName}_${relationField.type.toLowerCase()}${index}_relationship`;
                    const relTypeStr = `[${relationshipVariable}:${relationField.type}]`;
                    const variableName = `${varName}_${key}${relationField.union ? `_${refNode.name}` : ""}${index}`;

                    if (update.update) {
                        const whereStrs: string[] = [];

                        if (update.where) {
                            try {
                                const where = createConnectionWhereAndParams({
                                    whereInput: update.where,
                                    node: refNode,
                                    nodeVariable: variableName,
                                    relationship,
                                    relationshipVariable,
                                    context,
                                    parameterPrefix: `${parameterPrefix}.${key}${
                                        relationField.union ? `.${refNode.name}` : ""
                                    }${relationField.typeMeta.array ? `[${index}]` : ``}.where`,
                                });
                                const [whereClause, whereParams] = where;
                                if (whereClause) {
                                    whereStrs.push(whereClause);
                                    res.params = { ...res.params, ...whereParams };
                                }
                            } catch {
                                return;
                            }
                        }

                        if (withVars) {
                            subquery.push(`WITH ${withVars.join(", ")}`);
                        }

                        const labels = refNode.getLabelString(context);
                        subquery.push(
                            `OPTIONAL MATCH (${parentVar})${inStr}${relTypeStr}${outStr}(${variableName}${labels})`
                        );

                        if (node.auth) {
                            const whereAuth = createAuthAndParams({
                                operations: "UPDATE",
                                entity: refNode,
                                context,
                                where: { varName: variableName, node: refNode },
                            });
                            if (whereAuth[0]) {
                                whereStrs.push(whereAuth[0]);
                                res.params = { ...res.params, ...whereAuth[1] };
                            }
                        }
                        if (whereStrs.length) {
                            subquery.push(`WHERE ${whereStrs.join(" AND ")}`);
                        }

                        if (update.update.node) {
                            subquery.push(`CALL apoc.do.when(${variableName} IS NOT NULL, "`);
                            const nestedWithVars = [...withVars, variableName];
                            const auth = createAuthParam({ context });
                            let innerApocParams = { auth };

                            const nestedUpdateInput = Object.entries(update.update.node)
                                .filter(([k]) => {
                                    if (k === "_on") {
                                        return false;
                                    }

                                    if (relationField.interface && update.update.node?._on?.[refNode.name]) {
                                        const onArray = Array.isArray(update.update.node._on[refNode.name])
                                            ? update.update.node._on[refNode.name]
                                            : [update.update.node._on[refNode.name]];
                                        if (onArray.some((onKey) => Object.prototype.hasOwnProperty.call(onKey, k))) {
                                            return false;
                                        }
                                    }

                                    return true;
                                })
                                .reduce((d1, [k1, v1]) => ({ ...d1, [k1]: v1 }), {});

                            const updateAndParams = createUpdateAndParams({
                                context,
                                callbackBucket,
                                node: refNode,
                                updateInput: nestedUpdateInput,
                                varName: variableName,
                                withVars: nestedWithVars,
                                parentVar: variableName,
                                chainStr: `${param}${relationField.union ? `_${refNode.name}` : ""}${index}`,
                                parameterPrefix: `${parameterPrefix}.${key}${
                                    relationField.union ? `.${refNode.name}` : ""
                                }${relationField.typeMeta.array ? `[${index}]` : ``}.update.node`,
                                includeRelationshipValidation: true,
                            });
                            res.params = { ...res.params, ...updateAndParams[1], auth };
                            innerApocParams = { ...innerApocParams, ...updateAndParams[1] };
                            const updateStrs = [escapeQuery(updateAndParams[0])];

                            if (relationField.interface && update.update.node?._on?.[refNode.name]) {
                                const onUpdateAndParams = createUpdateAndParams({
                                    context,
                                    callbackBucket,
                                    node: refNode,
                                    updateInput: update.update.node._on[refNode.name],
                                    varName: variableName,
                                    withVars: nestedWithVars,
                                    parentVar: variableName,
                                    chainStr: `${param}${relationField.union ? `_${refNode.name}` : ""}${index}_on_${
                                        refNode.name
                                    }`,
                                    parameterPrefix: `${parameterPrefix}.${key}${
                                        relationField.union ? `.${refNode.name}` : ""
                                    }${relationField.typeMeta.array ? `[${index}]` : ``}.update.node._on.${
                                        refNode.name
                                    }`,
                                });
                                res.params = { ...res.params, ...onUpdateAndParams[1], auth };
                                innerApocParams = { ...innerApocParams, ...onUpdateAndParams[1] };
                                updateStrs.push(escapeQuery(onUpdateAndParams[0]));
                            }
                            if (context.subscriptionsEnabled) {
                                updateStrs.push(`RETURN ${META_CYPHER_VARIABLE}`);
                            } else {
                                updateStrs.push("RETURN count(*) AS _");
                            }
                            const apocArgs = `{${withVars.map((withVar) => `${withVar}:${withVar}`).join(", ")}, ${
                                parameterPrefix?.split(".")[0]
                            }: $${parameterPrefix?.split(".")[0]}, ${variableName}:${variableName}REPLACE_ME}`;

                            updateStrs.push(
                                `", ${
                                    context.subscriptionsEnabled ? `"RETURN ${META_CYPHER_VARIABLE}"` : `""`
                                }, ${apocArgs})`
                            );
                            if (context.subscriptionsEnabled) {
                                updateStrs.push("YIELD value");
                                updateStrs.push(`WITH *, value.meta AS meta`);
                            } else {
                                updateStrs.push("YIELD value AS _");
                            }

                            const paramsString = Object.keys(innerApocParams)
                                .reduce((r: string[], k) => [...r, `${k}:$${k}`], [])
                                .join(",");

                            const updateStr = updateStrs.join("\n").replace(/REPLACE_ME/g, `, ${paramsString}`);
                            subquery.push(updateStr);
                        }

                        if (update.update.edge) {
                            subquery.push(`CALL apoc.do.when(${relationshipVariable} IS NOT NULL, "`);

                            const setProperties = createSetRelationshipProperties({
                                properties: update.update.edge,
                                varName: relationshipVariable,
                                withVars,
                                relationship,
                                callbackBucket,
                                operation: "UPDATE",
                                parameterPrefix: `${parameterPrefix}.${key}${
                                    relationField.union ? `.${refNode.name}` : ""
                                }${relationField.typeMeta.array ? `[${index}]` : ``}.update.edge`,
                            });

                            const updateStrs = [escapeQuery(setProperties), escapeQuery("RETURN count(*) AS _")];
                            const varsAsArgumentString = withVars
                                .map((variable) => `${variable}:${variable}`)
                                .join(", ");
                            const apocArgs = `{${varsAsArgumentString}, ${relationshipVariable}:${relationshipVariable}, ${
                                parameterPrefix?.split(".")[0]
                            }: $${parameterPrefix?.split(".")[0]}, resolvedCallbacks: $resolvedCallbacks}`;

                            updateStrs.push(`", "", ${apocArgs})`);
                            updateStrs.push(`YIELD value AS ${relationshipVariable}_${key}${index}_edge`);
                            subquery.push(updateStrs.join("\n"));
                        }
                    }

                    if (update.disconnect) {
                        const disconnectAndParams = createDisconnectAndParams({
                            context,
                            refNodes: [refNode],
                            value: update.disconnect,
                            varName: `${variableName}_disconnect`,
                            withVars,
                            parentVar,
                            relationField,
                            labelOverride: relationField.union ? refNode.name : "",
                            parentNode: node,
                            parameterPrefix: `${parameterPrefix}.${key}${
                                relationField.union ? `.${refNode.name}` : ""
                            }${relationField.typeMeta.array ? `[${index}]` : ""}.disconnect`,
                        });
                        subquery.push(disconnectAndParams[0]);
                        res.params = { ...res.params, ...disconnectAndParams[1] };
                    }

                    if (update.connect) {
                        const connectAndParams = createConnectAndParams({
                            context,
                            callbackBucket,
                            refNodes: [refNode],
                            value: update.connect,
                            varName: `${variableName}_connect`,
                            withVars,
                            parentVar,
                            relationField,
                            labelOverride: relationField.union ? refNode.name : "",
                            parentNode: node,
                        });
                        subquery.push(connectAndParams[0]);
                        res.params = { ...res.params, ...connectAndParams[1] };
                    }

                    if (update.connectOrCreate) {
                        const { cypher, params } = createConnectOrCreateAndParams({
                            input: update.connectOrCreate,
                            varName: `${variableName}_connectOrCreate`,
                            parentVar: varName,
                            relationField,
                            refNode,
                            node,
                            context,
                            withVars,
                            callbackBucket,
                        });
                        subquery.push(cypher);
                        res.params = { ...res.params, ...params };
                    }

                    if (update.delete) {
                        const innerVarName = `${variableName}_delete`;

                        const deleteAndParams = createDeleteAndParams({
                            context,
                            node,
                            deleteInput: { [key]: update.delete }, // OBJECT ENTIERS key reused twice
                            varName: innerVarName,
                            chainStr: innerVarName,
                            parentVar,
                            withVars,
                            parameterPrefix: `${parameterPrefix}.${key}${
                                relationField.typeMeta.array ? `[${index}]` : ``
                            }.delete`, // its use here
                            recursing: true,
                        });
                        subquery.push(deleteAndParams[0]);
                        res.params = { ...res.params, ...deleteAndParams[1] };
                    }

                    if (update.create) {
                        if (withVars) {
                            subquery.push(`WITH ${withVars.join(", ")}`);
                        }
                        const creates = relationField.typeMeta.array ? update.create : [update.create];
                        creates.forEach((create, i) => {
                            const baseName = `${variableName}_create${i}`;
                            const nodeName = `${baseName}_node`;
                            const propertiesName = `${baseName}_relationship`;

                            let createNodeInput = {
                                input: create.node,
                            };

                            if (relationField.interface) {
                                const nodeFields = create.node[refNode.name];
                                if (!nodeFields) return; // Interface specific type not defined
                                createNodeInput = {
                                    input: nodeFields,
                                };
                            }

                            const createAndParams = createCreateAndParams({
                                context,
                                node: refNode,

                                callbackBucket,
                                varName: nodeName,
                                withVars: [...withVars, nodeName],
                                includeRelationshipValidation: false,
                                ...createNodeInput,
                            });
                            subquery.push(createAndParams[0]);
                            res.params = { ...res.params, ...createAndParams[1] };
                            const relationVarName = create.edge || context.subscriptionsEnabled ? propertiesName : "";
                            subquery.push(
                                `MERGE (${parentVar})${inStr}[${relationVarName}:${relationField.type}]${outStr}(${nodeName})`
                            );

                            if (create.edge) {
                                const setA = createSetRelationshipProperties({
                                    properties: create.edge,
                                    varName: propertiesName,
                                    withVars,
                                    relationship,
                                    callbackBucket,
                                    operation: "CREATE",
                                    parameterPrefix: `${parameterPrefix}.${key}${
                                        relationField.union ? `.${refNode.name}` : ""
                                    }[${index}].create[${i}].edge`,
                                });
                                subquery.push(setA);
                            }

                            // TODO:
                            // improve namings
                            if (context.subscriptionsEnabled) {
                                const [fromVariable, toVariable] =
                                    relationField.direction === "IN" ? [nodeName, varName] : [varName, nodeName];
                                const [fromTypename, toTypename] =
                                    relationField.direction === "IN"
                                        ? [refNode.name, node.name]
                                        : [node.name, refNode.name];
                                const eventWithMetaStr = createRelEventMeta({
                                    event: "connect",
                                    relVariable: propertiesName,
                                    fromVariable,
                                    toVariable,
                                    typename: relationField.type,
                                    fromTypename,
                                    toTypename,
                                });
                                subquery.push(
                                    `WITH ${eventWithMetaStr}, ${filterMetaVariable([...withVars, nodeName]).join(
                                        ", "
                                    )}`
                                );
                                returnMetaStatement = `meta as update${idx}_meta`;
                                intermediateWithMetaStatements.push(`WITH *, update${idx}_meta as meta`);
                            }

                            const relationshipValidationStr = createRelationshipValidationStr({
                                node: refNode,
                                context,
                                varName: nodeName,
                            });
                            if (relationshipValidationStr) {
                                subquery.push(`WITH ${[...withVars, nodeName].join(", ")}`);
                                subquery.push(relationshipValidationStr);
                            }
                        });
                    }

                    if (relationField.interface) {
                        const returnStatement = `RETURN count(*) AS update_${varName}_${refNode.name}`;
                        if (context.subscriptionsEnabled) {
                            subquery.push(returnStatement.concat(", ").concat(returnMetaStatement));
                        } else {
                            subquery.push(returnStatement);
                        }
                    }
                });

                if (subquery.length) {
                    subqueries.push(subquery.join("\n"));
                }
            });
            if (relationField.interface) {
                res.strs.push(`WITH ${withVars.join(", ")}`);
                res.strs.push(`CALL {\n\t WITH ${withVars.join(", ")}\n\t`);
                // TODO:
                const subqueriesWithMetaPassedOn = subqueries.map(
                    (each, i) => each + `\n}\n${intermediateWithMetaStatements[i] || ""}`
                );
                res.strs.push(subqueriesWithMetaPassedOn.join(`\nCALL {\n\t WITH ${withVars.join(", ")}\n\t`));
            } else {
                res.strs.push(subqueries.join("\n"));
            }

            return res;
        }

        if (!hasAppliedTimeStamps) {
            const timestampedFields = node.temporalFields.filter(
                (temporalField) =>
                    ["DateTime", "Time"].includes(temporalField.typeMeta.name) &&
                    temporalField.timestamps?.includes("UPDATE")
            );
            timestampedFields.forEach((field) => {
                // DateTime -> datetime(); Time -> time()
                res.strs.push(`SET ${varName}.${field.dbPropertyName} = ${field.typeMeta.name.toLowerCase()}()`);
            });

            hasAppliedTimeStamps = true;
        }

        node.primitiveFields.forEach((field) =>
            addCallbackAndSetParam(field, varName, updateInput, callbackBucket, res.strs, "UPDATE")
        );

        const mathMatch = matchMathField(key);
        const { hasMatched, propertyName } = mathMatch;
        const settableFieldComparator = hasMatched ? propertyName : key;
        const settableField = node.mutableFields.find((x) => x.fieldName === settableFieldComparator);
        const authableField = node.authableFields.find(
            (x) => x.fieldName === key || `${x.fieldName}_PUSH` === key || `${x.fieldName}_POP` === key
        );

        if (settableField) {
            if (settableField.typeMeta.required && value === null) {
                throw new Error(`Cannot set non-nullable field ${node.name}.${settableField.fieldName} to null`);
            }

            if (pointField) {
                if (pointField.typeMeta.array) {
                    res.strs.push(`SET ${varName}.${dbFieldName} = [p in $${param} | point(p)]`);
                } else {
                    res.strs.push(`SET ${varName}.${dbFieldName} = point($${param})`);
                }
            } else if (hasMatched) {
                const mathDescriptor = mathDescriptorBuilder(value as number, node, mathMatch);
                if (updateInput[mathDescriptor.dbName]) {
                    throw new Error(
                        `Cannot mutate the same field multiple times in one Mutation: ${mathDescriptor.dbName}`
                    );
                }

                const mathStatements = buildMathStatements(mathDescriptor, varName, withVars, param);
                res.strs.push(...mathStatements);
            } else {
                res.strs.push(`SET ${varName}.${dbFieldName} = $${param}`);
            }
            res.params[param] = value;
        }

        if (authableField) {
            if (authableField.auth) {
                const preAuth = createAuthAndParams({
                    entity: authableField,
                    operations: "UPDATE",
                    context,
                    allow: { varName, parentNode: node, chainStr: param },
                });
                const postAuth = createAuthAndParams({
                    entity: authableField,
                    operations: "UPDATE",
                    skipRoles: true,
                    skipIsAuthenticated: true,
                    context,
                    bind: { parentNode: node, varName, chainStr: param },
                });

                if (!res.meta) {
                    res.meta = { preArrayMethodValidationStrs: [], preAuthStrs: [], postAuthStrs: [] };
                }

                if (preAuth[0]) {
                    res.meta.preAuthStrs.push(preAuth[0]);
                    res.params = { ...res.params, ...preAuth[1] };
                }

                if (postAuth[0]) {
                    res.meta.postAuthStrs.push(postAuth[0]);
                    res.params = { ...res.params, ...postAuth[1] };
                }
            }
        }

        const pushSuffix = "_PUSH";
        const pushField = node.mutableFields.find((x) => `${x.fieldName}${pushSuffix}` === key);
        if (pushField) {
            if (pushField.dbPropertyName && updateInput[pushField.dbPropertyName]) {
                throw new Error(
                    `Cannot mutate the same field multiple times in one Mutation: ${pushField.dbPropertyName}`
                );
            }

            validateNonNullProperty(res, varName, pushField);

            const pointArrayField = node.pointFields.find((x) => `${x.fieldName}_PUSH` === key);
            if (pointArrayField) {
                res.strs.push(
                    `SET ${varName}.${pushField.dbPropertyName} = ${varName}.${pushField.dbPropertyName} + [p in $${param} | point(p)]`
                );
            } else {
                res.strs.push(
                    `SET ${varName}.${pushField.dbPropertyName} = ${varName}.${pushField.dbPropertyName} + $${param}`
                );
            }

            res.params[param] = value;
        }

        const popSuffix = `_POP`;
        const popField = node.mutableFields.find((x) => `${x.fieldName}${popSuffix}` === key);
        if (popField) {
            if (popField.dbPropertyName && updateInput[popField.dbPropertyName]) {
                throw new Error(
                    `Cannot mutate the same field multiple times in one Mutation: ${popField.dbPropertyName}`
                );
            }

            validateNonNullProperty(res, varName, popField);

            res.strs.push(
                `SET ${varName}.${popField.dbPropertyName} = ${varName}.${popField.dbPropertyName}[0..-$${param}]`
            );

            res.params[param] = value;
        }

        return res;
    }

    const reducedUpdate = Object.entries(updateInput as Record<string, unknown>).reduce(reducer, {
        strs: [],
        params: {},
    });
    const { strs, meta = { preArrayMethodValidationStrs: [], preAuthStrs: [], postAuthStrs: [] } } = reducedUpdate;
    let params = reducedUpdate.params;

    let preAuthStrs: string[] = [];
    let postAuthStrs: string[] = [];
    const withStr = `WITH ${withVars.join(", ")}`;

    const preAuth = createAuthAndParams({
        entity: node,
        context,
        allow: { parentNode: node, varName },
        operations: "UPDATE",
    });
    if (preAuth[0]) {
        preAuthStrs.push(preAuth[0]);
        params = { ...params, ...preAuth[1] };
    }

    const postAuth = createAuthAndParams({
        entity: node,
        context,
        skipIsAuthenticated: true,
        skipRoles: true,
        operations: "UPDATE",
        bind: { parentNode: node, varName },
    });
    if (postAuth[0]) {
        postAuthStrs.push(postAuth[0]);
        params = { ...params, ...postAuth[1] };
    }

    if (meta) {
        preAuthStrs = [...preAuthStrs, ...meta.preAuthStrs];
        postAuthStrs = [...postAuthStrs, ...meta.postAuthStrs];
    }

    let preArrayMethodValidationStr = "";
    let preAuthStr = "";
    let postAuthStr = "";
    const relationshipValidationStr = includeRelationshipValidation
        ? createRelationshipValidationStr({ node, context, varName })
        : "";

    const forbiddenString = `"${AUTH_FORBIDDEN_ERROR}"`;

    if (meta.preArrayMethodValidationStrs.length) {
        const nullChecks = meta.preArrayMethodValidationStrs.map((validationStr) => `${validationStr[0]} IS NULL`);
        const propertyNames = meta.preArrayMethodValidationStrs.map((validationStr) => validationStr[1]);

        preArrayMethodValidationStr = `CALL apoc.util.validate(${nullChecks.join(" OR ")}, "${pluralize(
            "Property",
            propertyNames.length
        )} ${propertyNames.map(() => "%s").join(", ")} cannot be NULL", [${wrapStringInApostrophes(propertyNames).join(
            ", "
        )}])`;
    }

    if (preAuthStrs.length) {
        const apocStr = `CALL apoc.util.validate(NOT (${preAuthStrs.join(" AND ")}), ${forbiddenString}, [0])`;
        preAuthStr = `${withStr}\n${apocStr}`;
    }

    if (postAuthStrs.length) {
        const apocStr = `CALL apoc.util.validate(NOT (${postAuthStrs.join(" AND ")}), ${forbiddenString}, [0])`;
        postAuthStr = `${withStr}\n${apocStr}`;
    }

    let statements = strs;
    if (context.subscriptionsEnabled) {
        statements = wrapInSubscriptionsMetaCall({
            withVars,
            nodeVariable: varName,
            typename: node.name,
            statements: strs,
        });
    }
    return [
        [
            preAuthStr,
            preArrayMethodValidationStr,
            ...statements,
            postAuthStr,
            ...(relationshipValidationStr ? [withStr, relationshipValidationStr] : []),
        ].join("\n"),
        params,
    ];
}

function validateNonNullProperty(res: Res, varName: string, field: BaseField) {
    if (!res.meta) {
        res.meta = { preArrayMethodValidationStrs: [], preAuthStrs: [], postAuthStrs: [] };
    }

    res.meta.preArrayMethodValidationStrs.push([`${varName}.${field.dbPropertyName}`, `${field.dbPropertyName}`]);
}

function wrapInSubscriptionsMetaCall({
    statements,
    nodeVariable,
    typename,
    withVars,
}: {
    statements: string[];
    nodeVariable: string;
    typename: string;
    withVars: string[];
}): string[] {
    const updateMetaVariable = "update_meta";
    const preCallWith = `WITH ${nodeVariable} { .* } AS ${META_OLD_PROPS_CYPHER_VARIABLE}, ${withVars.join(", ")}`;

    const callBlock = ["WITH *", ...statements, `RETURN ${META_CYPHER_VARIABLE} as ${updateMetaVariable}`];
    const postCallWith = `WITH *, ${updateMetaVariable} as ${META_CYPHER_VARIABLE}`;

    const eventMeta = createEventMeta({ event: "update", nodeVariable, typename });
    const eventMetaWith = `WITH ${filterMetaVariable(withVars).join(", ")}, ${eventMeta}`;

    return [preCallWith, "CALL {", ...indentBlock(callBlock), "}", postCallWith, eventMetaWith];
}<|MERGE_RESOLUTION|>--- conflicted
+++ resolved
@@ -131,11 +131,8 @@
                 const v = relationField.union ? value[refNode.name] : value;
                 const updates = relationField.typeMeta.array ? v : [v];
                 const subquery: string[] = [];
-<<<<<<< HEAD
                 let returnMetaStatement = "";
 
-=======
->>>>>>> 8f4e5f45
                 updates.forEach((update, index) => {
                     const relationshipVariable = `${varName}_${relationField.type.toLowerCase()}${index}_relationship`;
                     const relTypeStr = `[${relationshipVariable}:${relationField.type}]`;
