--- conflicted
+++ resolved
@@ -81,21 +81,11 @@
         return this.sortFields.flatMap((sf) => sf.getSortFields(context, target, false));
     }
 
-<<<<<<< HEAD
-    private transpileNested(
-        parentNode: Cypher.Node | undefined,
-        { context }: OperationTranspileOptions
-    ): OperationTranspileResult {
-        const aggregationProjectionMap = new Cypher.Map();
-        const nodeMap = new Cypher.Map();
-        const fieldSubqueries: Cypher.Clause[] = this.fields.map((f) => {
-            const returnVariable = new Cypher.Variable();
-            const nestedContext = context.setReturn(returnVariable);
-=======
     private createSubquery(
         field: AggregationField,
         context: QueryASTContext,
         addToMap: Cypher.Map,
+        addWith = true,
         useRelationshipVariable = false
     ) {
         const parentNode = context.target;
@@ -103,11 +93,10 @@
         const nestedSubqueries = this.children.flatMap((c) => {
             c.setAttachedTo(useRelationshipVariable ? "relationship" : "node");
             const result = c.getSubqueries(context);
->>>>>>> ed67ac6b
 
             let clauses = result;
 
-            if (parentNode) {
+            if (parentNode && addWith) {
                 clauses = clauses.map((sq) => Cypher.concat(new Cypher.With(parentNode), sq));
             }
             return clauses;
@@ -120,7 +109,77 @@
         return nestedSubquery;
     }
 
-    public transpile({ context }: OperationTranspileOptions): OperationTranspileResult {
+    // private transpileNested(
+    //     parentNode: Cypher.Node | undefined,
+    //     { context }: OperationTranspileOptions
+    // ): OperationTranspileResult {
+    //     const aggregationProjectionMap = new Cypher.Map();
+    //     const nodeMap = new Cypher.Map();
+    //     const edgeMap = new Cypher.Map();
+
+    //     const fieldSubqueries = this.fields.map((field) => {
+    //         const returnVariable = new Cypher.Variable();
+    //         const nestedContext = context.setReturn(returnVariable);
+
+    //         const nestedSubqueries = this.children.flatMap((c) => {
+    //             const result = c.getSubqueries(nestedContext);
+
+    //             let clauses = result;
+
+    //             if (parentNode) {
+    //                 clauses = clauses.map((sq) => Cypher.concat(new Cypher.With(parentNode), sq));
+    //             }
+    //             return clauses;
+    //         });
+
+    //         aggregationProjectionMap.set(f.getProjectionField(nestedContext.returnVariable));
+
+    //         const nestedSubquery = new Cypher.Call(new Cypher.Union(...nestedSubqueries));
+
+    //         return Cypher.concat(
+    //             nestedSubquery,
+    //             f.getAggregationProjection(nestedContext.returnVariable, nestedContext.returnVariable)
+    //         );
+    //     });
+
+    //     const nodeFieldSubqueries = this.nodeFields.map((field) => {
+    //         const returnVariable = new Cypher.Variable();
+
+    //         const nestedContext = context.setReturn(returnVariable);
+
+    //         const nestedSubquery = this.createSubquery(field, nestedContext, nodeMap);
+    //         return Cypher.concat(
+    //             nestedSubquery,
+    //             field.getAggregationProjection(nestedContext.returnVariable, nestedContext.returnVariable)
+    //         );
+    //     });
+
+    //     if (nodeMap.size > 0) {
+    //         aggregationProjectionMap.set("node", nodeMap);
+    //     }
+
+    //     const edgeFieldSubqueries = this.edgeFields.map((field) => {
+    //         const returnVariable = new Cypher.Variable();
+    //         const nestedContext = context.setReturn(returnVariable);
+
+    //         const nestedSubquery = this.createSubquery(field, nestedContext, edgeMap, true);
+    //         return Cypher.concat(
+    //             nestedSubquery,
+    //             field.getAggregationProjection(nestedContext.returnVariable, nestedContext.returnVariable)
+    //         );
+    //     });
+
+    //     if (edgeMap.size > 0) {
+    //         aggregationProjectionMap.set("edge", edgeMap);
+    //     }
+
+    //     return {
+    //         clauses: [...fieldSubqueries, ...nodeFieldSubqueries, ...edgeFieldSubqueries],
+    //         projectionExpr: aggregationProjectionMap,
+    //     };
+    // }
+
+    public transpileNested({ context }: OperationTranspileOptions, addWith = true): OperationTranspileResult {
         const aggregationProjectionMap: Cypher.Map = new Cypher.Map();
         const nodeMap = new Cypher.Map();
         const edgeMap = new Cypher.Map();
@@ -129,18 +188,11 @@
             const returnVariable = new Cypher.Variable();
             const nestedContext = context.setReturn(returnVariable);
 
-<<<<<<< HEAD
-            return Cypher.concat(
-                nestedSubquery,
-                f.getAggregationProjection(nestedContext.returnVariable, nestedContext.returnVariable)
-            );
-=======
-            const nestedSubquery = this.createSubquery(field, nestedContext, aggregationProjectionMap);
+            const nestedSubquery = this.createSubquery(field, nestedContext, aggregationProjectionMap, addWith);
             return nestedSubquery.return([
                 field.getAggregationExpr(nestedContext.returnVariable),
                 nestedContext.returnVariable,
             ]);
->>>>>>> ed67ac6b
         });
 
         const nodeFieldSubqueries = this.nodeFields.map((field) => {
@@ -148,7 +200,7 @@
 
             const nestedContext = context.setReturn(returnVariable);
 
-            const nestedSubquery = this.createSubquery(field, nestedContext, nodeMap);
+            const nestedSubquery = this.createSubquery(field, nestedContext, nodeMap, addWith);
             return Cypher.concat(
                 nestedSubquery,
                 field.getAggregationProjection(nestedContext.returnVariable, nestedContext.returnVariable)
@@ -163,7 +215,7 @@
             const returnVariable = new Cypher.Variable();
             const nestedContext = context.setReturn(returnVariable);
 
-            const nestedSubquery = this.createSubquery(field, nestedContext, edgeMap, true);
+            const nestedSubquery = this.createSubquery(field, nestedContext, edgeMap, addWith, true);
             return Cypher.concat(
                 nestedSubquery,
                 field.getAggregationProjection(nestedContext.returnVariable, nestedContext.returnVariable)
@@ -184,7 +236,7 @@
         const parentNode = context.target;
 
         if (parentNode) {
-            return this.transpileNested(parentNode, { context });
+            return this.transpileNested({ context });
         } else {
             if (!this.nodeAlias) {
                 throw new Error("Node alias missing on top level composite aggregation");
@@ -194,7 +246,7 @@
                 target: new Cypher.NamedNode(this.nodeAlias),
                 neo4jGraphQLContext: context.neo4jGraphQLContext,
             });
-            const result = this.transpileNested(undefined, { context: newContext });
+            const result = this.transpileNested({ context: newContext }, false);
 
             const subqueriesAggr = result.clauses.map((clause) => {
                 return new Cypher.Call(clause);
