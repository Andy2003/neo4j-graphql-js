/*
 * Copyright (c) "Neo4j"
 * Neo4j Sweden AB [http://neo4j.com]
 *
 * This file is part of Neo4j.
 *
 * Licensed under the Apache License, Version 2.0 (the "License");
 * you may not use this file except in compliance with the License.
 * You may obtain a copy of the License at
 *
 *     http://www.apache.org/licenses/LICENSE-2.0
 *
 * Unless required by applicable law or agreed to in writing, software
 * distributed under the License is distributed on an "AS IS" BASIS,
 * WITHOUT WARRANTIES OR CONDITIONS OF ANY KIND, either express or implied.
 * See the License for the specific language governing permissions and
 * limitations under the License.
 */
import { Integer } from "neo4j-driver";
import { cursorToOffset } from "graphql-relay";
import { Node } from "../classes";
import createProjectionAndParams from "./create-projection-and-params";
import { GraphQLOptionsArg, GraphQLSortArg, Context, ConnectionField, RelationField } from "../types";
import createAuthAndParams from "./create-auth-and-params";
import { AUTH_FORBIDDEN_ERROR } from "../constants";
import createConnectionAndParams from "./connection/create-connection-and-params";
import createInterfaceProjectionAndParams from "./create-interface-projection-and-params";
import translateTopLevelMatch from "./translate-top-level-match";

function translateRead({ node, context }: { context: Context; node: Node }): [string, any] {
    const { resolveTree, isRootConnectionField } = context;
    const varName = "this";

    let matchAndWhereStr = "";
    let authStr = "";
    let projAuth = "";
    let projStr = "";

<<<<<<< HEAD
    const afterInput = resolveTree.args.after as string | undefined;
    const firstInput = resolveTree.args.first as Integer | number | undefined;
    const sortInput = resolveTree.args.sort as GraphQLSortArg[];

    const optionsInput = resolveTree.args.options as GraphQLOptionsArg;
=======
    const optionsInput = (resolveTree.args.options || {}) as GraphQLOptionsArg;
>>>>>>> 498626a7
    let limitStr = "";
    let offsetStr = "";
    let sortStr = "";

    let cypherParams: { [k: string]: any } = {};
    const connectionStrs: string[] = [];
    const interfaceStrs: string[] = [];
    const returnStrs: string[] = [];

    if (node.queryOptions) {
        optionsInput.limit = node.queryOptions.getLimit(optionsInput.limit);
    }

    const topLevelMatch = translateTopLevelMatch({ node, context, varName, operation: "READ" });
    matchAndWhereStr = topLevelMatch[0];
    cypherParams = { ...cypherParams, ...topLevelMatch[1] };

    const projection = createProjectionAndParams({
        node,
        context,
        resolveTree,
        varName,
    });
    [projStr] = projection;
    cypherParams = { ...cypherParams, ...projection[1] };
    if (projection[2]?.authValidateStrs?.length) {
        projAuth = `CALL apoc.util.validate(NOT(${projection[2].authValidateStrs.join(
            " AND "
        )}), "${AUTH_FORBIDDEN_ERROR}", [0])`;
    }

    if (projection[2]?.connectionFields?.length) {
        projection[2].connectionFields.forEach((connectionResolveTree) => {
            const connectionField = node.connectionFields.find(
                (x) => x.fieldName === connectionResolveTree.name
            ) as ConnectionField;
            const connection = createConnectionAndParams({
                resolveTree: connectionResolveTree,
                field: connectionField,
                context,
                nodeVariable: varName,
            });
            connectionStrs.push(connection[0]);
            cypherParams = { ...cypherParams, ...connection[1] };
        });
    }

    if (projection[2]?.interfaceFields?.length) {
        projection[2].interfaceFields.forEach((interfaceResolveTree) => {
            const relationshipField = node.relationFields.find(
                (x) => x.fieldName === interfaceResolveTree.name
            ) as RelationField;
            const interfaceProjection = createInterfaceProjectionAndParams({
                resolveTree: interfaceResolveTree,
                field: relationshipField,
                context,
                nodeVariable: varName,
            });
            interfaceStrs.push(interfaceProjection.cypher);
            cypherParams = { ...cypherParams, ...interfaceProjection.params };
        });
    }

    const allowAndParams = createAuthAndParams({
        operations: "READ",
        entity: node,
        context,
        allow: {
            parentNode: node,
            varName,
        },
    });
    if (allowAndParams[0]) {
        cypherParams = { ...cypherParams, ...allowAndParams[1] };
        authStr = `CALL apoc.util.validate(NOT(${allowAndParams[0]}), "${AUTH_FORBIDDEN_ERROR}", [0])`;
    }

    if (isRootConnectionField) {
        const hasAfter = Boolean(afterInput);
        const hasFirst = Boolean(firstInput);
        const hasSort = Boolean(sortInput && sortInput.length);

        if (hasAfter && typeof afterInput === "string") {
            const offset = cursorToOffset(afterInput) + 1;
            if (offset && offset !== 0) {
                offsetStr = `SKIP $${varName}_offset`;
                cypherParams[`${varName}_offset`] = offset;
            }
        }

        if (hasFirst) {
            limitStr = `LIMIT $${varName}_limit`;
            cypherParams[`${varName}_limit`] = firstInput;
        }

        if (hasSort) {
            const sortArr = sortInput.reduce((res: string[], sort: GraphQLSortArg) => {
                return [
                    ...res,
                    ...Object.entries(sort).map(([field, direction]) => {
                        return `${varName}.${field} ${direction}`;
                    }),
                ];
            }, []);

            sortStr = `ORDER BY ${sortArr.join(", ")}`;
        }
    } else if (optionsInput) {
        const hasOffset = Boolean(optionsInput.offset) || optionsInput.offset === 0;

        if (hasOffset) {
            offsetStr = `SKIP $${varName}_offset`;
            cypherParams[`${varName}_offset`] = optionsInput.offset;
        }

        if (optionsInput.limit) {
            limitStr = `LIMIT $${varName}_limit`;
            cypherParams[`${varName}_limit`] = optionsInput.limit;
        }

        if (optionsInput.sort && optionsInput.sort.length) {
            const sortArr = optionsInput.sort.reduce((res: string[], sort: GraphQLSortArg) => {
                return [
                    ...res,
                    ...Object.entries(sort).map(([field, direction]) => {
                        return `${varName}.${field} ${direction}`;
                    }),
                ];
            }, []);

            sortStr = `ORDER BY ${sortArr.join(", ")}`;
        }
    }

    if (isRootConnectionField) {
        returnStrs.push(`WITH COLLECT({ node: ${varName} ${projStr} }) as edges`);
        returnStrs.push(`RETURN { edges: edges, totalCount: size(edges) } as ${varName}`);
    } else {
        returnStrs.push(`RETURN ${varName} ${projStr} as ${varName}`);
    }

    const cypher = [
        matchAndWhereStr,
        authStr,
        ...(projAuth ? [`WITH ${varName}`, projAuth] : []),
        ...connectionStrs,
        ...interfaceStrs,
        ...returnStrs,
        ...(sortStr ? [sortStr] : []),
        offsetStr,
        limitStr,
    ];

    return [cypher.filter(Boolean).join("\n"), cypherParams];
}

export default translateRead;<|MERGE_RESOLUTION|>--- conflicted
+++ resolved
@@ -36,15 +36,11 @@
     let projAuth = "";
     let projStr = "";
 
-<<<<<<< HEAD
     const afterInput = resolveTree.args.after as string | undefined;
     const firstInput = resolveTree.args.first as Integer | number | undefined;
     const sortInput = resolveTree.args.sort as GraphQLSortArg[];
 
-    const optionsInput = resolveTree.args.options as GraphQLOptionsArg;
-=======
     const optionsInput = (resolveTree.args.options || {}) as GraphQLOptionsArg;
->>>>>>> 498626a7
     let limitStr = "";
     let offsetStr = "";
     let sortStr = "";
