--- conflicted
+++ resolved
@@ -154,7 +154,6 @@
         projectionClause = CypherBuilder.concat(withTotalCount, connectionClause, returnClause);
     }
 
-<<<<<<< HEAD
     if (context.fulltextIndex?.scoreVariable) {
         projectionClause = CypherBuilder.concat(
             projectionClause,
@@ -164,8 +163,6 @@
         );
     }
 
-=======
->>>>>>> 49d7718f
     const readQuery = CypherBuilder.concat(
         topLevelMatch,
         projAuth,
