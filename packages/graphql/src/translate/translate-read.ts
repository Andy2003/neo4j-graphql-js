--- conflicted
+++ resolved
@@ -201,28 +201,18 @@
         returnStrs.push(`RETURN ${varName} ${projStr} as ${varName}`);
     }
 
-<<<<<<< HEAD
     const projectCypherFieldsAfterLimit = node.cypherFields.length && hasLimit && !cypherSort;
 
-    if (projectCypherFieldsAfterLimit) {
-=======
-    let cypher: string[] = [];
-
     if (isRootConnectionField) {
->>>>>>> 2f8069f9
         cypher = [
             "CALL {",
             matchAndWhereStr,
             authStr,
             ...(projAuth ? [`WITH ${varName}`, projAuth] : []),
-<<<<<<< HEAD
-            `RETURN ${varName}`,
-=======
             `WITH COLLECT(${varName}) as edges`,
             "WITH edges, size(edges) as totalCount",
             `UNWIND edges as ${varName}`,
             `RETURN ${varName}, totalCount`,
->>>>>>> 2f8069f9
             ...(sortStr ? [sortStr] : []),
             ...(offsetStr ? [offsetStr] : []),
             ...(limitStr ? [limitStr] : []),
@@ -232,22 +222,34 @@
             ...returnStrs,
         ];
     } else {
-        cypher = [
-            matchAndWhereStr,
-            authStr,
-            ...(projAuth ? [`WITH ${varName}`, projAuth] : []),
-            ...connectionStrs,
-            ...interfaceStrs,
-            ...returnStrs,
-            ...(sortStr ? [sortStr] : []),
-<<<<<<< HEAD
-            ...(offsetStr ? [offsetStr] : []),
-            ...(limitStr ? [limitStr] : []),
-=======
-            offsetStr,
-            limitStr,
->>>>>>> 2f8069f9
-        ];
+        if (projectCypherFieldsAfterLimit) {
+            cypher = [
+                "CALL {",
+                matchAndWhereStr,
+                authStr,
+                ...(projAuth ? [`WITH ${varName}`, projAuth] : []),
+                `RETURN ${varName}`,
+                ...(sortStr ? [sortStr] : []),
+                ...(offsetStr ? [offsetStr] : []),
+                ...(limitStr ? [limitStr] : []),
+                "}",
+                ...connectionStrs,
+                ...interfaceStrs,
+                ...returnStrs,
+            ];
+        } else {
+            cypher = [
+                matchAndWhereStr,
+                authStr,
+                ...(projAuth ? [`WITH ${varName}`, projAuth] : []),
+                ...connectionStrs,
+                ...interfaceStrs,
+                ...returnStrs,
+                ...(sortStr ? [sortStr] : []),
+                ...(offsetStr ? [offsetStr] : []),
+                ...(limitStr ? [limitStr] : []),
+            ];
+        }
     }
 
     return [cypher.filter(Boolean).join("\n"), cypherParams];
