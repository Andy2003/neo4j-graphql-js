/*
 * Copyright (c) "Neo4j"
 * Neo4j Sweden AB [http://neo4j.com]
 *
 * This file is part of Neo4j.
 *
 * Licensed under the Apache License, Version 2.0 (the "License");
 * you may not use this file except in compliance with the License.
 * You may obtain a copy of the License at
 *
 *     http://www.apache.org/licenses/LICENSE-2.0
 *
 * Unless required by applicable law or agreed to in writing, software
 * distributed under the License is distributed on an "AS IS" BASIS,
 * WITHOUT WARRANTIES OR CONDITIONS OF ANY KIND, either express or implied.
 * See the License for the specific language governing permissions and
 * limitations under the License.
 */
import { Integer } from "neo4j-driver";
import { cursorToOffset } from "graphql-relay";
import { Node } from "../classes";
import createProjectionAndParams from "./create-projection-and-params";
import { GraphQLOptionsArg, GraphQLSortArg, Context, ConnectionField, RelationField } from "../types";
import createAuthAndParams from "./create-auth-and-params";
import { AUTH_FORBIDDEN_ERROR } from "../constants";
import createConnectionAndParams from "./connection/create-connection-and-params";
import createInterfaceProjectionAndParams from "./create-interface-projection-and-params";
import translateTopLevelMatch from "./translate-top-level-match";

function translateRead({
    node,
    context,
    isRootConnectionField,
}: {
    context: Context;
    node: Node;
    isRootConnectionField?: boolean;
}): [string, any] {
    const { resolveTree } = context;
    const varName = "this";

    const hasOffset = Boolean(optionsInput?.offset) || optionsInput?.offset === 0;
    const hasLimit = Boolean(optionsInput?.limit) || optionsInput?.limit === 0;

    let matchAndWhereStr = "";
    let authStr = "";
<<<<<<< HEAD
    let offsetStr = "";
    let limitStr = "";
    let sortStr = "";
    let cypherSort = false;
    let projAuth = "";
    let projStr = "";
=======
    let projAuth = "";
    let projStr = "";

    const afterInput = resolveTree.args.after as string | undefined;
    const firstInput = resolveTree.args.first as Integer | number | undefined;
    const sortInput = resolveTree.args.sort as GraphQLSortArg[];

    const optionsInput = (resolveTree.args.options || {}) as GraphQLOptionsArg;
    let limitStr = "";
    let offsetStr = "";
    let sortStr = "";

>>>>>>> 16fbf2df
    let cypherParams: { [k: string]: any } = {};
    const connectionStrs: string[] = [];
    const interfaceStrs: string[] = [];
    const returnStrs: string[] = [];

    if (node.queryOptions) {
        optionsInput.limit = node.queryOptions.getLimit(optionsInput.limit);
    }

    const topLevelMatch = translateTopLevelMatch({ node, context, varName, operation: "READ" });
    matchAndWhereStr = topLevelMatch[0];
    cypherParams = { ...cypherParams, ...topLevelMatch[1] };

    const projection = createProjectionAndParams({
        node,
        context,
        resolveTree,
        varName,
    });
    [projStr] = projection;
    cypherParams = { ...cypherParams, ...projection[1] };
    if (projection[2]?.authValidateStrs?.length) {
        projAuth = `CALL apoc.util.validate(NOT(${projection[2].authValidateStrs.join(
            " AND "
        )}), "${AUTH_FORBIDDEN_ERROR}", [0])`;
    }

    if (projection[2]?.connectionFields?.length) {
        projection[2].connectionFields.forEach((connectionResolveTree) => {
            const connectionField = node.connectionFields.find(
                (x) => x.fieldName === connectionResolveTree.name
            ) as ConnectionField;
            const connection = createConnectionAndParams({
                resolveTree: connectionResolveTree,
                field: connectionField,
                context,
                nodeVariable: varName,
            });
            connectionStrs.push(connection[0]);
            cypherParams = { ...cypherParams, ...connection[1] };
        });
    }

    if (projection[2]?.interfaceFields?.length) {
        projection[2].interfaceFields.forEach((interfaceResolveTree) => {
            const relationshipField = node.relationFields.find(
                (x) => x.fieldName === interfaceResolveTree.name
            ) as RelationField;
            const interfaceProjection = createInterfaceProjectionAndParams({
                resolveTree: interfaceResolveTree,
                field: relationshipField,
                context,
                nodeVariable: varName,
            });
            interfaceStrs.push(interfaceProjection.cypher);
            cypherParams = { ...cypherParams, ...interfaceProjection.params };
        });
    }

    const allowAndParams = createAuthAndParams({
        operations: "READ",
        entity: node,
        context,
        allow: {
            parentNode: node,
            varName,
        },
    });
    if (allowAndParams[0]) {
        cypherParams = { ...cypherParams, ...allowAndParams[1] };
        authStr = `CALL apoc.util.validate(NOT(${allowAndParams[0]}), "${AUTH_FORBIDDEN_ERROR}", [0])`;
    }

<<<<<<< HEAD
    if (optionsInput) {
=======
    if (isRootConnectionField) {
        const hasAfter = Boolean(afterInput);
        const hasFirst = Boolean(firstInput);
        const hasSort = Boolean(sortInput && sortInput.length);

        if (hasAfter && typeof afterInput === "string") {
            const offset = cursorToOffset(afterInput) + 1;
            if (offset && offset !== 0) {
                offsetStr = `SKIP $${varName}_offset`;
                cypherParams[`${varName}_offset`] = offset;
            }
        }

        if (hasFirst) {
            limitStr = `LIMIT $${varName}_limit`;
            cypherParams[`${varName}_limit`] = firstInput;
        }

        if (hasSort) {
            const sortArr = sortInput.reduce((res: string[], sort: GraphQLSortArg) => {
                return [
                    ...res,
                    ...Object.entries(sort).map(([field, direction]) => {
                        return `${varName}.${field} ${direction}`;
                    }),
                ];
            }, []);

            sortStr = `ORDER BY ${sortArr.join(", ")}`;
        }
    } else if (optionsInput) {
        const hasOffset = Boolean(optionsInput.offset) || optionsInput.offset === 0;

>>>>>>> 16fbf2df
        if (hasOffset) {
            offsetStr = `SKIP $${varName}_offset`;
            cypherParams[`${varName}_offset`] = optionsInput.offset;
        }

        if (optionsInput.limit) {
            limitStr = `LIMIT $${varName}_limit`;
            cypherParams[`${varName}_limit`] = optionsInput.limit;
        }

        if (optionsInput.sort && optionsInput.sort.length) {
            const sortArr = optionsInput.sort.reduce((res: string[], sort: GraphQLSortArg) => {
                return [
                    ...res,
                    ...Object.entries(sort).map(([field, direction]) => {
                        if (!cypherSort && node.cypherFields.some((f) => f.fieldName === field)) {
                            cypherSort = true;
                        }
                        return `${varName}.${field} ${direction}`;
                    }),
                ];
            }, []);

            sortStr = `ORDER BY ${sortArr.join(", ")}`;
        }
    }

<<<<<<< HEAD
    let cypher: string[] = [];

    if (node.cypherFields.length && hasLimit && !cypherSort) {
        cypher = [
            "CALL {",
            matchAndWhereStr,
            authStr,
            ...(projAuth ? [`WITH ${varName}`, projAuth] : []),
            `RETURN ${varName}`,
            ...(sortStr ? [sortStr] : []),
            ...(offsetStr ? [offsetStr] : []),
            ...(limitStr ? [limitStr] : []),
            "}",
            ...connectionStrs,
            ...interfaceStrs,
            `RETURN ${varName} ${projStr} as ${varName}`,
        ];
    } else {
        cypher = [
            matchAndWhereStr,
            authStr,
            ...(projAuth ? [`WITH ${varName}`, projAuth] : []),
            ...connectionStrs,
            ...interfaceStrs,
            `RETURN ${varName} ${projStr} as ${varName}`,
            ...(sortStr ? [sortStr] : []),
            ...(offsetStr ? [offsetStr] : []),
            ...(limitStr ? [limitStr] : []),
        ];
    }
=======
    if (isRootConnectionField) {
        returnStrs.push(`WITH COLLECT({ node: ${varName} ${projStr} }) as edges`);
        returnStrs.push(`RETURN { edges: edges, totalCount: size(edges) } as ${varName}`);
    } else {
        returnStrs.push(`RETURN ${varName} ${projStr} as ${varName}`);
    }

    const cypher = [
        matchAndWhereStr,
        authStr,
        ...(projAuth ? [`WITH ${varName}`, projAuth] : []),
        ...connectionStrs,
        ...interfaceStrs,
        ...returnStrs,
        ...(sortStr ? [sortStr] : []),
        offsetStr,
        limitStr,
    ];
>>>>>>> 16fbf2df

    return [cypher.filter(Boolean).join("\n"), cypherParams];
}

export default translateRead;<|MERGE_RESOLUTION|>--- conflicted
+++ resolved
@@ -39,21 +39,11 @@
     const { resolveTree } = context;
     const varName = "this";
 
-    const hasOffset = Boolean(optionsInput?.offset) || optionsInput?.offset === 0;
-    const hasLimit = Boolean(optionsInput?.limit) || optionsInput?.limit === 0;
-
     let matchAndWhereStr = "";
     let authStr = "";
-<<<<<<< HEAD
-    let offsetStr = "";
-    let limitStr = "";
-    let sortStr = "";
-    let cypherSort = false;
     let projAuth = "";
     let projStr = "";
-=======
-    let projAuth = "";
-    let projStr = "";
+    let cypherSort = false;
 
     const afterInput = resolveTree.args.after as string | undefined;
     const firstInput = resolveTree.args.first as Integer | number | undefined;
@@ -64,11 +54,12 @@
     let offsetStr = "";
     let sortStr = "";
 
->>>>>>> 16fbf2df
     let cypherParams: { [k: string]: any } = {};
     const connectionStrs: string[] = [];
     const interfaceStrs: string[] = [];
     const returnStrs: string[] = [];
+
+    const hasLimit = Boolean(optionsInput?.limit) || optionsInput?.limit === 0;
 
     if (node.queryOptions) {
         optionsInput.limit = node.queryOptions.getLimit(optionsInput.limit);
@@ -138,9 +129,6 @@
         authStr = `CALL apoc.util.validate(NOT(${allowAndParams[0]}), "${AUTH_FORBIDDEN_ERROR}", [0])`;
     }
 
-<<<<<<< HEAD
-    if (optionsInput) {
-=======
     if (isRootConnectionField) {
         const hasAfter = Boolean(afterInput);
         const hasFirst = Boolean(firstInput);
@@ -174,7 +162,6 @@
     } else if (optionsInput) {
         const hasOffset = Boolean(optionsInput.offset) || optionsInput.offset === 0;
 
->>>>>>> 16fbf2df
         if (hasOffset) {
             offsetStr = `SKIP $${varName}_offset`;
             cypherParams[`${varName}_offset`] = optionsInput.offset;
@@ -202,8 +189,14 @@
         }
     }
 
-<<<<<<< HEAD
     let cypher: string[] = [];
+
+    if (isRootConnectionField) {
+        returnStrs.push(`WITH COLLECT({ node: ${varName} ${projStr} }) as edges`);
+        returnStrs.push(`RETURN { edges: edges, totalCount: size(edges) } as ${varName}`);
+    } else {
+        returnStrs.push(`RETURN ${varName} ${projStr} as ${varName}`);
+    }
 
     if (node.cypherFields.length && hasLimit && !cypherSort) {
         cypher = [
@@ -218,7 +211,7 @@
             "}",
             ...connectionStrs,
             ...interfaceStrs,
-            `RETURN ${varName} ${projStr} as ${varName}`,
+            ...returnStrs,
         ];
     } else {
         cypher = [
@@ -227,32 +220,12 @@
             ...(projAuth ? [`WITH ${varName}`, projAuth] : []),
             ...connectionStrs,
             ...interfaceStrs,
-            `RETURN ${varName} ${projStr} as ${varName}`,
+            ...returnStrs,
             ...(sortStr ? [sortStr] : []),
             ...(offsetStr ? [offsetStr] : []),
             ...(limitStr ? [limitStr] : []),
         ];
     }
-=======
-    if (isRootConnectionField) {
-        returnStrs.push(`WITH COLLECT({ node: ${varName} ${projStr} }) as edges`);
-        returnStrs.push(`RETURN { edges: edges, totalCount: size(edges) } as ${varName}`);
-    } else {
-        returnStrs.push(`RETURN ${varName} ${projStr} as ${varName}`);
-    }
-
-    const cypher = [
-        matchAndWhereStr,
-        authStr,
-        ...(projAuth ? [`WITH ${varName}`, projAuth] : []),
-        ...connectionStrs,
-        ...interfaceStrs,
-        ...returnStrs,
-        ...(sortStr ? [sortStr] : []),
-        offsetStr,
-        limitStr,
-    ];
->>>>>>> 16fbf2df
 
     return [cypher.filter(Boolean).join("\n"), cypherParams];
 }
