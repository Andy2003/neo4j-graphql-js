/*
 * Copyright (c) "Neo4j"
 * Neo4j Sweden AB [http://neo4j.com]
 *
 * This file is part of Neo4j.
 *
 * Licensed under the Apache License, Version 2.0 (the "License");
 * you may not use this file except in compliance with the License.
 * You may obtain a copy of the License at
 *
 *     http://www.apache.org/licenses/LICENSE-2.0
 *
 * Unless required by applicable law or agreed to in writing, software
 * distributed under the License is distributed on an "AS IS" BASIS,
 * WITHOUT WARRANTIES OR CONDITIONS OF ANY KIND, either express or implied.
 * See the License for the specific language governing permissions and
 * limitations under the License.
 */

import { Variable } from "./Variable";
import type { NodeRef } from "./NodeRef";
import { MatchPatternOptions, Pattern } from "../Pattern";

export type RelationshipInput = {
    source: NodeRef;
    target: NodeRef;
    type?: string;
};

export class RelationshipRef extends Variable {
    private _source: NodeRef;
    private _target: NodeRef;

<<<<<<< HEAD
    public readonly type?: string;
=======
    private _type: string | undefined;
    public directed: boolean;
>>>>>>> 89e67b67

    constructor(input: RelationshipInput) {
        super("this");
        this._type = input.type || undefined;
        this._source = input.source;
        this._target = input.target;
    }

    public get source(): NodeRef {
        return this._source;
    }

    public get target(): NodeRef {
        return this._target;
    }

    public get type(): string | undefined {
        return this._type;
    }

    /** Sets the type of the relationship */
    public withType(type: string): this {
        this._type = type;
        return this;
    }

    /** Reverses the direction of the relationship */
    public reverse(): void {
        const oldTarget = this._target;
        this._target = this._source;
        this._source = oldTarget;
    }

    /** Creates a new Pattern from this relationship */
    public pattern(options: MatchPatternOptions = {}): Pattern<RelationshipRef> {
        return new Pattern(this, options);
    }
}<|MERGE_RESOLUTION|>--- conflicted
+++ resolved
@@ -30,13 +30,7 @@
 export class RelationshipRef extends Variable {
     private _source: NodeRef;
     private _target: NodeRef;
-
-<<<<<<< HEAD
-    public readonly type?: string;
-=======
     private _type: string | undefined;
-    public directed: boolean;
->>>>>>> 89e67b67
 
     constructor(input: RelationshipInput) {
         super("this");
