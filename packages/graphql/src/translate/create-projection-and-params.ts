--- conflicted
+++ resolved
@@ -18,11 +18,8 @@
  */
 
 import { ResolveTree } from "graphql-parse-resolve-info";
-<<<<<<< HEAD
-import { GraphQLEnumType, GraphQLScalarType, GraphQLUnionType } from "graphql";
-=======
+import { GraphQLUnionType } from "graphql";
 import { mergeDeep } from "@graphql-tools/utils";
->>>>>>> cd41b183
 import { Node } from "../classes";
 import createWhereAndParams from "./where/create-where-and-params";
 import { GraphQLOptionsArg, GraphQLSortArg, GraphQLWhereArg, Context, ConnectionField } from "../types";
