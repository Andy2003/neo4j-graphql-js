--- conflicted
+++ resolved
@@ -292,16 +292,10 @@
 
         if (sortInput.length) {
             const sort = sortInput.map((s) =>
-<<<<<<< HEAD
                 [
                     ...Object.entries(s.edge || []).map(([f, direction]) => `edge.${f} ${direction}`),
                     ...Object.entries(s.node || []).map(([f, direction]) => `edge.node.${f} ${direction}`),
                 ].join(", ")
-=======
-                Object.entries(s.edge || [])
-                    .map(([f, direction]) => `edge.${f} ${direction}`)
-                    .join(", ")
->>>>>>> 23eba320
             );
             subqueryCypher.push(`WITH edge ORDER BY ${sort.join(", ")}`);
         }
