--- conflicted
+++ resolved
@@ -107,14 +107,5 @@
             subqueries = Cypher.concat(subqueries, preComputedSubqueries);
     });
     const logicalOperator = getCypherLogicalOperator(key);
-<<<<<<< HEAD
-    return {
-        predicate: logicalOperator(...nested),
-        preComputedSubqueries: subqueries,
-        requiredVariables,
-        aggregatingVariables,
-    };
-=======
     return { predicate: logicalOperator(...nested), preComputedSubqueries: subqueries };
->>>>>>> 89e7c3ab
 }