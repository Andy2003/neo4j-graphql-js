--- conflicted
+++ resolved
@@ -19,7 +19,6 @@
 
 import Cypher from "@neo4j/cypher-builder";
 import type { Node, Relationship } from "../classes";
-<<<<<<< HEAD
 import type {
     RelationField,
     Context,
@@ -29,18 +28,12 @@
     OuterRelationshipData,
 } from "../types";
 import { aggregationFieldRegEx, AggregationFieldRegexGroups, whereRegEx } from "./where/utils";
-import { createBaseOperation } from "./where/property-operations/create-comparison-operation";
-import { NODE_OR_EDGE_KEYS, LOGICAL_OPERATORS, AGGREGATION_AGGREGATE_COUNT_OPERATORS } from "../constants";
-=======
-import type { RelationField, Context, GraphQLWhereArg, PredicateReturn } from "../types";
-import { aggregationFieldRegEx, AggregationFieldRegexGroups, ListPredicate, whereRegEx } from "./where/utils";
 import {
     createBaseOperation,
     createComparisonOperation,
 } from "./where/property-operations/create-comparison-operation";
 import { NODE_OR_EDGE_KEYS, AGGREGATION_AGGREGATE_COUNT_OPERATORS } from "../constants";
 import { getCypherLogicalOperator, isLogicalOperator, LogicalOperator } from "./utils/logical-operators";
->>>>>>> 90380fc3
 import mapToDbProperty from "../utils/map-to-db-property";
 import { asArray } from "../utils/utils";
 
@@ -97,12 +90,8 @@
         relationship,
         aggregationTarget,
         cypherRelation,
-<<<<<<< HEAD
-        [...outerRelationshipData.connectionPredicateData].reverse() // TODO - check this copy doesn't need to be made at a more nested level
-=======
-        listPredicateStr,
+        [...outerRelationshipData.connectionPredicateData].reverse(), // TODO - check this copy doesn't need to be made at a more nested level
         context
->>>>>>> 90380fc3
     );
     matchQuery.return(...returnProjections);
 
@@ -125,12 +114,8 @@
     relationship: Relationship | undefined,
     aggregationTarget: Cypher.Node,
     cypherRelation: Cypher.Relationship,
-<<<<<<< HEAD
+    context: Context,
     outerRelationshipData: ConnectionPredicateData[]
-=======
-    listPredicateStr: ListPredicate | undefined,
-    context: Context
->>>>>>> 90380fc3
 ): AggregateWhereReturn {
     const returnProjections: ("*" | Cypher.ProjectionColumn)[] = [];
     const predicates: Cypher.Predicate[] = [];
@@ -154,11 +139,7 @@
                 returnProjections: innerReturnProjections,
                 predicates: innerPredicates,
                 returnVariables: innerReturnVariables,
-<<<<<<< HEAD
-            } = aggregateEntityWhere(value, refNodeOrRelation, target, outerRelationshipData);
-=======
-            } = aggregateEntityWhere(value, refNodeOrRelation, target, listPredicateStr, context);
->>>>>>> 90380fc3
+            } = aggregateEntityWhere(value, refNodeOrRelation, target, outerRelationshipData, context);
             returnProjections.push(...innerReturnProjections);
             predicates.push(...innerPredicates);
             returnVariables.push(...innerReturnVariables);
@@ -176,12 +157,8 @@
                     relationship,
                     aggregationTarget,
                     cypherRelation,
-<<<<<<< HEAD
-                    outerRelationshipData
-=======
-                    listPredicateStr,
+                    outerRelationshipData,
                     context
->>>>>>> 90380fc3
                 );
                 returnProjections.push(...innerReturnProjections);
                 logicalPredicates.push(...innerPredicates);
@@ -228,12 +205,8 @@
     aggregateEntityWhereInput: WhereFilter,
     refNodeOrRelation: Node | Relationship,
     target: Cypher.Node | Cypher.Relationship,
-<<<<<<< HEAD
+    context: Context,
     outerRelationshipData: ConnectionPredicateData[]
-=======
-    listPredicateStr: ListPredicate | undefined,
-    context: Context
->>>>>>> 90380fc3
 ): AggregateWhereReturn {
     const returnProjections: ("*" | Cypher.ProjectionColumn)[] = [];
     const predicates: Cypher.Predicate[] = [];
@@ -247,11 +220,7 @@
                     returnProjections: innerReturnProjections,
                     predicates: innerPredicates,
                     returnVariables: innerReturnVariables,
-<<<<<<< HEAD
-                } = aggregateEntityWhere(whereInput, refNodeOrRelation, target, outerRelationshipData);
-=======
-                } = aggregateEntityWhere(whereInput, refNodeOrRelation, target, listPredicateStr, context);
->>>>>>> 90380fc3
+                } = aggregateEntityWhere(whereInput, refNodeOrRelation, target, outerRelationshipData, context);
                 returnProjections.push(...innerReturnProjections);
                 logicalPredicates.push(...innerPredicates);
                 returnVariables.push(...innerReturnVariables);
