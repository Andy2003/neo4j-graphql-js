/*
 * Copyright (c) "Neo4j"
 * Neo4j Sweden AB [http://neo4j.com]
 *
 * This file is part of Neo4j.
 *
 * Licensed under the Apache License, Version 2.0 (the "License");
 * you may not use this file except in compliance with the License.
 * You may obtain a copy of the License at
 *
 *     http://www.apache.org/licenses/LICENSE-2.0
 *
 * Unless required by applicable law or agreed to in writing, software
 * distributed under the License is distributed on an "AS IS" BASIS,
 * WITHOUT WARRANTIES OR CONDITIONS OF ANY KIND, either express or implied.
 * See the License for the specific language governing permissions and
 * limitations under the License.
 */

import Cypher from "@neo4j/cypher-builder";
import type { Node, Relationship } from "../classes";
import type { RelationField, Context, GraphQLWhereArg, PredicateReturn } from "../types";
import { aggregationFieldRegEx, AggregationFieldRegexGroups, ListPredicate, whereRegEx } from "./where/utils";
import { createBaseOperation } from "./where/property-operations/create-comparison-operation";
import { NODE_OR_EDGE_KEYS, LOGICAL_OPERATORS, AGGREGATION_AGGREGATE_COUNT_OPERATORS } from "../constants";
import { getCypherLogicalOperator, isLogicalOperator, LogicalOperator } from "./utils/logical-operators";
import mapToDbProperty from "../utils/map-to-db-property";



type WhereFilter = Record<string | LogicalOperator, any>;

export type AggregateWhereInput = {
    count: number;
    count_LT: number;
    count_LTE: number;
    count_GT: number;
    count_GTE: number;
    node: WhereFilter;
    edge: WhereFilter;
} & WhereFilter;

type AggregateWhereReturn = {
    returnProjections: ("*" | Cypher.ProjectionColumn)[];
    predicates: Cypher.Predicate[];
    returnVariables: Cypher.Variable[];
};

export function aggregatePreComputedWhereFields(
    value: GraphQLWhereArg,
    relationField: RelationField,
    relationship: Relationship | undefined,
    context: Context,
    matchNode: Cypher.Variable,
    listPredicateStr?: ListPredicate
): PredicateReturn {
    const refNode = context.nodes.find((x) => x.name === relationField.typeMeta.name) as Node;
    const direction = relationField.direction;
    const aggregationTarget = new Cypher.Node({ labels: refNode.getLabels(context) });
    const cypherRelation = new Cypher.Relationship({
        source: matchNode as Cypher.Node,
        target: aggregationTarget,
        type: relationField.type,
    });
    let matchPattern = cypherRelation.pattern({ source: { labels: false } });
    if (direction === "IN") {
        cypherRelation.reverse();
        matchPattern = cypherRelation.pattern({ target: { labels: false } });
    }
    const matchQuery = new Cypher.Match(matchPattern);
    const { returnProjections, predicates, returnVariables } = aggregateWhere(
        value as AggregateWhereInput,
        refNode,
        relationship,
        aggregationTarget,
        cypherRelation,
        listPredicateStr
    );
    matchQuery.return(...returnProjections);
    const subquery = new Cypher.Call(matchQuery).innerWith(matchNode);

    // The return values are needed when performing SOME/NONE/ALL/SINGLE operations as they need to be aggregated to perform comparisons
    if (listPredicateStr) {
        return {
            predicate: Cypher.and(...predicates),
            // Cypher.concat is used because this is passed to createWherePredicate which expects a Cypher.CompositeClause
            preComputedSubqueries: Cypher.concat(subquery),
            requiredVariables: [],
            aggregatingVariables: returnVariables,
        };
    }

    return {
        predicate: Cypher.and(...predicates),
        // Cypher.concat is used because this is passed to createWherePredicate which expects a Cypher.CompositeClause
        preComputedSubqueries: Cypher.concat(subquery),
        requiredVariables: returnVariables,
        aggregatingVariables: [],
    };
}

export function aggregateWhere(
    aggregateWhereInput: AggregateWhereInput,
    refNode: Node,
    relationship: Relationship | undefined,
    aggregationTarget: Cypher.Node,
    cypherRelation: Cypher.Relationship,
    listPredicateStr?: ListPredicate
): AggregateWhereReturn {
    const returnProjections: ("*" | Cypher.ProjectionColumn)[] = [];
    const predicates: Cypher.Predicate[] = [];
    const returnVariables: Cypher.Variable[] = [];
    Object.entries(aggregateWhereInput).forEach(([key, value]) => {
        if (AGGREGATION_AGGREGATE_COUNT_OPERATORS.includes(key)) {
            const {
                returnProjection: innerReturnProjection,
                predicate: innerPredicate,
                returnVariable: innerReturnVariable,
            } = createCountPredicateAndProjection(aggregationTarget, key, value, listPredicateStr);
            returnProjections.push(innerReturnProjection);
            if (innerPredicate) predicates.push(innerPredicate);
            returnVariables.push(innerReturnVariable);
        } else if (NODE_OR_EDGE_KEYS.includes(key)) {
            const target = key === "edge" ? cypherRelation : aggregationTarget;
            const refNodeOrRelation = key === "edge" ? relationship : refNode;
            if (!refNodeOrRelation) throw new Error(`Edge filter ${key} on undefined relationship`);
            const {
                returnProjections: innerReturnProjections,
                predicates: innerPredicates,
                returnVariables: innerReturnVariables,
            } = aggregateEntityWhere(value, refNodeOrRelation, target, listPredicateStr);
            returnProjections.push(...innerReturnProjections);
            predicates.push(...innerPredicates);
<<<<<<< HEAD
        } else if (isLogicalOperator(key)) {
            const cypherBuilderFunction = getCypherLogicalOperator(key);
=======
            returnVariables.push(...innerReturnVariables);
        } else if (LOGICAL_OPERATORS.includes(key)) {
            const logicalOperator = key === "AND" ? Cypher.and : Cypher.or;
>>>>>>> 606b72b1
            const logicalPredicates: Cypher.Predicate[] = [];
            value =  Array.isArray(value) ? value : [value];
            value.forEach((whereInput) => {
                const {
                    returnProjections: innerReturnProjections,
                    predicates: innerPredicates,
                    returnVariables: innerReturnVariables,
                } = aggregateWhere(
                    whereInput,
                    refNode,
                    relationship,
                    aggregationTarget,
                    cypherRelation,
                    listPredicateStr
                );
                returnProjections.push(...innerReturnProjections);
                logicalPredicates.push(...innerPredicates);
                returnVariables.push(...innerReturnVariables);
            });
            predicates.push(cypherBuilderFunction(...logicalPredicates));
        }
    });
    return {
        returnProjections,
        predicates,
        returnVariables,
    };
}

function createCountPredicateAndProjection(
    aggregationTarget: Cypher.Node,
    filterKey: string,
    filterValue: number,
    listPredicateStr?: ListPredicate
): {
    returnProjection: "*" | Cypher.ProjectionColumn;
    predicate: Cypher.Predicate | undefined;
    returnVariable: Cypher.Variable;
} {
    const paramName = new Cypher.Param(filterValue);
    const count = Cypher.count(aggregationTarget);
    const operator = whereRegEx.exec(filterKey)?.groups?.operator || "EQ";
    const operation = createBaseOperation({
        operator,
        property: count,
        param: paramName,
    });
    const operationVar = new Cypher.Variable();

    return {
        returnProjection: [operation, operationVar],
        predicate: getReturnValuePredicate(operationVar, listPredicateStr),
        returnVariable: operationVar,
    };
}

function aggregateEntityWhere(
    aggregateEntityWhereInput: WhereFilter,
    refNodeOrRelation: Node | Relationship,
    target: Cypher.Node | Cypher.Relationship,
    listPredicateStr?: ListPredicate
): AggregateWhereReturn {
    const returnProjections: ("*" | Cypher.ProjectionColumn)[] = [];
    const predicates: Cypher.Predicate[] = [];
    const returnVariables: Cypher.Variable[] = [];
    Object.entries(aggregateEntityWhereInput).forEach(([key, value]) => {
        if (isLogicalOperator(key)) {
            const cypherBuilderFunction = getCypherLogicalOperator(key);
            const logicalPredicates: Cypher.Predicate[] = [];
            value = Array.isArray(value) ? value : [value];
            value.forEach((whereInput) => {
                const {
                    returnProjections: innerReturnProjections,
                    predicates: innerPredicates,
                    returnVariables: innerReturnVariables,
                } = aggregateEntityWhere(whereInput, refNodeOrRelation, target, listPredicateStr);
                returnProjections.push(...innerReturnProjections);
                logicalPredicates.push(...innerPredicates);
                returnVariables.push(...innerReturnVariables);
            });
            predicates.push(cypherBuilderFunction(...logicalPredicates));
        } else {
            const operation = createEntityOperation(refNodeOrRelation, target, key, value);
            const operationVar = new Cypher.Variable();
            returnProjections.push([operation, operationVar]);
            predicates.push(getReturnValuePredicate(operationVar, listPredicateStr));
            returnVariables.push(operationVar);
        }
    });
    return {
        returnProjections,
        predicates,
        returnVariables,
    };
}

function createEntityOperation(
    refNodeOrRelation: Node | Relationship,
    target: Cypher.Node | Cypher.Relationship,
    aggregationInputField: string,
    aggregationInputValue: any
): Cypher.Predicate {
    const paramName = new Cypher.Param(aggregationInputValue);
    const regexResult = aggregationFieldRegEx.exec(aggregationInputField)?.groups as AggregationFieldRegexGroups;
    const { logicalOperator } = regexResult;
    const { fieldName, aggregationOperator } = regexResult;
    const fieldType = refNodeOrRelation?.primitiveFields.find((name) => name.fieldName === fieldName)?.typeMeta.name;

    if (fieldType === "String" && aggregationOperator) {
        return createBaseOperation({
            operator: logicalOperator || "EQ",
            property: getAggregateOperation(Cypher.size(target.property(fieldName)), aggregationOperator),
            param: paramName,
        });
    } else if (aggregationOperator) {
        return createBaseOperation({
            operator: logicalOperator || "EQ",
            property: getAggregateOperation(target.property(fieldName), aggregationOperator),
            param: paramName,
        });
    } else {
        const innerVar = new Cypher.Variable();
        const innerOperation = createBaseOperation({
            operator: logicalOperator || "EQ",
            property: innerVar,
            param: paramName,
        });

        const dbFieldName = mapToDbProperty(refNodeOrRelation, fieldName);
        const collectedProperty =
            fieldType === "String" && logicalOperator !== "EQUAL"
                ? Cypher.collect(Cypher.size(target.property(dbFieldName)))
                : Cypher.collect(target.property(dbFieldName));
        return Cypher.any(innerVar, collectedProperty, innerOperation);
    }
}

function getAggregateOperation(
    property: Cypher.PropertyRef | Cypher.Function,
    aggregationOperator: string
): Cypher.Function {
    switch (aggregationOperator) {
        case "AVERAGE":
            return Cypher.avg(property);
        case "MIN":
        case "SHORTEST":
            return Cypher.min(property);
        case "MAX":
        case "LONGEST":
            return Cypher.max(property);
        case "SUM":
            return Cypher.sum(property);
        default:
            throw new Error(`Invalid operator ${aggregationOperator}`);
    }
}

function getReturnValuePredicate(operationVar: Cypher.Variable, listPredicateStr?: ListPredicate) {
    switch (listPredicateStr) {
        case "all": {
            const listVar = new Cypher.Variable();
            return Cypher.all(listVar, operationVar, Cypher.eq(listVar, new Cypher.Literal(true)));
        }
        case "single": {
            const listVar = new Cypher.Variable();
            return Cypher.single(listVar, operationVar, Cypher.eq(listVar, new Cypher.Literal(true)));
        }
        case "not":
        case "none":
        case "any": {
            return Cypher.in(new Cypher.Literal(true), operationVar);
        }
        default: {
            return Cypher.eq(operationVar, new Cypher.Literal(true));
        }
    }
}<|MERGE_RESOLUTION|>--- conflicted
+++ resolved
@@ -131,14 +131,9 @@
             } = aggregateEntityWhere(value, refNodeOrRelation, target, listPredicateStr);
             returnProjections.push(...innerReturnProjections);
             predicates.push(...innerPredicates);
-<<<<<<< HEAD
+            returnVariables.push(...innerReturnVariables);
         } else if (isLogicalOperator(key)) {
             const cypherBuilderFunction = getCypherLogicalOperator(key);
-=======
-            returnVariables.push(...innerReturnVariables);
-        } else if (LOGICAL_OPERATORS.includes(key)) {
-            const logicalOperator = key === "AND" ? Cypher.and : Cypher.or;
->>>>>>> 606b72b1
             const logicalPredicates: Cypher.Predicate[] = [];
             value =  Array.isArray(value) ? value : [value];
             value.forEach((whereInput) => {
