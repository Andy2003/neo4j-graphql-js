/*
 * Copyright (c) "Neo4j"
 * Neo4j Sweden AB [http://neo4j.com]
 *
 * This file is part of Neo4j.
 *
 * Licensed under the Apache License, Version 2.0 (the "License");
 * you may not use this file except in compliance with the License.
 * You may obtain a copy of the License at
 *
 *     http://www.apache.org/licenses/LICENSE-2.0
 *
 * Unless required by applicable law or agreed to in writing, software
 * distributed under the License is distributed on an "AS IS" BASIS,
 * WITHOUT WARRANTIES OR CONDITIONS OF ANY KIND, either express or implied.
 * See the License for the specific language governing permissions and
 * limitations under the License.
 */

import type { Driver } from "neo4j-driver";
import type { DocumentNode, GraphQLSchema } from "graphql";
import { addResolversToSchema, makeExecutableSchema } from "@graphql-tools/schema";
import type { IExecutableSchemaDefinition } from "@graphql-tools/schema";
import { composeResolvers } from "@graphql-tools/resolvers-composition";
import type { TypeSource } from "@graphql-tools/utils";
import { forEachField, getResolversFromSchema } from "@graphql-tools/utils";
import { mergeResolvers, mergeTypeDefs } from "@graphql-tools/merge";
import Debug from "debug";
import type {
    DriverConfig,
    CypherQueryOptions,
    Neo4jGraphQLPlugins,
    Neo4jFeaturesSettings,
    StartupValidationConfig,
} from "../types";
import { makeAugmentedSchema } from "../schema";
import type Node from "./Node";
import type Relationship from "./Relationship";
import checkNeo4jCompat from "./utils/verify-database";
import type { AssertIndexesAndConstraintsOptions } from "./utils/asserts-indexes-and-constraints";
import assertIndexesAndConstraints from "./utils/asserts-indexes-and-constraints";
import type { WrapResolverArguments } from "../schema/resolvers/wrapper";
import { wrapResolver, wrapSubscription } from "../schema/resolvers/wrapper";
import { defaultFieldResolver } from "../schema/resolvers/field/defaultField";
import { asArray } from "../utils/utils";
import { DEBUG_ALL } from "../constants";
import type { Neo4jDatabaseInfo } from "./Neo4jDatabaseInfo";
import { getNeo4jDatabaseInfo } from "./Neo4jDatabaseInfo";
import type { ExecutorConstructorParam } from "./Executor";
import { Executor } from "./Executor";
import { generateModel } from "../schema-model/generate-model";
import type { Neo4jGraphQLSchemaModel } from "../schema-model/Neo4jGraphQLSchemaModel";
import { validateDocument } from "../schema/validation";
import { validateUserDefinition } from "../schema/validation/schema-validation";

export interface Neo4jGraphQLConfig {
    driverConfig?: DriverConfig;
    enableDebug?: boolean;
    startupValidation?: StartupValidationConfig;
    queryOptions?: CypherQueryOptions;
}

export type ValidationConfig = {
    validateTypeDefs: boolean;
    validateResolvers: boolean;
    validateDuplicateRelationshipFields: boolean;
};

export interface Neo4jGraphQLConstructor {
    typeDefs: TypeSource;
    resolvers?: IExecutableSchemaDefinition["resolvers"];
    features?: Neo4jFeaturesSettings;
    config?: Neo4jGraphQLConfig;
    driver?: Driver;
    plugins?: Neo4jGraphQLPlugins;
}

export const defaultValidationConfig: ValidationConfig = {
    validateTypeDefs: true,
    validateResolvers: true,
    validateDuplicateRelationshipFields: true,
};

class Neo4jGraphQL {
    typeDefs: TypeSource;
    resolvers?: IExecutableSchemaDefinition["resolvers"];

    private config: Neo4jGraphQLConfig;
    private driver?: Driver;
    private features?: Neo4jFeaturesSettings;

    private _nodes?: Node[];
    private _relationships?: Relationship[];
    private plugins?: Neo4jGraphQLPlugins;

    private schemaModel?: Neo4jGraphQLSchemaModel;

    private executableSchema?: Promise<GraphQLSchema>;
    private subgraphSchema?: Promise<GraphQLSchema>;

    private pluginsInit?: Promise<void>;

    private dbInfo?: Neo4jDatabaseInfo;

    constructor(input: Neo4jGraphQLConstructor) {
        const { config = {}, driver, plugins, features, typeDefs, resolvers } = input;

        this.driver = driver;
        this.config = config;
        this.plugins = plugins;
        this.features = features;

        this.typeDefs = typeDefs;
        this.resolvers = resolvers;

        this.checkEnableDebug();
    }

    public get nodes(): Node[] {
        if (!this._nodes) {
            throw new Error("You must await `.getSchema()` before accessing `nodes`");
        }

        return this._nodes;
    }

    public get relationships(): Relationship[] {
        if (!this._relationships) {
            throw new Error("You must await `.getSchema()` before accessing `relationships`");
        }

        return this._relationships;
    }

    public async getSchema(): Promise<GraphQLSchema> {
        return this.getExecutableSchema();
    }

    public async getExecutableSchema(): Promise<GraphQLSchema> {
        if (!this.executableSchema) {
            this.executableSchema = this.generateExecutableSchema();

            await this.pluginsSetup();
        }

        return this.executableSchema;
    }

    public async getSubgraphSchema(): Promise<GraphQLSchema> {
        console.warn(
            "Apollo Federation support is currently experimental. There will be missing functionality, and breaking changes may occur in patch and minor releases. It is not recommended to use it in a production environment."
        );

        if (!this.subgraphSchema) {
            this.subgraphSchema = this.generateSubgraphSchema();

            await this.pluginsSetup();
        }

        return this.subgraphSchema;
    }

    public async checkNeo4jCompat(input: { driver?: Driver; driverConfig?: DriverConfig } = {}): Promise<void> {
        const driver = input.driver || this.driver;
        const driverConfig = input.driverConfig || this.config?.driverConfig;

        if (!driver) {
            throw new Error("neo4j-driver Driver missing");
        }

        if (!this.dbInfo) {
            this.dbInfo = await this.getNeo4jDatabaseInfo(driver, driverConfig);
        }

        return checkNeo4jCompat({ driver, driverConfig, dbInfo: this.dbInfo });
    }

    public async assertIndexesAndConstraints(
        input: { driver?: Driver; driverConfig?: DriverConfig; options?: AssertIndexesAndConstraintsOptions } = {}
    ): Promise<void> {
        if (!(this.executableSchema || this.subgraphSchema)) {
            throw new Error("You must await `.getSchema()` before `.assertIndexesAndConstraints()`");
        }

        await (this.executableSchema || this.subgraphSchema);

        const driver = input.driver || this.driver;
        const driverConfig = input.driverConfig || this.config?.driverConfig;

        if (!driver) {
            throw new Error("neo4j-driver Driver missing");
        }

        if (!this.dbInfo) {
            this.dbInfo = await this.getNeo4jDatabaseInfo(driver, driverConfig);
        }

        await assertIndexesAndConstraints({
            driver,
            driverConfig,
            nodes: this.nodes,
            options: input.options,
        });
    }

    private addDefaultFieldResolvers(schema: GraphQLSchema): GraphQLSchema {
        forEachField(schema, (field) => {
            if (!field.resolve) {
                field.resolve = defaultFieldResolver;
            }
        });

        return schema;
    }

    private checkEnableDebug(): void {
        if (this.config.enableDebug === true || this.config.enableDebug === false) {
            if (this.config.enableDebug) {
                Debug.enable(DEBUG_ALL);
            } else {
                Debug.disable();
            }
        }
    }

    private getDocument(typeDefs: TypeSource): DocumentNode {
        return mergeTypeDefs(typeDefs);
    }

    private async getNeo4jDatabaseInfo(driver: Driver, driverConfig?: DriverConfig): Promise<Neo4jDatabaseInfo> {
        const executorConstructorParam: ExecutorConstructorParam = {
            executionContext: driver,
        };

        if (driverConfig?.database) {
            executorConstructorParam.database = driverConfig?.database;
        }

        if (driverConfig?.bookmarks) {
            executorConstructorParam.bookmarks = driverConfig?.bookmarks;
        }

        return getNeo4jDatabaseInfo(new Executor(executorConstructorParam));
    }

    private wrapResolvers(
        resolvers: NonNullable<IExecutableSchemaDefinition["resolvers"]>,
        schemaModel: Neo4jGraphQLSchemaModel
    ) {
        if (!this.schemaModel) {
            throw new Error("Schema Model is not defined");
        }

        const config = {
            ...this.config,
            callbacks: this.features?.populatedBy?.callbacks,
        };

        const wrapResolverArgs: WrapResolverArguments = {
            driver: this.driver,
            config,
            nodes: this.nodes,
            relationships: this.relationships,
            schemaModel: schemaModel,
            plugins: this.plugins,
            features: this.features,
        };

        const resolversComposition = {
            "Query.*": [wrapResolver(wrapResolverArgs)],
            "Mutation.*": [wrapResolver(wrapResolverArgs)],
            "Subscription.*": [wrapSubscription(wrapResolverArgs)],
        };

        // Merge generated and custom resolvers
        const mergedResolvers = mergeResolvers([...asArray(resolvers), ...asArray(this.resolvers)]);
        return composeResolvers(mergedResolvers, resolversComposition);
    }

    private wrapFederationResolvers(
        resolvers: NonNullable<IExecutableSchemaDefinition["resolvers"]>,
        schemaModel: Neo4jGraphQLSchemaModel
    ) {
        const wrapResolverArgs: WrapResolverArguments = {
            driver: this.driver,
            config: this.config,
            nodes: this.nodes,
            relationships: this.relationships,
            schemaModel: schemaModel,
            plugins: this.plugins,
            features: this.features,
        };

        const resolversComposition = {
            "Query.{_entities, _service}": [wrapResolver(wrapResolverArgs)],
        };

        // Merge generated and custom resolvers
        const mergedResolvers = mergeResolvers([...asArray(resolvers)]);
        return composeResolvers(mergedResolvers, resolversComposition);
    }

    private generateSchemaModel(document: DocumentNode): Neo4jGraphQLSchemaModel {
        // This can be run several times but it will always be the same result,
        // so we memoize the schemaModel.
        if (!this.schemaModel) {
            this.schemaModel = generateModel(document);
        }
        return this.schemaModel;
    }

    private generateExecutableSchema(): Promise<GraphQLSchema> {
        return new Promise((resolve) => {
            const document = this.getDocument(this.typeDefs);

            const validationConfig = this.parseStartupValidationConfig();

<<<<<<< HEAD
            validateDocument({ document, validationConfig });

=======
>>>>>>> db203ce6
            const { nodes, relationships, typeDefs, resolvers } = makeAugmentedSchema(document, {
                features: this.features,
                validateResolvers: validationConfig.validateResolvers,
                generateSubscriptions: Boolean(this.plugins?.subscriptions),
                userCustomResolvers: this.resolvers,
            });

            if (validateTypeDefs) {
                validateUserDefinition(document, typeDefs);
            }

            this._nodes = nodes;
            this._relationships = relationships;

<<<<<<< HEAD
            const schemaModel = this.generateSchemaModel(document);
=======
            if (!this.schemaModel) {
                this.schemaModel = generateModel(document);
            }
>>>>>>> db203ce6

            // Wrap the generated and custom resolvers, which adds a context including the schema to every request
            const wrappedResolvers = this.wrapResolvers(resolvers, schemaModel);

            const schema = makeExecutableSchema({
                typeDefs,
                resolvers: wrappedResolvers,
            });

            resolve(this.addDefaultFieldResolvers(schema));
        });
    }

    private async generateSubgraphSchema(): Promise<GraphQLSchema> {
        const { Subgraph } = await import("./Subgraph");

        const document = this.getDocument(this.typeDefs);
        const subgraph = new Subgraph(this.typeDefs);

        const { directives, types } = subgraph.getValidationDefinitions();

        const validationConfig = this.parseStartupValidationConfig();

<<<<<<< HEAD
        validateDocument({ document, validationConfig, additionalDirectives: directives, additionalTypes: types });
=======
        if (validateTypeDefs) {
            validateDocument(document, directives, types);
        }
>>>>>>> db203ce6

        const { nodes, relationships, typeDefs, resolvers } = makeAugmentedSchema(document, {
            features: this.features,
            validateResolvers: validationConfig.validateResolvers,
            generateSubscriptions: Boolean(this.plugins?.subscriptions),
            userCustomResolvers: this.resolvers,
            subgraph,
        });

        if (validateTypeDefs) {
            validateUserDefinition(document, typeDefs, directives, types);
        }

        this._nodes = nodes;
        this._relationships = relationships;

        if (!this.schemaModel) {
            this.schemaModel = generateModel(document);
        }

        // TODO: Move into makeAugmentedSchema, add resolvers alongside other resolvers
        const referenceResolvers = subgraph.getReferenceResolvers(this._nodes);

        const schemaModel = this.generateSchemaModel(document);

        const wrappedResolvers = this.wrapResolvers([resolvers, referenceResolvers], schemaModel);

        const schema = subgraph.buildSchema({
            typeDefs,
            resolvers: wrappedResolvers as Record<string, any>,
        });

        // Get resolvers from subgraph schema - this will include generated _entities and _service
        const subgraphResolvers = getResolversFromSchema(schema);

        // Wrap the _entities and _service Query resolvers
        const wrappedSubgraphResolvers = this.wrapFederationResolvers(subgraphResolvers, schemaModel);

        // Add the wrapped resolvers back to the schema, context will now be populated
        addResolversToSchema({ schema, resolvers: wrappedSubgraphResolvers, updateResolversInPlace: true });

        return this.addDefaultFieldResolvers(schema);
    }

    private parseStartupValidationConfig(): ValidationConfig {
        const validationConfig: ValidationConfig = { ...defaultValidationConfig };

        if (this.config?.startupValidation === false) {
            return {
                validateTypeDefs: false,
                validateResolvers: false,
                validateDuplicateRelationshipFields: false,
            };
        }

        if (typeof this.config?.startupValidation === "object") {
            if (this.config?.startupValidation.typeDefs === false) validationConfig.validateTypeDefs = false;
            if (this.config?.startupValidation.resolvers === false) validationConfig.validateResolvers = false;
            if (this.config?.startupValidation.noDuplicateRelationshipFields === false)
                validationConfig.validateDuplicateRelationshipFields = false;
        }

        return validationConfig;
    }

    private pluginsSetup(): Promise<void> {
        if (this.pluginsInit) {
            return this.pluginsInit;
        }

        const setup = async () => {
            const subscriptionsPlugin = this.plugins?.subscriptions;
            if (subscriptionsPlugin) {
                subscriptionsPlugin.events.setMaxListeners(0); // Removes warning regarding leak. >10 listeners are expected
                if (subscriptionsPlugin.init) {
                    await subscriptionsPlugin.init();
                }
            }
        };

        this.pluginsInit = setup();

        return this.pluginsInit;
    }
}

export default Neo4jGraphQL;<|MERGE_RESOLUTION|>--- conflicted
+++ resolved
@@ -315,11 +315,8 @@
 
             const validationConfig = this.parseStartupValidationConfig();
 
-<<<<<<< HEAD
             validateDocument({ document, validationConfig });
 
-=======
->>>>>>> db203ce6
             const { nodes, relationships, typeDefs, resolvers } = makeAugmentedSchema(document, {
                 features: this.features,
                 validateResolvers: validationConfig.validateResolvers,
@@ -334,13 +331,9 @@
             this._nodes = nodes;
             this._relationships = relationships;
 
-<<<<<<< HEAD
-            const schemaModel = this.generateSchemaModel(document);
-=======
             if (!this.schemaModel) {
                 this.schemaModel = generateModel(document);
             }
->>>>>>> db203ce6
 
             // Wrap the generated and custom resolvers, which adds a context including the schema to every request
             const wrappedResolvers = this.wrapResolvers(resolvers, schemaModel);
@@ -364,13 +357,7 @@
 
         const validationConfig = this.parseStartupValidationConfig();
 
-<<<<<<< HEAD
         validateDocument({ document, validationConfig, additionalDirectives: directives, additionalTypes: types });
-=======
-        if (validateTypeDefs) {
-            validateDocument(document, directives, types);
-        }
->>>>>>> db203ce6
 
         const { nodes, relationships, typeDefs, resolvers } = makeAugmentedSchema(document, {
             features: this.features,
