/*
 * Copyright (c) "Neo4j"
 * Neo4j Sweden AB [http://neo4j.com]
 *
 * This file is part of Neo4j.
 *
 * Licensed under the Apache License, Version 2.0 (the "License");
 * you may not use this file except in compliance with the License.
 * You may obtain a copy of the License at
 *
 *     http://www.apache.org/licenses/LICENSE-2.0
 *
 * Unless required by applicable law or agreed to in writing, software
 * distributed under the License is distributed on an "AS IS" BASIS,
 * WITHOUT WARRANTIES OR CONDITIONS OF ANY KIND, either express or implied.
 * See the License for the specific language governing permissions and
 * limitations under the License.
 */

import type { Driver } from "neo4j-driver";
import type { DocumentNode, GraphQLSchema } from "graphql";
import { addResolversToSchema, makeExecutableSchema } from "@graphql-tools/schema";
import type { IExecutableSchemaDefinition } from "@graphql-tools/schema";
import { composeResolvers } from "@graphql-tools/resolvers-composition";
import type { TypeSource } from "@graphql-tools/utils";
import { forEachField, getResolversFromSchema } from "@graphql-tools/utils";
import { mergeResolvers, mergeTypeDefs } from "@graphql-tools/merge";
import Debug from "debug";
import type {
    DriverConfig,
    CypherQueryOptions,
    Neo4jGraphQLPlugins,
    Neo4jFeaturesSettings,
    StartupValidationConfig,
    ContextFeatures,
    Neo4jGraphQLSubscriptionsMechanism,
} from "../types";
import { makeAugmentedSchema } from "../schema";
import type Node from "./Node";
import type Relationship from "./Relationship";
import checkNeo4jCompat from "./utils/verify-database";
import type { AssertIndexesAndConstraintsOptions } from "./utils/asserts-indexes-and-constraints";
import assertIndexesAndConstraints from "./utils/asserts-indexes-and-constraints";
import type { WrapResolverArguments } from "../schema/resolvers/wrapper";
import { wrapResolver, wrapSubscription } from "../schema/resolvers/wrapper";
import { defaultFieldResolver } from "../schema/resolvers/field/defaultField";
import { asArray } from "../utils/utils";
import { DEBUG_ALL } from "../constants";
import type { Neo4jDatabaseInfo } from "./Neo4jDatabaseInfo";
import { getNeo4jDatabaseInfo } from "./Neo4jDatabaseInfo";
import type { ExecutorConstructorParam } from "./Executor";
import { Executor } from "./Executor";
import { generateModel } from "../schema-model/generate-model";
import type { Neo4jGraphQLSchemaModel } from "../schema-model/Neo4jGraphQLSchemaModel";
import { validateDocument } from "../schema/validation";
import { validateUserDefinition } from "../schema/validation/schema-validation";
import { Neo4jGraphQLSubscriptionsDefaultMechanism } from "./Neo4jGraphQLSubscriptionsDefaultMechanism";
import { makeSchemaToAugment } from "../schema/make-schema-to-augment";

export interface Neo4jGraphQLConfig {
    driverConfig?: DriverConfig;
    enableDebug?: boolean;
    startupValidation?: StartupValidationConfig;
    queryOptions?: CypherQueryOptions;
<<<<<<< HEAD
    /** Attach metrics to context extension field */
    addMeasurementsToExtension?: boolean;
=======
    /**
     * @deprecated This argument has been deprecated and will be removed in v4.0.0.
     * Please use features.populatedBy instead. More information can be found at
     * https://neo4j.com/docs/graphql-manual/current/guides/v4-migration/#_callback_renamed_to_populatedby
     */
    callbacks?: Neo4jGraphQLCallbacks;
>>>>>>> 67800df0
}

export type ValidationConfig = {
    validateTypeDefs: boolean;
    validateResolvers: boolean;
    validateDuplicateRelationshipFields: boolean;
};

export interface Neo4jGraphQLConstructor {
    typeDefs: TypeSource;
    resolvers?: IExecutableSchemaDefinition["resolvers"];
    features?: Neo4jFeaturesSettings;
    config?: Neo4jGraphQLConfig;
    driver?: Driver;
    plugins?: Neo4jGraphQLPlugins;
}

export const defaultValidationConfig: ValidationConfig = {
    validateTypeDefs: true,
    validateResolvers: true,
    validateDuplicateRelationshipFields: true,
};

class Neo4jGraphQL {
    private typeDefs: TypeSource;
    private resolvers?: IExecutableSchemaDefinition["resolvers"];

    private config: Neo4jGraphQLConfig;
    private driver?: Driver;
    private features: ContextFeatures;

    private _nodes?: Node[];
    private _relationships?: Relationship[];
    private plugins?: Neo4jGraphQLPlugins;

    private schemaModel?: Neo4jGraphQLSchemaModel;

    private executableSchema?: Promise<GraphQLSchema>;
    private subgraphSchema?: Promise<GraphQLSchema>;

    // This promise ensures that subscription init only happens once
    private subscriptionInit?: Promise<void>;

    private dbInfo?: Neo4jDatabaseInfo;

    constructor(input: Neo4jGraphQLConstructor) {
        const { config = {}, driver, plugins, features, typeDefs, resolvers } = input;

        this.driver = driver;
        this.config = config;
        this.plugins = plugins;
        this.features = this.parseNeo4jFeatures(features);

        this.typeDefs = typeDefs;
        this.resolvers = resolvers;

        this.checkEnableDebug();
    }

    public get nodes(): Node[] {
        if (!this._nodes) {
            throw new Error("You must await `.getSchema()` before accessing `nodes`");
        }

        return this._nodes;
    }

    public get relationships(): Relationship[] {
        if (!this._relationships) {
            throw new Error("You must await `.getSchema()` before accessing `relationships`");
        }

        return this._relationships;
    }

    public async getSchema(): Promise<GraphQLSchema> {
        return this.getExecutableSchema();
    }

    public async getExecutableSchema(): Promise<GraphQLSchema> {
        if (!this.executableSchema) {
            this.executableSchema = this.generateExecutableSchema();

            await this.subscriptionMechanismSetup();
        }

        return this.executableSchema;
    }

    public async getSubgraphSchema(): Promise<GraphQLSchema> {
        console.warn(
            "Apollo Federation support is currently experimental. There will be missing functionality, and breaking changes may occur in patch and minor releases. It is not recommended to use it in a production environment."
        );

        if (!this.subgraphSchema) {
            this.subgraphSchema = this.generateSubgraphSchema();

            await this.subscriptionMechanismSetup();
        }

        return this.subgraphSchema;
    }

    public async checkNeo4jCompat(input: { driver?: Driver; driverConfig?: DriverConfig } = {}): Promise<void> {
        const driver = input.driver || this.driver;
        const driverConfig = input.driverConfig || this.config?.driverConfig;

        if (!driver) {
            throw new Error("neo4j-driver Driver missing");
        }

        if (!this.dbInfo) {
            this.dbInfo = await this.getNeo4jDatabaseInfo(driver, driverConfig);
        }

        return checkNeo4jCompat({ driver, driverConfig, dbInfo: this.dbInfo });
    }

    public async assertIndexesAndConstraints(
        input: { driver?: Driver; driverConfig?: DriverConfig; options?: AssertIndexesAndConstraintsOptions } = {}
    ): Promise<void> {
        if (!(this.executableSchema || this.subgraphSchema)) {
            throw new Error("You must await `.getSchema()` before `.assertIndexesAndConstraints()`");
        }

        await (this.executableSchema || this.subgraphSchema);

        const driver = input.driver || this.driver;
        const driverConfig = input.driverConfig || this.config?.driverConfig;

        if (!driver) {
            throw new Error("neo4j-driver Driver missing");
        }

        if (!this.dbInfo) {
            this.dbInfo = await this.getNeo4jDatabaseInfo(driver, driverConfig);
        }

        await assertIndexesAndConstraints({
            driver,
            driverConfig,
            nodes: this.nodes,
            options: input.options,
        });
    }

    public neo4jValidateGraphQLDocument(): { isValid: boolean; validationErrors: string[] } {
        try {
            const initialDocument = this.getDocument(this.typeDefs);

            validateDocument({ document: initialDocument });

            const { document, typesExcludedFromGeneration } = makeSchemaToAugment(initialDocument);
            const { jwtPayload } = typesExcludedFromGeneration;

            const { typeDefs } = makeAugmentedSchema(document, {
                features: this.features,
                // enableRegex: false,
                validateResolvers: true,
                generateSubscriptions: true,
                userCustomResolvers: undefined,
            });

            validateUserDefinition({ userDocument: document, augmentedDocument: typeDefs, jwtPayload });
        } catch (error) {
            if (error instanceof Error) {
                const validationErrors = error.message.split("\n\n");
                return { isValid: false, validationErrors };
            }
            return { isValid: false, validationErrors: [] };
        }
        return { isValid: true, validationErrors: [] };
    }

    private addDefaultFieldResolvers(schema: GraphQLSchema): GraphQLSchema {
        forEachField(schema, (field) => {
            if (!field.resolve) {
                field.resolve = defaultFieldResolver;
            }
        });

        return schema;
    }

    private checkEnableDebug(): void {
        if (this.config.enableDebug === true || this.config.enableDebug === false) {
            if (this.config.enableDebug) {
                Debug.enable(DEBUG_ALL);
            } else {
                Debug.disable();
            }
        }
    }

    private getDocument(typeDefs: TypeSource): DocumentNode {
        return mergeTypeDefs(typeDefs);
    }

    private async getNeo4jDatabaseInfo(driver: Driver, driverConfig?: DriverConfig): Promise<Neo4jDatabaseInfo> {
        const executorConstructorParam: ExecutorConstructorParam = {
            executionContext: driver,
        };

        if (driverConfig?.database) {
            executorConstructorParam.database = driverConfig?.database;
        }

        if (driverConfig?.bookmarks) {
            executorConstructorParam.bookmarks = driverConfig?.bookmarks;
        }

        return getNeo4jDatabaseInfo(new Executor(executorConstructorParam));
    }

    private wrapResolvers(
        resolvers: NonNullable<IExecutableSchemaDefinition["resolvers"]>,
        schemaModel: Neo4jGraphQLSchemaModel
    ) {
        if (!this.schemaModel) {
            throw new Error("Schema Model is not defined");
        }

        const config = {
            ...this.config,
            callbacks: this.features?.populatedBy?.callbacks,
        };

        const wrapResolverArgs: WrapResolverArguments = {
            driver: this.driver,
            config,
            nodes: this.nodes,
            relationships: this.relationships,
            schemaModel: schemaModel,
            plugins: this.plugins,
            features: this.features,
        };

        const resolversComposition = {
            "Query.*": [wrapResolver(wrapResolverArgs)],
            "Mutation.*": [wrapResolver(wrapResolverArgs)],
            "Subscription.*": [wrapSubscription(wrapResolverArgs)],
        };

        // Merge generated and custom resolvers
        const mergedResolvers = mergeResolvers([...asArray(resolvers), ...asArray(this.resolvers)]);
        return composeResolvers(mergedResolvers, resolversComposition);
    }

<<<<<<< HEAD
    private wrapFederationResolvers(
        resolvers: NonNullable<IExecutableSchemaDefinition["resolvers"]>,
        schemaModel: Neo4jGraphQLSchemaModel
    ) {
        const wrapResolverArgs: WrapResolverArguments = {
            driver: this.driver,
            config: this.config,
            nodes: this.nodes,
            relationships: this.relationships,
            schemaModel: schemaModel,
            plugins: this.plugins,
            features: this.features,
        };
=======
    private composeSchema(schema: GraphQLSchema): GraphQLSchema {
        // TODO: Keeping this in our back pocket - if we want to add native support for middleware to the library
        // if (this.middlewares) {
        //     schema = applyMiddleware(schema, ...this.middlewares);
        // }

        // Get resolvers from schema - this will include generated _entities and _service for Federation
        const resolvers = getResolversFromSchema(schema);
>>>>>>> 67800df0

        // Wrap the resolvers using resolvers composition
        const wrappedResolvers = this.wrapResolvers(resolvers);

        // Add the wrapped resolvers back to the schema, context will now be populated
        addResolversToSchema({ schema, resolvers: wrappedResolvers, updateResolversInPlace: true });

        return this.addDefaultFieldResolvers(schema);
    }

    private parseNeo4jFeatures(features: Neo4jFeaturesSettings | undefined): ContextFeatures {
        let subscriptionPlugin: Neo4jGraphQLSubscriptionsMechanism | undefined;
        if (features?.subscriptions === true) {
            subscriptionPlugin = new Neo4jGraphQLSubscriptionsDefaultMechanism();
        } else {
            subscriptionPlugin = features?.subscriptions || undefined;
        }

        return {
            ...features,
            subscriptions: subscriptionPlugin,
        };
    }

    private generateSchemaModel(document: DocumentNode): Neo4jGraphQLSchemaModel {
        // This can be run several times but it will always be the same result,
        // so we memoize the schemaModel.
        if (!this.schemaModel) {
            this.schemaModel = generateModel(document);
        }
        return this.schemaModel;
    }

    private generateExecutableSchema(): Promise<GraphQLSchema> {
        return new Promise((resolve) => {
            const initialDocument = this.getDocument(this.typeDefs);

            const validationConfig = this.parseStartupValidationConfig();

            if (validationConfig.validateTypeDefs) {
                validateDocument({ document: initialDocument, validationConfig });
            }

            const { document, typesExcludedFromGeneration } = makeSchemaToAugment(initialDocument);
            const { jwtPayload } = typesExcludedFromGeneration;

            if (!this.schemaModel) {
                this.schemaModel = generateModel(document);
            }

            const { nodes, relationships, typeDefs, resolvers } = makeAugmentedSchema(document, {
                features: this.features,
                validateResolvers: validationConfig.validateResolvers,
                generateSubscriptions: Boolean(this.features?.subscriptions),
                userCustomResolvers: this.resolvers,
            });

            if (validationConfig.validateTypeDefs) {
                validateUserDefinition({ userDocument: document, augmentedDocument: typeDefs, jwtPayload });
            }

            this._nodes = nodes;
            this._relationships = relationships;

<<<<<<< HEAD
            const schemaModel = this.generateSchemaModel(document);

            // Wrap the generated and custom resolvers, which adds a context including the schema to every request
            const wrappedResolvers = this.wrapResolvers(resolvers, schemaModel);

=======
>>>>>>> 67800df0
            const schema = makeExecutableSchema({
                typeDefs,
                resolvers,
            });

            resolve(this.composeSchema(schema));
        });
    }

    private async generateSubgraphSchema(): Promise<GraphQLSchema> {
        // Import only when needed to avoid issues if GraphQL 15 being used
        const { Subgraph } = await import("./Subgraph");

        const initialDocument = this.getDocument(this.typeDefs);
        const subgraph = new Subgraph(this.typeDefs);

        const { directives, types } = subgraph.getValidationDefinitions();

        const validationConfig = this.parseStartupValidationConfig();

        if (validationConfig.validateTypeDefs) {
            validateDocument({
                document: initialDocument,
                validationConfig,
                additionalDirectives: directives,
                additionalTypes: types,
            });
        }

        const { document, typesExcludedFromGeneration } = makeSchemaToAugment(initialDocument);
        const { jwtPayload } = typesExcludedFromGeneration;

        if (!this.schemaModel) {
            this.schemaModel = generateModel(document);
        }

        const { nodes, relationships, typeDefs, resolvers } = makeAugmentedSchema(document, {
            features: this.features,
            validateResolvers: validationConfig.validateResolvers,
            generateSubscriptions: Boolean(this.features?.subscriptions),
            userCustomResolvers: this.resolvers,
            subgraph,
        });

        if (validationConfig.validateTypeDefs) {
            // validateUserDefinition(document, typeDefs, directives, types);
            // if (validateTypeDefs) {
            validateUserDefinition({
                userDocument: document,
                augmentedDocument: typeDefs,
                additionalDirectives: directives,
                additionalTypes: types,
                jwtPayload,
            });
        }

        this._nodes = nodes;
        this._relationships = relationships;

        // TODO: Move into makeAugmentedSchema, add resolvers alongside other resolvers
        const referenceResolvers = subgraph.getReferenceResolvers(this._nodes, this.schemaModel);

<<<<<<< HEAD
        const schemaModel = this.generateSchemaModel(document);

        const wrappedResolvers = this.wrapResolvers([resolvers, referenceResolvers], schemaModel);

=======
>>>>>>> 67800df0
        const schema = subgraph.buildSchema({
            typeDefs,
            resolvers: mergeResolvers([resolvers, referenceResolvers]),
        });

<<<<<<< HEAD
        // Get resolvers from subgraph schema - this will include generated _entities and _service
        const subgraphResolvers = getResolversFromSchema(schema);

        // Wrap the _entities and _service Query resolvers
        const wrappedSubgraphResolvers = this.wrapFederationResolvers(subgraphResolvers, schemaModel);

        // Add the wrapped resolvers back to the schema, context will now be populated
        addResolversToSchema({ schema, resolvers: wrappedSubgraphResolvers, updateResolversInPlace: true });

        return this.addDefaultFieldResolvers(schema);
=======
        return this.composeSchema(schema);
>>>>>>> 67800df0
    }

    private parseStartupValidationConfig(): ValidationConfig {
        const validationConfig: ValidationConfig = { ...defaultValidationConfig };

        if (this.config?.startupValidation === false) {
            return {
                validateTypeDefs: false,
                validateResolvers: false,
                validateDuplicateRelationshipFields: false,
            };
        }

        if (typeof this.config?.startupValidation === "object") {
            if (this.config?.startupValidation.typeDefs === false) validationConfig.validateTypeDefs = false;
            if (this.config?.startupValidation.resolvers === false) validationConfig.validateResolvers = false;
            if (this.config?.startupValidation.noDuplicateRelationshipFields === false)
                validationConfig.validateDuplicateRelationshipFields = false;
        }

        return validationConfig;
    }

    private subscriptionMechanismSetup(): Promise<void> {
        if (this.subscriptionInit) {
            return this.subscriptionInit;
        }

        const setup = async () => {
            const subscriptionsMechanism = this.features?.subscriptions;
            if (subscriptionsMechanism) {
                subscriptionsMechanism.events.setMaxListeners(0); // Removes warning regarding leak. >10 listeners are expected
                if (subscriptionsMechanism.init) {
                    await subscriptionsMechanism.init();
                }
            }
        };

        this.subscriptionInit = setup();

        return this.subscriptionInit;
    }
}

export default Neo4jGraphQL;<|MERGE_RESOLUTION|>--- conflicted
+++ resolved
@@ -62,17 +62,6 @@
     enableDebug?: boolean;
     startupValidation?: StartupValidationConfig;
     queryOptions?: CypherQueryOptions;
-<<<<<<< HEAD
-    /** Attach metrics to context extension field */
-    addMeasurementsToExtension?: boolean;
-=======
-    /**
-     * @deprecated This argument has been deprecated and will be removed in v4.0.0.
-     * Please use features.populatedBy instead. More information can be found at
-     * https://neo4j.com/docs/graphql-manual/current/guides/v4-migration/#_callback_renamed_to_populatedby
-     */
-    callbacks?: Neo4jGraphQLCallbacks;
->>>>>>> 67800df0
 }
 
 export type ValidationConfig = {
@@ -287,10 +276,7 @@
         return getNeo4jDatabaseInfo(new Executor(executorConstructorParam));
     }
 
-    private wrapResolvers(
-        resolvers: NonNullable<IExecutableSchemaDefinition["resolvers"]>,
-        schemaModel: Neo4jGraphQLSchemaModel
-    ) {
+    private wrapResolvers(resolvers: NonNullable<IExecutableSchemaDefinition["resolvers"]>) {
         if (!this.schemaModel) {
             throw new Error("Schema Model is not defined");
         }
@@ -305,7 +291,7 @@
             config,
             nodes: this.nodes,
             relationships: this.relationships,
-            schemaModel: schemaModel,
+            schemaModel: this.schemaModel,
             plugins: this.plugins,
             features: this.features,
         };
@@ -321,21 +307,6 @@
         return composeResolvers(mergedResolvers, resolversComposition);
     }
 
-<<<<<<< HEAD
-    private wrapFederationResolvers(
-        resolvers: NonNullable<IExecutableSchemaDefinition["resolvers"]>,
-        schemaModel: Neo4jGraphQLSchemaModel
-    ) {
-        const wrapResolverArgs: WrapResolverArguments = {
-            driver: this.driver,
-            config: this.config,
-            nodes: this.nodes,
-            relationships: this.relationships,
-            schemaModel: schemaModel,
-            plugins: this.plugins,
-            features: this.features,
-        };
-=======
     private composeSchema(schema: GraphQLSchema): GraphQLSchema {
         // TODO: Keeping this in our back pocket - if we want to add native support for middleware to the library
         // if (this.middlewares) {
@@ -344,7 +315,6 @@
 
         // Get resolvers from schema - this will include generated _entities and _service for Federation
         const resolvers = getResolversFromSchema(schema);
->>>>>>> 67800df0
 
         // Wrap the resolvers using resolvers composition
         const wrappedResolvers = this.wrapResolvers(resolvers);
@@ -409,14 +379,6 @@
             this._nodes = nodes;
             this._relationships = relationships;
 
-<<<<<<< HEAD
-            const schemaModel = this.generateSchemaModel(document);
-
-            // Wrap the generated and custom resolvers, which adds a context including the schema to every request
-            const wrappedResolvers = this.wrapResolvers(resolvers, schemaModel);
-
-=======
->>>>>>> 67800df0
             const schema = makeExecutableSchema({
                 typeDefs,
                 resolvers,
@@ -479,32 +441,12 @@
         // TODO: Move into makeAugmentedSchema, add resolvers alongside other resolvers
         const referenceResolvers = subgraph.getReferenceResolvers(this._nodes, this.schemaModel);
 
-<<<<<<< HEAD
-        const schemaModel = this.generateSchemaModel(document);
-
-        const wrappedResolvers = this.wrapResolvers([resolvers, referenceResolvers], schemaModel);
-
-=======
->>>>>>> 67800df0
         const schema = subgraph.buildSchema({
             typeDefs,
             resolvers: mergeResolvers([resolvers, referenceResolvers]),
         });
 
-<<<<<<< HEAD
-        // Get resolvers from subgraph schema - this will include generated _entities and _service
-        const subgraphResolvers = getResolversFromSchema(schema);
-
-        // Wrap the _entities and _service Query resolvers
-        const wrappedSubgraphResolvers = this.wrapFederationResolvers(subgraphResolvers, schemaModel);
-
-        // Add the wrapped resolvers back to the schema, context will now be populated
-        addResolversToSchema({ schema, resolvers: wrappedSubgraphResolvers, updateResolversInPlace: true });
-
-        return this.addDefaultFieldResolvers(schema);
-=======
         return this.composeSchema(schema);
->>>>>>> 67800df0
     }
 
     private parseStartupValidationConfig(): ValidationConfig {
