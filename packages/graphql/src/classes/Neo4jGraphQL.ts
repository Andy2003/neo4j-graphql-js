--- conflicted
+++ resolved
@@ -69,13 +69,8 @@
     plugins?: Omit<Neo4jGraphQLPlugins, "federation">;
 }
 
-<<<<<<< HEAD
-export type SchemaDefinition = {
-    typeDefs: IExecutableSchemaDefinition["typeDefs"];
-=======
 type SchemaDefinition = {
     typeDefs: DocumentNode;
->>>>>>> 68f1c5a2
     resolvers: IExecutableSchemaDefinition["resolvers"];
 };
 
