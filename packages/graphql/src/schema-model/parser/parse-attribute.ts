/*
 * Copyright (c) "Neo4j"
 * Neo4j Sweden AB [http://neo4j.com]
 *
 * This file is part of Neo4j.
 *
 * Licensed under the Apache License, Version 2.0 (the "License");
 * you may not use this file except in compliance with the License.
 * You may obtain a copy of the License at
 *
 *     http://www.apache.org/licenses/LICENSE-2.0
 *
 * Unless required by applicable law or agreed to in writing, software
 * distributed under the License is distributed on an "AS IS" BASIS,
 * WITHOUT WARRANTIES OR CONDITIONS OF ANY KIND, either express or implied.
 * See the License for the specific language governing permissions and
 * limitations under the License.
 */

<<<<<<< HEAD
import type { FieldDefinitionNode, InputValueDefinitionNode, TypeNode } from "graphql";
=======
import type { DirectiveNode, FieldDefinitionNode, TypeNode } from "graphql";
>>>>>>> 2af414d8
import { Kind } from "graphql";
import type { AttributeType, Neo4jGraphQLScalarType } from "../attribute/AttributeType";
import {
    ScalarType,
    EnumType,
    UserScalarType,
    ObjectType,
    UnionType,
    InterfaceType,
    ListType,
    GraphQLBuiltInScalarType,
    Neo4jGraphQLSpatialType,
    Neo4jGraphQLNumberType,
    Neo4jGraphQLTemporalType,
    Neo4jPointType,
    Neo4jCartesianPointType,
} from "../attribute/AttributeType";
import { Attribute } from "../attribute/Attribute";
import { Argument } from "../argument/Argument";
import { Field } from "../attribute/Field";
import type { DefinitionCollection } from "./definition-collection";
import { parseAnnotations } from "./parse-annotation";
import { aliasDirective } from "../../graphql/directives";
import { parseArguments } from "./parse-arguments";
import { findDirective } from "./utils";

function parseAttributeArguments(
    fieldArgs: readonly InputValueDefinitionNode[],
    definitionCollection: DefinitionCollection
): Argument[] {
    return fieldArgs.map((fieldArg) => {
        return new Argument({
            name: fieldArg.name.value,
            type: parseTypeNode(definitionCollection, fieldArg.type),
            defaultValue: fieldArg.defaultValue,
            description: fieldArg.description?.value || "",
        });
    });
}

export function parseAttribute(
    field: FieldDefinitionNode,
    inheritedField: FieldDefinitionNode[] | undefined,
    definitionCollection: DefinitionCollection
): Attribute | Field {
    const name = field.name.value;
    const type = parseTypeNode(definitionCollection, field.type);
<<<<<<< HEAD
    const args = parseAttributeArguments(field.arguments || [], definitionCollection);
    const annotations = parseAnnotations(field.directives || []);
    const databaseName = getDatabaseName(field);
=======
    const inheritedDirectives = inheritedField?.flatMap((f) => f.directives || []) || [];
    const annotations = parseAnnotations((field.directives || []).concat(inheritedDirectives));
    const databaseName = getDatabaseName(field, inheritedField);
>>>>>>> 2af414d8
    return new Attribute({
        name,
        annotations,
        type,
        args,
        databaseName,
        description: field.description?.value || "",
    });
}

function getDatabaseName(
    fieldDefinitionNode: FieldDefinitionNode,
    inheritedFields: FieldDefinitionNode[] | undefined
): string | undefined {
    const aliasUsage = findDirective(fieldDefinitionNode.directives, aliasDirective.name);
    if (aliasUsage) {
        const { property } = parseArguments(aliasDirective, aliasUsage) as { property: string };
        return property;
    }
    const inheritedAliasUsage = inheritedFields?.reduce<DirectiveNode | undefined>((aliasUsage, field) => {
        // TODO: takes the first one
        // multiple interfaces can have this annotation - must constrain this flexibility by design
        if (!aliasUsage) {
            aliasUsage = findDirective(field.directives, aliasDirective.name);
        }
        return aliasUsage;
    }, undefined);
    if (inheritedAliasUsage) {
        const { property } = parseArguments(aliasDirective, inheritedAliasUsage) as { property: string };
        return property;
    }
}

// we may want to remove Fields from the schema model
export function parseField(field: FieldDefinitionNode): Field {
    const name = field.name.value;
    const annotations = parseAnnotations(field.directives || []);
    return new Field({
        name,
        annotations,
    });
}

function parseTypeNode(
    definitionCollection: DefinitionCollection,
    typeNode: TypeNode,
    isRequired = false
): AttributeType {
    switch (typeNode.kind) {
        case Kind.NAMED_TYPE: {
            if (isScalarType(typeNode.name.value)) {
                return new ScalarType(typeNode.name.value, isRequired);
            } else if (isPoint(typeNode.name.value)) {
                return new Neo4jPointType(isRequired);
            } else if (isCartesianPoint(typeNode.name.value)) {
                return new Neo4jCartesianPointType(isRequired);
            } else if (isEnum(definitionCollection, typeNode.name.value)) {
                return new EnumType(typeNode.name.value, isRequired);
            } else if (isUserScalar(definitionCollection, typeNode.name.value)) {
                return new UserScalarType(typeNode.name.value, isRequired);
            } else if (isObject(definitionCollection, typeNode.name.value)) {
                return new ObjectType(typeNode.name.value, isRequired);
            } else if (isUnion(definitionCollection, typeNode.name.value)) {
                return new UnionType(typeNode.name.value, isRequired);
            } else if (isInterface(definitionCollection, typeNode.name.value)) {
                return new InterfaceType(typeNode.name.value, isRequired);
            } else {
                throw new Error(`Error while parsing Attribute with name: ${typeNode.name.value}`);
            }
        }

        case Kind.LIST_TYPE: {
            const innerType = parseTypeNode(definitionCollection, typeNode.type);
            return new ListType(innerType, isRequired);
        }
        case Kind.NON_NULL_TYPE:
            return parseTypeNode(definitionCollection, typeNode.type, true);
    }
}

function isInterface(definitionCollection: DefinitionCollection, name: string): boolean {
    return definitionCollection.interfaceTypes.has(name);
}

function isUnion(definitionCollection: DefinitionCollection, name: string): boolean {
    return definitionCollection.unionTypes.has(name);
}

function isEnum(definitionCollection: DefinitionCollection, name: string): boolean {
    return definitionCollection.enumTypes.has(name);
}

function isUserScalar(definitionCollection: DefinitionCollection, name: string) {
    return definitionCollection.scalarTypes.has(name);
}

function isObject(definitionCollection, name: string) {
    return definitionCollection.nodes.has(name);
}

function isPoint(value: string): boolean {
    return isNeo4jGraphQLSpatialType(value) && value === Neo4jGraphQLSpatialType.Point;
}

function isCartesianPoint(value): boolean {
    return isNeo4jGraphQLSpatialType(value) && value === Neo4jGraphQLSpatialType.CartesianPoint;
}

function isNeo4jGraphQLSpatialType(value: string): value is Neo4jGraphQLSpatialType {
    return Object.values<string>(Neo4jGraphQLSpatialType).includes(value);
}

function isScalarType(value: string): value is GraphQLBuiltInScalarType | Neo4jGraphQLScalarType {
    return isGraphQLBuiltInScalar(value) || isNeo4jGraphQLNumberType(value) || isNeo4jGraphQLTemporalType(value);
}

function isGraphQLBuiltInScalar(value: string): value is GraphQLBuiltInScalarType {
    return Object.values<string>(GraphQLBuiltInScalarType).includes(value);
}

function isNeo4jGraphQLNumberType(value: string): value is Neo4jGraphQLNumberType {
    return Object.values<string>(Neo4jGraphQLNumberType).includes(value);
}

function isNeo4jGraphQLTemporalType(value: string): value is Neo4jGraphQLTemporalType {
    return Object.values<string>(Neo4jGraphQLTemporalType).includes(value);
}<|MERGE_RESOLUTION|>--- conflicted
+++ resolved
@@ -17,11 +17,7 @@
  * limitations under the License.
  */
 
-<<<<<<< HEAD
-import type { FieldDefinitionNode, InputValueDefinitionNode, TypeNode } from "graphql";
-=======
-import type { DirectiveNode, FieldDefinitionNode, TypeNode } from "graphql";
->>>>>>> 2af414d8
+import type { DirectiveNode, FieldDefinitionNode, InputValueDefinitionNode, TypeNode } from "graphql";
 import { Kind } from "graphql";
 import type { AttributeType, Neo4jGraphQLScalarType } from "../attribute/AttributeType";
 import {
@@ -69,15 +65,10 @@
 ): Attribute | Field {
     const name = field.name.value;
     const type = parseTypeNode(definitionCollection, field.type);
-<<<<<<< HEAD
     const args = parseAttributeArguments(field.arguments || [], definitionCollection);
-    const annotations = parseAnnotations(field.directives || []);
-    const databaseName = getDatabaseName(field);
-=======
     const inheritedDirectives = inheritedField?.flatMap((f) => f.directives || []) || [];
     const annotations = parseAnnotations((field.directives || []).concat(inheritedDirectives));
     const databaseName = getDatabaseName(field, inheritedField);
->>>>>>> 2af414d8
     return new Attribute({
         name,
         annotations,
