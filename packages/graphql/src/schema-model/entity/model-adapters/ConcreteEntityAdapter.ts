/*
 * Copyright (c) "Neo4j"
 * Neo4j Sweden AB [http://neo4j.com]
 *
 * This file is part of Neo4j.
 *
 * Licensed under the Apache License, Version 2.0 (the "License");
 * you may not use this file except in compliance with the License.
 * You may obtain a copy of the License at
 *
 *     http://www.apache.org/licenses/LICENSE-2.0
 *
 * Unless required by applicable law or agreed to in writing, software
 * distributed under the License is distributed on an "AS IS" BASIS,
 * WITHOUT WARRANTIES OR CONDITIONS OF ANY KIND, either express or implied.
 * See the License for the specific language governing permissions and
 * limitations under the License.
 */

import { upperFirst } from "graphql-compose";
import { MutationOperations } from "../../../graphql/directives/mutation";
import { SubscriptionEvent } from "../../../graphql/directives/subscription";
import { toGlobalId } from "../../../utils/global-ids";
import type { Annotations } from "../../annotation/Annotation";
import type { Attribute } from "../../attribute/Attribute";
import { AttributeAdapter } from "../../attribute/model-adapters/AttributeAdapter";
import type { Relationship } from "../../relationship/Relationship";
import { RelationshipAdapter } from "../../relationship/model-adapters/RelationshipAdapter";
import { getFromMap } from "../../utils/get-from-map";
import { plural, singular } from "../../utils/string-manipulation";
import type { CompositeEntity } from "../CompositeEntity";
import type { ConcreteEntity } from "../ConcreteEntity";
import { ConcreteEntityOperations } from "./ConcreteEntityOperations";
import type { InterfaceEntityAdapter } from "./InterfaceEntityAdapter";
import type { UnionEntityAdapter } from "./UnionEntityAdapter";

export class ConcreteEntityAdapter {
    public readonly name: string;
    public readonly description?: string;
    public readonly labels: Set<string>;
    public readonly attributes: Map<string, AttributeAdapter> = new Map();
    public readonly relationships: Map<string, RelationshipAdapter> = new Map();
    public readonly annotations: Partial<Annotations>;
    public readonly compositeEntities: CompositeEntity[] = [];

    // These keys allow to store the keys of the map in memory and avoid keep iterating over the map.
    private mutableFieldsKeys: string[] = [];
    private uniqueFieldsKeys: string[] = [];
    private constrainableFieldsKeys: string[] = [];

    private _relatedEntities: (ConcreteEntityAdapter | InterfaceEntityAdapter | UnionEntityAdapter)[] | undefined;

    private _singular: string | undefined;
    private _plural: string | undefined;
    private _globalIdField: AttributeAdapter | undefined;

    // specialize models
    private _operations: ConcreteEntityOperations | undefined;

    public readonly entity: ConcreteEntity;

    constructor(entity: ConcreteEntity) {
        this.name = entity.name;
        this.description = entity.description;
        this.labels = entity.labels;
        this.annotations = entity.annotations;
        this.initAttributes(entity.attributes);
        this.initRelationships(entity.relationships);
        this.description = entity.description;
        this.compositeEntities = entity.compositeEntities;
        this.entity = entity;
    }

    private initAttributes(attributes: Map<string, Attribute>) {
        for (const [attributeName, attribute] of attributes.entries()) {
            const attributeAdapter = new AttributeAdapter(attribute);
            this.attributes.set(attributeName, attributeAdapter);
            if (attributeAdapter.isMutable()) {
                this.mutableFieldsKeys.push(attribute.name);
            }

            if (attributeAdapter.isConstrainable()) {
                this.constrainableFieldsKeys.push(attribute.name);
                if (attributeAdapter.isUnique()) {
                    this.uniqueFieldsKeys.push(attribute.name);
                }
            }

            if (attributeAdapter.isGlobalIDAttribute()) {
                this._globalIdField = attributeAdapter;
            }
        }
    }

    private initRelationships(relationships: Map<string, Relationship>) {
        for (const [relationshipName, relationship] of relationships.entries()) {
            this.relationships.set(relationshipName, new RelationshipAdapter(relationship, this));
        }
    }

    public findAttribute(name: string): AttributeAdapter | undefined {
        return this.attributes.get(name);
    }

    public findRelationship(name: string): RelationshipAdapter | undefined {
        return this.relationships.get(name);
    }

    get operations(): ConcreteEntityOperations {
        if (!this._operations) {
            return new ConcreteEntityOperations(this);
        }
        return this._operations;
    }

    public get singular(): string {
        if (!this._singular) {
            this._singular = singular(this.name);
        }
        return this._singular;
    }

    public get plural(): string {
        if (!this._plural) {
            if (this.annotations.plural) {
                this._plural = plural(this.annotations.plural.value);
            } else {
                this._plural = plural(this.name);
            }
        }
        return this._plural;
    }

    public get upperFirstPlural(): string {
        return upperFirst(this.plural);
    }

    // TODO: identify usage of old Node.[getLabels | getLabelsString] and migrate them if needed
    public getLabels(): string[] {
        return Array.from(this.labels);
    }

    public getMainLabel(): string {
        return this.getLabels()[0] as string;
    }

    get isReadable(): boolean {
        return this.annotations.query === undefined || this.annotations.query.read === true;
    }
    get isAggregable(): boolean {
        return this.annotations.query === undefined || this.annotations.query.aggregate === true;
    }
    get isCreatable(): boolean {
        return (
            this.annotations.mutation === undefined ||
            this.annotations.mutation.operations.has(MutationOperations.CREATE)
        );
    }
    get isUpdatable(): boolean {
        return (
            this.annotations.mutation === undefined ||
            this.annotations.mutation.operations.has(MutationOperations.UPDATE)
        );
    }
    get isDeletable(): boolean {
        return (
            this.annotations.mutation === undefined ||
            this.annotations.mutation.operations.has(MutationOperations.DELETE)
        );
    }
    get isSubscribable(): boolean {
        return this.annotations.subscription === undefined || this.annotations.subscription.events?.size > 0;
    }
    get isSubscribableOnCreate(): boolean {
        return (
            this.annotations.subscription === undefined ||
            this.annotations.subscription.events.has(SubscriptionEvent.CREATED)
        );
    }
    get isSubscribableOnUpdate(): boolean {
        return (
            this.annotations.subscription === undefined ||
            this.annotations.subscription.events.has(SubscriptionEvent.UPDATED)
        );
    }
    get isSubscribableOnDelete(): boolean {
        return (
            this.annotations.subscription === undefined ||
            this.annotations.subscription.events.has(SubscriptionEvent.DELETED)
        );
    }
    get isSubscribableOnRelationshipCreate(): boolean {
        return (
            this.annotations.subscription === undefined ||
            this.annotations.subscription.events.has(SubscriptionEvent.RELATIONSHIP_CREATED)
        );
    }
    get isSubscribableOnRelationshipDelete(): boolean {
        return (
            this.annotations.subscription === undefined ||
            this.annotations.subscription.events.has(SubscriptionEvent.RELATIONSHIP_DELETED)
        );
    }

    // TODO: Implement the Globals methods toGlobalId and fromGlobalId, getGlobalId etc...
    get globalIdField() {
        return this._globalIdField;
    }

    public isGlobalNode(): this is this & { globalIdField: AttributeAdapter } {
        return !!this._globalIdField;
    }

    public toGlobalId(id: string | number): string {
        if (!this.isGlobalNode()) {
            throw new Error(`Entity ${this.name} is not a global node`);
        }

        return toGlobalId({
            typeName: this.name,
            field: this.globalIdField.name,
            id,
        });
    }

    /**
     * Categories
     * = a grouping of attributes
     * used to generate different types for the Entity that contains these Attributes
     */

    public get mutableFields(): AttributeAdapter[] {
        return this.mutableFieldsKeys.map((key) => getFromMap(this.attributes, key));
    }

    public get uniqueFields(): AttributeAdapter[] {
        return this.uniqueFieldsKeys.map((key) => getFromMap(this.attributes, key));
    }

    public get constrainableFields(): AttributeAdapter[] {
        return this.constrainableFieldsKeys.map((key) => getFromMap(this.attributes, key));
    }

    public get relatedEntities(): (ConcreteEntityAdapter | InterfaceEntityAdapter | UnionEntityAdapter)[] {
        if (!this._relatedEntities) {
            this._relatedEntities = [...this.relationships.values()].map((relationship) => relationship.target);
        }
        return this._relatedEntities;
    }

    public get objectFields(): AttributeAdapter[] {
        return Array.from(this.attributes.values()).filter((attribute) => attribute.isObjectField());
    }

    public get sortableFields(): AttributeAdapter[] {
        return Array.from(this.attributes.values()).filter((attribute) => attribute.isSortableField());
    }

    public get whereFields(): AttributeAdapter[] {
        return Array.from(this.attributes.values()).filter((attribute) => attribute.isWhereField());
    }

    public get aggregableFields(): AttributeAdapter[] {
        return Array.from(this.attributes.values()).filter((attribute) => attribute.isAggregableField());
    }

    public get aggregationWhereFields(): AttributeAdapter[] {
        return Array.from(this.attributes.values()).filter((attribute) => attribute.isAggregationWhereField());
    }

    public get createInputFields(): AttributeAdapter[] {
        return Array.from(this.attributes.values()).filter((attribute) => attribute.isCreateInputField());
    }

    public get updateInputFields(): AttributeAdapter[] {
        return Array.from(this.attributes.values()).filter((attribute) => attribute.isUpdateInputField());
    }

    public get arrayMethodFields(): AttributeAdapter[] {
        return Array.from(this.attributes.values()).filter((attribute) => attribute.isArrayMethodField());
    }

    public get onCreateInputFields(): AttributeAdapter[] {
        return Array.from(this.attributes.values()).filter((attribute) => attribute.isOnCreateField());
    }

    public get temporalFields(): AttributeAdapter[] {
<<<<<<< HEAD
        return Array.from(this.attributes.values()).filter((attribute) => attribute.typeHelper.isTemporal());
    }

    public get subscriptionEventPayloadFields(): AttributeAdapter[] {
        return Array.from(this.attributes.values()).filter((attribute) => attribute.isEventPayloadField());
=======
        return Array.from(this.attributes.values()).filter((attribute) => attribute.isTemporal());
    }

    public findAttribute(name: string): AttributeAdapter | undefined {
        return this.attributes.get(name);
    }

    public findRelationship(name: string): RelationshipAdapter | undefined {
        return this.relationships.get(name);
    }

    // TODO: identify usage of old Node.[getLabels | getLabelsString] and migrate them if needed

    public getLabels(): string[] {
        return Array.from(this.labels);
    }

    public getMainLabel(): string {
        return this.getLabels()[0] as string;
    }

    public get singular(): string {
        if (!this._singular) {
            this._singular = singular(this.name);
        }
        return this._singular;
    }

    public get plural(): string {
        if (!this._plural) {
            if (this.annotations.plural) {
                this._plural = plural(this.annotations.plural.value);
            } else {
                this._plural = plural(this.name);
            }
        }
        return this._plural;
    }

    public get upperFirstPlural(): string {
        return upperFirst(this.plural);
    }

    get operations(): ConcreteEntityOperations {
        if (!this._operations) {
            return new ConcreteEntityOperations(this);
        }
        return this._operations;
    }

    // TODO: Implement the Globals methods toGlobalId and fromGlobalId, getGlobalId etc...
    get globalIdField(): AttributeAdapter | undefined {
        return this._globalIdField;
>>>>>>> 98717b3d
    }

    public get subscriptionWhereFields(): AttributeAdapter[] {
        return Array.from(this.attributes.values()).filter((attribute) => attribute.isSubscriptionWhereField());
    }
}<|MERGE_RESOLUTION|>--- conflicted
+++ resolved
@@ -102,15 +102,148 @@
         return this.attributes.get(name);
     }
 
+    get isReadable(): boolean {
+        return this.annotations.query === undefined || this.annotations.query.read === true;
+    }
+    get isAggregable(): boolean {
+        return this.annotations.query === undefined || this.annotations.query.aggregate === true;
+    }
+    get isCreatable(): boolean {
+        return (
+            this.annotations.mutation === undefined ||
+            this.annotations.mutation.operations.has(MutationOperations.CREATE)
+        );
+    }
+    get isUpdatable(): boolean {
+        return (
+            this.annotations.mutation === undefined ||
+            this.annotations.mutation.operations.has(MutationOperations.UPDATE)
+        );
+    }
+    get isDeletable(): boolean {
+        return (
+            this.annotations.mutation === undefined ||
+            this.annotations.mutation.operations.has(MutationOperations.DELETE)
+        );
+    }
+    get isSubscribable(): boolean {
+        return this.annotations.subscription === undefined || this.annotations.subscription.events?.size > 0;
+    }
+    get isSubscribableOnCreate(): boolean {
+        return (
+            this.annotations.subscription === undefined ||
+            this.annotations.subscription.events.has(SubscriptionEvent.CREATED)
+        );
+    }
+    get isSubscribableOnUpdate(): boolean {
+        return (
+            this.annotations.subscription === undefined ||
+            this.annotations.subscription.events.has(SubscriptionEvent.UPDATED)
+        );
+    }
+    get isSubscribableOnDelete(): boolean {
+        return (
+            this.annotations.subscription === undefined ||
+            this.annotations.subscription.events.has(SubscriptionEvent.DELETED)
+        );
+    }
+    get isSubscribableOnRelationshipCreate(): boolean {
+        return (
+            this.annotations.subscription === undefined ||
+            this.annotations.subscription.events.has(SubscriptionEvent.RELATIONSHIP_CREATED)
+        );
+    }
+    get isSubscribableOnRelationshipDelete(): boolean {
+        return (
+            this.annotations.subscription === undefined ||
+            this.annotations.subscription.events.has(SubscriptionEvent.RELATIONSHIP_DELETED)
+        );
+    }
+
+    /**
+     * Categories
+     * = a grouping of attributes
+     * used to generate different types for the Entity that contains these Attributes
+     */
+
+    public get mutableFields(): AttributeAdapter[] {
+        return this.mutableFieldsKeys.map((key) => getFromMap(this.attributes, key));
+    }
+
+    public get uniqueFields(): AttributeAdapter[] {
+        return this.uniqueFieldsKeys.map((key) => getFromMap(this.attributes, key));
+    }
+
+    public get constrainableFields(): AttributeAdapter[] {
+        return this.constrainableFieldsKeys.map((key) => getFromMap(this.attributes, key));
+    }
+
+    public get relatedEntities(): (ConcreteEntityAdapter | InterfaceEntityAdapter | UnionEntityAdapter)[] {
+        if (!this._relatedEntities) {
+            this._relatedEntities = [...this.relationships.values()].map((relationship) => relationship.target);
+        }
+        return this._relatedEntities;
+    }
+
+    public get objectFields(): AttributeAdapter[] {
+        return Array.from(this.attributes.values()).filter((attribute) => attribute.isObjectField());
+    }
+
+    public get sortableFields(): AttributeAdapter[] {
+        return Array.from(this.attributes.values()).filter((attribute) => attribute.isSortableField());
+    }
+
+    public get whereFields(): AttributeAdapter[] {
+        return Array.from(this.attributes.values()).filter((attribute) => attribute.isWhereField());
+    }
+
+    public get aggregableFields(): AttributeAdapter[] {
+        return Array.from(this.attributes.values()).filter((attribute) => attribute.isAggregableField());
+    }
+
+    public get aggregationWhereFields(): AttributeAdapter[] {
+        return Array.from(this.attributes.values()).filter((attribute) => attribute.isAggregationWhereField());
+    }
+
+    public get createInputFields(): AttributeAdapter[] {
+        return Array.from(this.attributes.values()).filter((attribute) => attribute.isCreateInputField());
+    }
+
+    public get updateInputFields(): AttributeAdapter[] {
+        return Array.from(this.attributes.values()).filter((attribute) => attribute.isUpdateInputField());
+    }
+
+    public get arrayMethodFields(): AttributeAdapter[] {
+        return Array.from(this.attributes.values()).filter((attribute) => attribute.isArrayMethodField());
+    }
+
+    public get onCreateInputFields(): AttributeAdapter[] {
+        return Array.from(this.attributes.values()).filter((attribute) => attribute.isOnCreateField());
+    }
+
+    public get temporalFields(): AttributeAdapter[] {
+        return Array.from(this.attributes.values()).filter((attribute) => attribute.typeHelper.isTemporal());
+    }
+
+    public get subscriptionEventPayloadFields(): AttributeAdapter[] {
+        return Array.from(this.attributes.values()).filter((attribute) => attribute.isEventPayloadField());
+    }
+
+    public get subscriptionWhereFields(): AttributeAdapter[] {
+        return Array.from(this.attributes.values()).filter((attribute) => attribute.isSubscriptionWhereField());
+    }
+
     public findRelationship(name: string): RelationshipAdapter | undefined {
         return this.relationships.get(name);
     }
 
-    get operations(): ConcreteEntityOperations {
-        if (!this._operations) {
-            return new ConcreteEntityOperations(this);
-        }
-        return this._operations;
+    // TODO: identify usage of old Node.[getLabels | getLabelsString] and migrate them if needed
+    public getLabels(): string[] {
+        return Array.from(this.labels);
+    }
+
+    public getMainLabel(): string {
+        return this.getLabels()[0] as string;
     }
 
     public get singular(): string {
@@ -135,75 +268,15 @@
         return upperFirst(this.plural);
     }
 
-    // TODO: identify usage of old Node.[getLabels | getLabelsString] and migrate them if needed
-    public getLabels(): string[] {
-        return Array.from(this.labels);
-    }
-
-    public getMainLabel(): string {
-        return this.getLabels()[0] as string;
-    }
-
-    get isReadable(): boolean {
-        return this.annotations.query === undefined || this.annotations.query.read === true;
-    }
-    get isAggregable(): boolean {
-        return this.annotations.query === undefined || this.annotations.query.aggregate === true;
-    }
-    get isCreatable(): boolean {
-        return (
-            this.annotations.mutation === undefined ||
-            this.annotations.mutation.operations.has(MutationOperations.CREATE)
-        );
-    }
-    get isUpdatable(): boolean {
-        return (
-            this.annotations.mutation === undefined ||
-            this.annotations.mutation.operations.has(MutationOperations.UPDATE)
-        );
-    }
-    get isDeletable(): boolean {
-        return (
-            this.annotations.mutation === undefined ||
-            this.annotations.mutation.operations.has(MutationOperations.DELETE)
-        );
-    }
-    get isSubscribable(): boolean {
-        return this.annotations.subscription === undefined || this.annotations.subscription.events?.size > 0;
-    }
-    get isSubscribableOnCreate(): boolean {
-        return (
-            this.annotations.subscription === undefined ||
-            this.annotations.subscription.events.has(SubscriptionEvent.CREATED)
-        );
-    }
-    get isSubscribableOnUpdate(): boolean {
-        return (
-            this.annotations.subscription === undefined ||
-            this.annotations.subscription.events.has(SubscriptionEvent.UPDATED)
-        );
-    }
-    get isSubscribableOnDelete(): boolean {
-        return (
-            this.annotations.subscription === undefined ||
-            this.annotations.subscription.events.has(SubscriptionEvent.DELETED)
-        );
-    }
-    get isSubscribableOnRelationshipCreate(): boolean {
-        return (
-            this.annotations.subscription === undefined ||
-            this.annotations.subscription.events.has(SubscriptionEvent.RELATIONSHIP_CREATED)
-        );
-    }
-    get isSubscribableOnRelationshipDelete(): boolean {
-        return (
-            this.annotations.subscription === undefined ||
-            this.annotations.subscription.events.has(SubscriptionEvent.RELATIONSHIP_DELETED)
-        );
+    get operations(): ConcreteEntityOperations {
+        if (!this._operations) {
+            return new ConcreteEntityOperations(this);
+        }
+        return this._operations;
     }
 
     // TODO: Implement the Globals methods toGlobalId and fromGlobalId, getGlobalId etc...
-    get globalIdField() {
+    get globalIdField(): AttributeAdapter | undefined {
         return this._globalIdField;
     }
 
@@ -222,133 +295,4 @@
             id,
         });
     }
-
-    /**
-     * Categories
-     * = a grouping of attributes
-     * used to generate different types for the Entity that contains these Attributes
-     */
-
-    public get mutableFields(): AttributeAdapter[] {
-        return this.mutableFieldsKeys.map((key) => getFromMap(this.attributes, key));
-    }
-
-    public get uniqueFields(): AttributeAdapter[] {
-        return this.uniqueFieldsKeys.map((key) => getFromMap(this.attributes, key));
-    }
-
-    public get constrainableFields(): AttributeAdapter[] {
-        return this.constrainableFieldsKeys.map((key) => getFromMap(this.attributes, key));
-    }
-
-    public get relatedEntities(): (ConcreteEntityAdapter | InterfaceEntityAdapter | UnionEntityAdapter)[] {
-        if (!this._relatedEntities) {
-            this._relatedEntities = [...this.relationships.values()].map((relationship) => relationship.target);
-        }
-        return this._relatedEntities;
-    }
-
-    public get objectFields(): AttributeAdapter[] {
-        return Array.from(this.attributes.values()).filter((attribute) => attribute.isObjectField());
-    }
-
-    public get sortableFields(): AttributeAdapter[] {
-        return Array.from(this.attributes.values()).filter((attribute) => attribute.isSortableField());
-    }
-
-    public get whereFields(): AttributeAdapter[] {
-        return Array.from(this.attributes.values()).filter((attribute) => attribute.isWhereField());
-    }
-
-    public get aggregableFields(): AttributeAdapter[] {
-        return Array.from(this.attributes.values()).filter((attribute) => attribute.isAggregableField());
-    }
-
-    public get aggregationWhereFields(): AttributeAdapter[] {
-        return Array.from(this.attributes.values()).filter((attribute) => attribute.isAggregationWhereField());
-    }
-
-    public get createInputFields(): AttributeAdapter[] {
-        return Array.from(this.attributes.values()).filter((attribute) => attribute.isCreateInputField());
-    }
-
-    public get updateInputFields(): AttributeAdapter[] {
-        return Array.from(this.attributes.values()).filter((attribute) => attribute.isUpdateInputField());
-    }
-
-    public get arrayMethodFields(): AttributeAdapter[] {
-        return Array.from(this.attributes.values()).filter((attribute) => attribute.isArrayMethodField());
-    }
-
-    public get onCreateInputFields(): AttributeAdapter[] {
-        return Array.from(this.attributes.values()).filter((attribute) => attribute.isOnCreateField());
-    }
-
-    public get temporalFields(): AttributeAdapter[] {
-<<<<<<< HEAD
-        return Array.from(this.attributes.values()).filter((attribute) => attribute.typeHelper.isTemporal());
-    }
-
-    public get subscriptionEventPayloadFields(): AttributeAdapter[] {
-        return Array.from(this.attributes.values()).filter((attribute) => attribute.isEventPayloadField());
-=======
-        return Array.from(this.attributes.values()).filter((attribute) => attribute.isTemporal());
-    }
-
-    public findAttribute(name: string): AttributeAdapter | undefined {
-        return this.attributes.get(name);
-    }
-
-    public findRelationship(name: string): RelationshipAdapter | undefined {
-        return this.relationships.get(name);
-    }
-
-    // TODO: identify usage of old Node.[getLabels | getLabelsString] and migrate them if needed
-
-    public getLabels(): string[] {
-        return Array.from(this.labels);
-    }
-
-    public getMainLabel(): string {
-        return this.getLabels()[0] as string;
-    }
-
-    public get singular(): string {
-        if (!this._singular) {
-            this._singular = singular(this.name);
-        }
-        return this._singular;
-    }
-
-    public get plural(): string {
-        if (!this._plural) {
-            if (this.annotations.plural) {
-                this._plural = plural(this.annotations.plural.value);
-            } else {
-                this._plural = plural(this.name);
-            }
-        }
-        return this._plural;
-    }
-
-    public get upperFirstPlural(): string {
-        return upperFirst(this.plural);
-    }
-
-    get operations(): ConcreteEntityOperations {
-        if (!this._operations) {
-            return new ConcreteEntityOperations(this);
-        }
-        return this._operations;
-    }
-
-    // TODO: Implement the Globals methods toGlobalId and fromGlobalId, getGlobalId etc...
-    get globalIdField(): AttributeAdapter | undefined {
-        return this._globalIdField;
->>>>>>> 98717b3d
-    }
-
-    public get subscriptionWhereFields(): AttributeAdapter[] {
-        return Array.from(this.attributes.values()).filter((attribute) => attribute.isSubscriptionWhereField());
-    }
 }