--- conflicted
+++ resolved
@@ -45,11 +45,7 @@
     public readonly nestedOperations: NestedOperation[];
     public readonly aggregate: boolean;
     public readonly isNullable: boolean;
-<<<<<<< HEAD
-    public readonly description: string;
-=======
     public readonly description?: string;
->>>>>>> 31b96b2c
     public readonly annotations: Partial<Annotations> = {};
     public readonly propertiesTypeName: string | undefined;
     public readonly inheritedFrom: string | undefined;
@@ -84,11 +80,7 @@
         nestedOperations: NestedOperation[];
         aggregate: boolean;
         isNullable: boolean;
-<<<<<<< HEAD
-        description: string;
-=======
         description?: string;
->>>>>>> 31b96b2c
         annotations: Annotation[];
         propertiesTypeName?: string;
         inheritedFrom?: string;
