/*
 * Copyright (c) "Neo4j"
 * Neo4j Sweden AB [http://neo4j.com]
 *
 * This file is part of Neo4j.
 *
 * Licensed under the Apache License, Version 2.0 (the "License");
 * you may not use this file except in compliance with the License.
 * You may obtain a copy of the License at
 *
 *     http://www.apache.org/licenses/LICENSE-2.0
 *
 * Unless required by applicable law or agreed to in writing, software
 * distributed under the License is distributed on an "AS IS" BASIS,
 * WITHOUT WARRANTIES OR CONDITIONS OF ANY KIND, either express or implied.
 * See the License for the specific language governing permissions and
 * limitations under the License.
 */

import { upperFirst } from "graphql-compose";
import type { Entity } from "../../entity/Entity";
import { ConcreteEntityAdapter } from "../../entity/model-adapters/ConcreteEntityAdapter";
import type { NestedOperation, QueryDirection, Relationship, RelationshipDirection } from "../Relationship";
import { AttributeAdapter } from "../../attribute/model-adapters/AttributeAdapter";
import type { Attribute } from "../../attribute/Attribute";
import { ConcreteEntity } from "../../entity/ConcreteEntity";
import { CompositeEntity } from "../../entity/CompositeEntity";

export class RelationshipAdapter {
    public readonly name: string;
    public readonly type: string;
    public readonly attributes: Map<string, AttributeAdapter> = new Map();
    public readonly source: ConcreteEntityAdapter;
    private rawEntity: Entity;
    private _target: Entity | undefined;
    public readonly direction: RelationshipDirection;
    public readonly queryDirection: QueryDirection;
    public readonly nestedOperations: NestedOperation[];
    public readonly aggregate: boolean;
<<<<<<< HEAD
    public readonly isNullable: boolean;
=======
    public readonly isList: boolean;
>>>>>>> 3a56a4bc

    /**Note: Required for now to infer the types without ResolveTree */
    public get connectionFieldTypename(): string {
        return `${this.source.name}${upperFirst(this.name)}Connection`;
    }

    /**Note: Required for now to infer the types without ResolveTree */
    public get relationshipFieldTypename(): string {
        return `${this.source.name}${upperFirst(this.name)}Relationship`;
    }

    /**Note: Required for now to infer the types without ResolveTree */
    public getAggregationFieldTypename(nestedField?: "node" | "edge"): string {
        const nestedFieldStr = upperFirst(nestedField || "");
        const aggregationStr = nestedField ? "Aggregate" : "Aggregation";
        return `${this.source.name}${upperFirst(this.target.name)}${upperFirst(
            this.name
        )}${nestedFieldStr}${aggregationStr}Selection`;
    }

    constructor(relationship: Relationship, sourceAdapter?: ConcreteEntityAdapter) {
        const {
            name,
            type,
            attributes = new Map<string, Attribute>(),
            source,
            target,
            direction,
            isList,
            queryDirection,
            nestedOperations,
            aggregate,
        } = relationship;
        this.name = name;
        this.type = type;
        if (sourceAdapter) {
            this.source = sourceAdapter;
        } else {
            this.source = new ConcreteEntityAdapter(source);
        }
        this.direction = direction;
        this.isList = isList;
        this.queryDirection = queryDirection;
        this.nestedOperations = nestedOperations;
        this.aggregate = aggregate;
        this.rawEntity = target;
        this.isNullable = relationship.isNullable;
        this.initAttributes(attributes);
    }

    private initAttributes(attributes: Map<string, Attribute>) {
        for (const [attributeName, attribute] of attributes.entries()) {
            const attributeAdapter = new AttributeAdapter(attribute);
            this.attributes.set(attributeName, attributeAdapter);
        }
    }

    public findAttribute(name: string): AttributeAdapter | undefined {
        return this.attributes.get(name);
    }
    /**
     * translation-only
     *
     * @param directed the direction asked during the query, for instance "friends(directed: true)"
     * @returns the direction to use in the CypherBuilder
     **/
    public getCypherDirection(directed?: boolean): "left" | "right" | "undirected" {
        switch (this.queryDirection) {
            case "DIRECTED_ONLY": {
                return this.cypherDirectionFromRelDirection();
            }
            case "UNDIRECTED_ONLY": {
                return "undirected";
            }
            case "DEFAULT_DIRECTED": {
                if (directed === false) {
                    return "undirected";
                }
                return this.cypherDirectionFromRelDirection();
            }
            case "DEFAULT_UNDIRECTED": {
                if (directed === true) {
                    return this.cypherDirectionFromRelDirection();
                }
                return "undirected";
            }
        }
    }

    private cypherDirectionFromRelDirection(): "left" | "right" {
        return this.direction === "IN" ? "left" : "right";
    }

    // construct the target entity only when requested
    get target(): Entity {
        if (!this._target) {
            if (this.rawEntity instanceof ConcreteEntity) {
                this._target = new ConcreteEntityAdapter(this.rawEntity);
            } else if (this.rawEntity instanceof CompositeEntity) {
                this._target = new CompositeEntity(this.rawEntity);
            } else {
                throw new Error("invalid target entity type");
            }
        }
        return this._target;
    }
}<|MERGE_RESOLUTION|>--- conflicted
+++ resolved
@@ -37,11 +37,8 @@
     public readonly queryDirection: QueryDirection;
     public readonly nestedOperations: NestedOperation[];
     public readonly aggregate: boolean;
-<<<<<<< HEAD
+    public readonly isList: boolean;
     public readonly isNullable: boolean;
-=======
-    public readonly isList: boolean;
->>>>>>> 3a56a4bc
 
     /**Note: Required for now to infer the types without ResolveTree */
     public get connectionFieldTypename(): string {
