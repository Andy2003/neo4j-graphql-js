--- conflicted
+++ resolved
@@ -88,16 +88,7 @@
 ] as const satisfies readonly LibraryDirectives[];
 export type ObjectDirective = ValueOf<typeof OBJECT_DIRECTIVES>;
 
-<<<<<<< HEAD
-export const INTERFACE_DIRECTIVES = ["query", "plural", "limit"] as const satisfies readonly LibraryDirectives[];
-=======
-const INTERFACE_DIRECTIVES = [
-    "relationshipProperties",
-    "query",
-    "plural",
-    "limit",
-] as const satisfies readonly LibraryDirectives[];
->>>>>>> 2a6f55d4
+const INTERFACE_DIRECTIVES = ["query", "plural", "limit"] as const satisfies readonly LibraryDirectives[];
 export type InterfaceDirective = ValueOf<typeof INTERFACE_DIRECTIVES>;
 
 const UNION_DIRECTIVES = ["query", "plural"] as const satisfies readonly LibraryDirectives[];
