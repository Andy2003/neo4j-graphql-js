/*
 * Copyright (c) "Neo4j"
 * Neo4j Sweden AB [http://neo4j.com]
 *
 * This file is part of Neo4j.
 *
 * Licensed under the Apache License, Version 2.0 (the "License");
 * you may not use this file except in compliance with the License.
 * You may obtain a copy of the License at
 *
 *     http://www.apache.org/licenses/LICENSE-2.0
 *
 * Unless required by applicable law or agreed to in writing, software
 * distributed under the License is distributed on an "AS IS" BASIS,
 * WITHOUT WARRANTIES OR CONDITIONS OF ANY KIND, either express or implied.
 * See the License for the specific language governing permissions and
 * limitations under the License.
 */
import Debug from "debug";
import type { GraphQLResolveInfo, GraphQLSchema } from "graphql";
import { print } from "graphql";
import type { Driver } from "neo4j-driver";
<<<<<<< HEAD
import {
    Neo4jGraphQLConfig,
    Node,
    Relationship,
    Neo4jGraphQLAuthenticationError,
    Neo4jDatabaseInfo,
} from "../../classes";
=======
import type { Neo4jGraphQLConfig, Node, Relationship } from "../../classes";
>>>>>>> 6dbf0f44
import { Executor } from "../../classes/Executor";
import type { ExecutorConstructorParam } from "../../classes/Executor";
import { DBMS_COMPONENTS_QUERY, DEBUG_GRAPHQL } from "../../constants";
import createAuthParam from "../../translate/create-auth-param";
import type { Context, Neo4jGraphQLPlugins } from "../../types";
import { getToken, parseBearerToken } from "../../utils/get-token";
import type { SubscriptionConnectionContext, SubscriptionContext } from "./subscriptions/types";
<<<<<<< HEAD
import type { Neo4jEdition } from "../../classes/Neo4jGraphQL";
=======
import { decodeToken, verifyGlobalAuthentication } from "./wrapper-utils";
>>>>>>> 6dbf0f44

const debug = Debug(DEBUG_GRAPHQL);

type WrapResolverArguments = {
    driver?: Driver;
    config: Neo4jGraphQLConfig;
    nodes: Node[];
    relationships: Relationship[];
    schema: GraphQLSchema;
    plugins?: Neo4jGraphQLPlugins;
};

let neo4jDatabaseInfo: Neo4jDatabaseInfo;

export const wrapResolver =
    ({ driver, config, nodes, relationships, schema, plugins }: WrapResolverArguments) =>
    (next) =>
    async (root, args, context: Context, info: GraphQLResolveInfo) => {
        const { driverConfig } = config;
        if (debug.enabled) {
            const query = print(info.operation);

            debug(
                "%s",
                `Incoming GraphQL:\nQuery:\n${query}\nVariables:\n${JSON.stringify(info.variableValues, null, 2)}`
            );
        }

        if (!context?.executionContext) {
            if (context?.driver) {
                context.executionContext = context.driver;
            } else {
                if (!driver) {
                    throw new Error(
                        "A Neo4j driver instance must either be passed to Neo4jGraphQL on construction, or a driver, session or transaction passed as context.executionContext in each request."
                    );
                }
                context.executionContext = driver;
            }
        }

        if (!context?.driverConfig) {
            context.driverConfig = driverConfig;
        }

        context.nodes = nodes;
        context.relationships = relationships;
        context.schema = schema;
        context.plugins = plugins || {};
        context.subscriptionsEnabled = Boolean(context.plugins?.subscriptions);
        context.callbacks = config.callbacks;

        if (!context.jwt) {
            const token = getToken(context);
            context.jwt = await decodeToken(token, context.plugins.auth);
        }

        verifyGlobalAuthentication(context, context.plugins?.auth);

        context.auth = createAuthParam({ context });

        const executorConstructorParam: ExecutorConstructorParam = {
            executionContext: context.executionContext,
            auth: context.auth,
        };

        if (config.queryOptions) {
            executorConstructorParam.queryOptions = config.queryOptions;
        }

        if (context.driverConfig?.database) {
            executorConstructorParam.database = context.driverConfig?.database;
        }

        if (context.driverConfig?.bookmarks) {
            executorConstructorParam.bookmarks = context.driverConfig?.bookmarks;
        }

        if (!context.neo4jDatabaseInfo?.version) {
            if (!neo4jDatabaseInfo?.version) {
                const dbmsComponentsQueryResult = await new Executor(executorConstructorParam).execute(
                    DBMS_COMPONENTS_QUERY as string,
                    {},
                    "READ"
                );
                const rawRow = dbmsComponentsQueryResult?.records[0];
                const [rawVersion, edition] = rawRow;
                neo4jDatabaseInfo = new Neo4jDatabaseInfo(rawVersion as string, edition as Neo4jEdition);
            }
            context.neo4jDatabaseInfo = neo4jDatabaseInfo;
        }
        context.executor = new Executor(executorConstructorParam);

        return next(root, args, context, info);
    };

export const wrapSubscription =
    (resolverArgs: WrapResolverArguments) =>
    (next) =>
    async (root: any, args: any, context: SubscriptionConnectionContext | undefined, info: GraphQLResolveInfo) => {
        const plugins = resolverArgs?.plugins || {};
        const contextParams = context?.connectionParams || {};

        if (!plugins.subscriptions) {
            debug("Subscription Plugin not set");
            return next(root, args, context, info);
        }

        const subscriptionContext: SubscriptionContext = {
            plugin: plugins.subscriptions,
        };

        if (!context?.jwt && contextParams.authorization) {
            const token = parseBearerToken(contextParams.authorization);
            subscriptionContext.jwt = await decodeToken(token, plugins.auth);
        }

        verifyGlobalAuthentication(subscriptionContext, plugins.auth);

        return next(root, args, { ...context, ...contextParams, ...subscriptionContext }, info);
    };<|MERGE_RESOLUTION|>--- conflicted
+++ resolved
@@ -16,21 +16,17 @@
  * See the License for the specific language governing permissions and
  * limitations under the License.
  */
+
 import Debug from "debug";
 import type { GraphQLResolveInfo, GraphQLSchema } from "graphql";
 import { print } from "graphql";
 import type { Driver } from "neo4j-driver";
-<<<<<<< HEAD
 import {
     Neo4jGraphQLConfig,
     Node,
     Relationship,
-    Neo4jGraphQLAuthenticationError,
     Neo4jDatabaseInfo,
 } from "../../classes";
-=======
-import type { Neo4jGraphQLConfig, Node, Relationship } from "../../classes";
->>>>>>> 6dbf0f44
 import { Executor } from "../../classes/Executor";
 import type { ExecutorConstructorParam } from "../../classes/Executor";
 import { DBMS_COMPONENTS_QUERY, DEBUG_GRAPHQL } from "../../constants";
@@ -38,11 +34,8 @@
 import type { Context, Neo4jGraphQLPlugins } from "../../types";
 import { getToken, parseBearerToken } from "../../utils/get-token";
 import type { SubscriptionConnectionContext, SubscriptionContext } from "./subscriptions/types";
-<<<<<<< HEAD
 import type { Neo4jEdition } from "../../classes/Neo4jGraphQL";
-=======
 import { decodeToken, verifyGlobalAuthentication } from "./wrapper-utils";
->>>>>>> 6dbf0f44
 
 const debug = Debug(DEBUG_GRAPHQL);
 
@@ -62,6 +55,7 @@
     (next) =>
     async (root, args, context: Context, info: GraphQLResolveInfo) => {
         const { driverConfig } = config;
+
         if (debug.enabled) {
             const query = print(info.operation);
 
