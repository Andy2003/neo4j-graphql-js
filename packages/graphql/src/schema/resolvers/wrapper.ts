/*
 * Copyright (c) "Neo4j"
 * Neo4j Sweden AB [http://neo4j.com]
 *
 * This file is part of Neo4j.
 *
 * Licensed under the Apache License, Version 2.0 (the "License");
 * you may not use this file except in compliance with the License.
 * You may obtain a copy of the License at
 *
 *     http://www.apache.org/licenses/LICENSE-2.0
 *
 * Unless required by applicable law or agreed to in writing, software
 * distributed under the License is distributed on an "AS IS" BASIS,
 * WITHOUT WARRANTIES OR CONDITIONS OF ANY KIND, either express or implied.
 * See the License for the specific language governing permissions and
 * limitations under the License.
 */

import Debug from "debug";
import type { GraphQLResolveInfo } from "graphql";
import { print } from "graphql";
import type { Driver } from "neo4j-driver";
import type { Neo4jGraphQLConfig, Node, Relationship } from "../../classes";
import type { Neo4jDatabaseInfo } from "../../classes/Neo4jDatabaseInfo";
import { getNeo4jDatabaseInfo } from "../../classes/Neo4jDatabaseInfo";
import { Executor } from "../../classes/Executor";
import type { ExecutorConstructorParam } from "../../classes/Executor";
import { DEBUG_GRAPHQL } from "../../constants";
import createAuthParam from "../../translate/create-auth-param";
<<<<<<< HEAD
import type { Context, Neo4jFeaturesSettings, Neo4jGraphQLPlugins } from "../../types";
import { getToken, parseBearerToken } from "../../utils/get-token";
=======
import type { Context, Neo4jAuthorizationSettings, Neo4jGraphQLPlugins, RequestLike } from "../../types";
>>>>>>> 5adc5738
import type { SubscriptionConnectionContext, SubscriptionContext } from "./subscriptions/types";
import { decodeToken, verifyGlobalAuthentication } from "./wrapper-utils";
import type { Neo4jGraphQLSchemaModel } from "../../schema-model/Neo4jGraphQLSchemaModel";
import { IncomingMessage } from "http";
import { Neo4jGraphQLAuthorization } from "../../classes/authorization/Neo4jGraphQLAuthorization";
import { getToken, parseBearerToken } from "../../classes/authorization/parse-request-token";

const debug = Debug(DEBUG_GRAPHQL);

export type WrapResolverArguments = {
    driver?: Driver;
    config: Neo4jGraphQLConfig;
    nodes: Node[];
    relationships: Relationship[];
    schemaModel: Neo4jGraphQLSchemaModel;
    plugins?: Neo4jGraphQLPlugins;
    dbInfo?: Neo4jDatabaseInfo;
<<<<<<< HEAD
    features?: Neo4jFeaturesSettings;
=======
    authorization?: Neo4jAuthorizationSettings;
>>>>>>> 5adc5738
};

let neo4jDatabaseInfo: Neo4jDatabaseInfo;

export const wrapResolver =
<<<<<<< HEAD
    ({ driver, config, nodes, relationships, schemaModel, plugins, dbInfo, features }: WrapResolverArguments) =>
=======
    ({ driver, config, nodes, relationships, schemaModel, plugins, dbInfo, authorization }: WrapResolverArguments) =>
>>>>>>> 5adc5738
    (next) =>
    async (root, args, context: Context, info: GraphQLResolveInfo) => {
        const { driverConfig } = config;
        const callbacks = features?.populatedBy?.callbacks;

        if (debug.enabled) {
            const query = print(info.operation);

            debug(
                "%s",
                `Incoming GraphQL:\nQuery:\n${query}\nVariables:\n${JSON.stringify(info.variableValues, null, 2)}`
            );
        }

        if (!context?.executionContext) {
            if (context?.driver) {
                context.executionContext = context.driver;
            } else {
                if (!driver) {
                    throw new Error(
                        "A Neo4j driver instance must either be passed to Neo4jGraphQL on construction, or a driver, session or transaction passed as context.executionContext in each request."
                    );
                }
                context.executionContext = driver;
            }
        }

        if (!context?.driverConfig) {
            context.driverConfig = driverConfig;
        }

        context.nodes = nodes;
        context.relationships = relationships;
        context.schemaModel = schemaModel;
        context.plugins = plugins || {};
        context.subscriptionsEnabled = Boolean(context.plugins?.subscriptions);
        context.callbacks = callbacks;

        if (!context.jwt) {
            const req: RequestLike = context instanceof IncomingMessage ? context : context.req || context.request;
            if (authorization) {
                context.jwt = await new Neo4jGraphQLAuthorization(authorization).decode(req);
            } else {
                // TODO: remove this else after migrating to new authorization constructor
                if (context.plugins.auth) {
                    // Here we will try to compute the generic Secret or the generic jwksEndpoint
                    const contextRequest = context.req || context.request;
                    context.plugins.auth.tryToResolveKeys(
                        context instanceof IncomingMessage ? context : contextRequest
                    );
                }
                let token: string | undefined = undefined;
                const bearer = getToken(req);
                if (bearer) {
                    token = parseBearerToken(bearer);
                }
                context.jwt = await decodeToken(token, context.plugins.auth);
            }
        }

        verifyGlobalAuthentication(context, context.plugins?.auth);

        context.auth = createAuthParam({ context });

        const executorConstructorParam: ExecutorConstructorParam = {
            executionContext: context.executionContext,
            auth: context.auth,
        };

        if (config.queryOptions) {
            executorConstructorParam.queryOptions = config.queryOptions;
        }

        if (context.driverConfig?.database) {
            executorConstructorParam.database = context.driverConfig?.database;
        }

        if (context.driverConfig?.bookmarks) {
            executorConstructorParam.bookmarks = context.driverConfig?.bookmarks;
        }

        context.executor = new Executor(executorConstructorParam);

        if (!context.neo4jDatabaseInfo?.version) {
            if (dbInfo) {
                neo4jDatabaseInfo = dbInfo;
            }
            if (!neo4jDatabaseInfo?.version) {
                neo4jDatabaseInfo = await getNeo4jDatabaseInfo(context.executor);
            }
            context.neo4jDatabaseInfo = neo4jDatabaseInfo;
        }

        return next(root, args, context, info);
    };

export const wrapSubscription =
    (resolverArgs: WrapResolverArguments) =>
    (next) =>
    async (root: any, args: any, context: SubscriptionConnectionContext | undefined, info: GraphQLResolveInfo) => {
        const plugins = resolverArgs?.plugins || {};
        const contextParams = context?.connectionParams || {};

        if (!plugins.subscriptions) {
            debug("Subscription Plugin not set");
            return next(root, args, context, info);
        }

        const subscriptionContext: SubscriptionContext = {
            plugin: plugins.subscriptions,
        };

        if (!context?.jwt && contextParams.authorization) {
            if (resolverArgs.authorization) {
                subscriptionContext.jwt = new Neo4jGraphQLAuthorization(resolverArgs.authorization).decodeBearerToken(
                    contextParams.authorization
                );
            } else {
                // TODO: remove this else after migrating to new authorization constructor
                const token = parseBearerToken(contextParams.authorization);
                subscriptionContext.jwt = await decodeToken(token, plugins.auth);
            }
        }

        verifyGlobalAuthentication(subscriptionContext, plugins.auth);

        return next(root, args, { ...context, ...contextParams, ...subscriptionContext }, info);
    };<|MERGE_RESOLUTION|>--- conflicted
+++ resolved
@@ -28,12 +28,7 @@
 import type { ExecutorConstructorParam } from "../../classes/Executor";
 import { DEBUG_GRAPHQL } from "../../constants";
 import createAuthParam from "../../translate/create-auth-param";
-<<<<<<< HEAD
-import type { Context, Neo4jFeaturesSettings, Neo4jGraphQLPlugins } from "../../types";
-import { getToken, parseBearerToken } from "../../utils/get-token";
-=======
-import type { Context, Neo4jAuthorizationSettings, Neo4jGraphQLPlugins, RequestLike } from "../../types";
->>>>>>> 5adc5738
+import type { Context, Neo4jFeaturesSettings, Neo4jGraphQLPlugins, RequestLike } from "../../types";
 import type { SubscriptionConnectionContext, SubscriptionContext } from "./subscriptions/types";
 import { decodeToken, verifyGlobalAuthentication } from "./wrapper-utils";
 import type { Neo4jGraphQLSchemaModel } from "../../schema-model/Neo4jGraphQLSchemaModel";
@@ -51,25 +46,18 @@
     schemaModel: Neo4jGraphQLSchemaModel;
     plugins?: Neo4jGraphQLPlugins;
     dbInfo?: Neo4jDatabaseInfo;
-<<<<<<< HEAD
     features?: Neo4jFeaturesSettings;
-=======
-    authorization?: Neo4jAuthorizationSettings;
->>>>>>> 5adc5738
 };
 
 let neo4jDatabaseInfo: Neo4jDatabaseInfo;
 
 export const wrapResolver =
-<<<<<<< HEAD
     ({ driver, config, nodes, relationships, schemaModel, plugins, dbInfo, features }: WrapResolverArguments) =>
-=======
-    ({ driver, config, nodes, relationships, schemaModel, plugins, dbInfo, authorization }: WrapResolverArguments) =>
->>>>>>> 5adc5738
     (next) =>
     async (root, args, context: Context, info: GraphQLResolveInfo) => {
         const { driverConfig } = config;
         const callbacks = features?.populatedBy?.callbacks;
+        const authorization = features?.authorization;
 
         if (debug.enabled) {
             const query = print(info.operation);
@@ -179,10 +167,10 @@
         };
 
         if (!context?.jwt && contextParams.authorization) {
-            if (resolverArgs.authorization) {
-                subscriptionContext.jwt = new Neo4jGraphQLAuthorization(resolverArgs.authorization).decodeBearerToken(
-                    contextParams.authorization
-                );
+            if (resolverArgs.features?.authorization) {
+                subscriptionContext.jwt = new Neo4jGraphQLAuthorization(
+                    resolverArgs.features.authorization
+                ).decodeBearerToken(contextParams.authorization);
             } else {
                 // TODO: remove this else after migrating to new authorization constructor
                 const token = parseBearerToken(contextParams.authorization);
