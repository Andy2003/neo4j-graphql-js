/*
 * Copyright (c) "Neo4j"
 * Neo4j Sweden AB [http://neo4j.com]
 *
 * This file is part of Neo4j.
 *
 * Licensed under the Apache License, Version 2.0 (the "License");
 * you may not use this file except in compliance with the License.
 * You may obtain a copy of the License at
 *
 *     http://www.apache.org/licenses/LICENSE-2.0
 *
 * Unless required by applicable law or agreed to in writing, software
 * distributed under the License is distributed on an "AS IS" BASIS,
 * WITHOUT WARRANTIES OR CONDITIONS OF ANY KIND, either express or implied.
 * See the License for the specific language governing permissions and
 * limitations under the License.
 */

// eslint-disable-next-line @typescript-eslint/ban-ts-comment
// @ts-nocheck
import { int } from "neo4j-driver";
import type Node from "../../../../classes/Node";
<<<<<<< HEAD
import type { PrimitiveField, RelationField, RelationSubscriptionsEvent } from "../../../../types";
=======
import type { PrimitiveField, RelationshipSubscriptionsEvent } from "../../../../types";
>>>>>>> ad0721a2
import { whereRegEx } from "../../../../translate/where/utils";
import type { WhereRegexGroups } from "../../../../translate/where/utils";
import { isSameType, haveSameLength } from "../../../../utils/utils";
import type { ObjectFields } from "../../../../schema/get-obj-field-meta";

/**
 * Returns true if all properties in obj1 exists in obj2, false otherwise.
 * Properties can only be primitives or Array<primitive>
 */
export function compareProperties(obj1: Record<string, any>, obj2: Record<string, any>): boolean {
    if (!isSameType(obj1, obj2) || !haveSameLength(obj1, obj2)) {
        return false;
    }
    for (const [k, value] of Object.entries(obj1)) {
        const otherValue = obj2[k];
        if (otherValue === null || otherValue === undefined) {
            return false;
        }
        if (Array.isArray(value) && isSameType(value, otherValue)) {
            const areArraysMatching = compareProperties(value, otherValue);
            if (!areArraysMatching) {
                return false;
            }
        }
        if (!Array.isArray(value) && isSameType(value, otherValue) && otherValue !== value) {
            return false;
        }
    }

    return true;
}

function isFloatType(fieldMeta: PrimitiveField | undefined) {
    return fieldMeta?.typeMeta.name === "Float";
}
function isStringType(fieldMeta: PrimitiveField | undefined) {
    return fieldMeta?.typeMeta.name === "String";
}
function isIDType(fieldMeta: PrimitiveField | undefined) {
    return fieldMeta?.typeMeta.name === "ID";
}
function isIDAsString(fieldMeta: PrimitiveField | undefined, value: string | number) {
    return isIDType(fieldMeta) && int(value).toString() !== value;
}

type ComparatorFn<T> = (received: T, filtered: T, fieldMeta?: PrimitiveField | undefined) => boolean;

const operatorCheckMap = {
    NOT: (received: string, filtered: string) => received !== filtered,
    LT: (received: number | string, filtered: number | string, fieldMeta: PrimitiveField | undefined) => {
        if (isFloatType(fieldMeta)) {
            return received < filtered;
        }
        return int(received).lessThan(int(filtered));
    },
    LTE: (received: number, filtered: number, fieldMeta: PrimitiveField | undefined) => {
        if (isFloatType(fieldMeta)) {
            return received <= filtered;
        }
        return int(received).lessThanOrEqual(int(filtered));
    },
    GT: (received: number, filtered: number, fieldMeta: PrimitiveField | undefined) => {
        if (isFloatType(fieldMeta)) {
            return received > filtered;
        }
        return int(received).greaterThan(int(filtered));
    },
    GTE: (received: number | string, filtered: number | string, fieldMeta: PrimitiveField | undefined) => {
        if (isFloatType(fieldMeta)) {
            return received >= filtered;
        }
        // int/ bigint
        return int(received).greaterThanOrEqual(int(filtered));
    },
    STARTS_WITH: (received: string, filtered: string) => received.startsWith(filtered),
    NOT_STARTS_WITH: (received: string, filtered: string) => !received.startsWith(filtered),
    ENDS_WITH: (received: string, filtered: string) => received.endsWith(filtered),
    NOT_ENDS_WITH: (received: string, filtered: string) => !received.endsWith(filtered),
    CONTAINS: (received: string, filtered: string) => received.includes(filtered),
    NOT_CONTAINS: (received: string, filtered: string) => !received.includes(filtered),
    INCLUDES: (received: [string | number], filtered: string | number, fieldMeta: PrimitiveField | undefined) => {
        if (isFloatType(fieldMeta) || isStringType(fieldMeta) || isIDAsString(fieldMeta, filtered)) {
            return received.findIndex((v) => v === filtered) !== -1;
        }
        // int/ bigint
        const filteredAsNeo4jInteger = int(filtered);
        return received.findIndex((r) => int(r).equals(filteredAsNeo4jInteger)) !== -1;
    },
    NOT_INCLUDES: (received: [string | number], filtered: string | number, fieldMeta: PrimitiveField | undefined) => {
        if (isFloatType(fieldMeta) || isStringType(fieldMeta) || isIDAsString(fieldMeta, filtered)) {
            return received.findIndex((v) => v === filtered) === -1;
        }
        // int/ bigint
        const filteredAsNeo4jInteger = int(filtered);
        return received.findIndex((r) => int(r).equals(filteredAsNeo4jInteger)) === -1;
    },
    IN: (received: string | number, filtered: [string | number], fieldMeta: PrimitiveField | undefined) => {
        if (isFloatType(fieldMeta) || isStringType(fieldMeta) || isIDAsString(fieldMeta, received)) {
            return filtered.findIndex((v) => v === received) !== -1;
        }
        // int/ bigint
        const receivedAsNeo4jInteger = int(received);
        return filtered.findIndex((r) => int(r).equals(receivedAsNeo4jInteger)) !== -1;
    },
    NOT_IN: (received: string | number, filtered: [string | number], fieldMeta: PrimitiveField | undefined) => {
        if (isFloatType(fieldMeta) || isStringType(fieldMeta) || isIDAsString(fieldMeta, received)) {
            return filtered.findIndex((v) => v === received) === -1;
        }
        // int/ bigint
        const receivedAsNeo4jInteger = int(received);
        return filtered.findIndex((r) => int(r).equals(receivedAsNeo4jInteger)) === -1;
    },
};
function getFilteringFn<T>(operator: string | undefined): ComparatorFn<T> {
    if (!operator) {
        return (received: T, filtered: T) => received === filtered;
    }
    return operatorCheckMap[operator];
}

function parseFilterProperty(key: string): { fieldName: string; operator: string | undefined } {
    const match = whereRegEx.exec(key);
    if (!match) {
        throw new Error(`Failed to match key in filter: ${key}`);
    }
    const { fieldName, operator } = match.groups as WhereRegexGroups;
    if (!fieldName) {
        throw new Error(`Failed to find field name in filter: ${key}`);
    }
    return { fieldName, operator };
}

const multipleConditionsAggregationMap = {
    AND: (results: boolean[]): boolean => {
        for (const res of results) {
            if (!res) {
                return false;
            }
        }
        return true;
    },
    OR: (results: boolean[]): boolean => {
        for (const res of results) {
            if (res) {
                return true;
            }
        }
        return false;
    },
};

/** Returns true if receivedProperties comply with filters specified in whereProperties, false otherwise. */
export function filterByProperties<T>(
    node: Node,
    whereProperties: Record<string, T | Array<Record<string, T>>>,
    receivedProperties: Record<string, T>
): boolean {
    for (const [k, v] of Object.entries(whereProperties)) {
        if (Object.keys(multipleConditionsAggregationMap).includes(k)) {
            const comparisonResultsAggregationFn = multipleConditionsAggregationMap[k];
            const comparisonResults = (v as Array<Record<string, T>>).map((whereCl) => {
                return filterByProperties(node, whereCl, receivedProperties);
            });
            if (!comparisonResultsAggregationFn(comparisonResults)) {
                return false;
            }
        } else {
            const { fieldName, operator } = parseFilterProperty(k);
            const receivedValue = receivedProperties[fieldName];
            if (!receivedValue) {
                return false;
            }
            const fieldMeta = node.primitiveFields.find((f) => f.fieldName === fieldName);
            const checkFilterPasses = getFilteringFn(operator);
            if (!checkFilterPasses(receivedValue, v, fieldMeta)) {
                return false;
            }
        }
    }
    return true;
}

// TODO: refactor
type recordType<T> = Record<string, T>;
type standardType<T> = Record<string, Record<string, T>>;
type unionType<T> = Record<string, standardType<T>>;
type interfaceType<T> = Record<"edge", Record<string, T>> | Record<"node", Record<string, T | Record<string, T>>>;
export function filterRelationshipConnectionsByProperties<T>(
    node: Node,
<<<<<<< HEAD
    whereProperties: Record<
        string,
        recordType<T> | Record<string, Record<string, unionType<T> | interfaceType<T> | standardType<T>>>
    >,
    receivedEvent: RelationSubscriptionsEvent,
    nodes: Node[] | undefined,
    relationshipFields: Map<string, ObjectFields> | undefined
=======
    whereProperties: Record<string, T | Record<string, T>>,
    receivedEvent: RelationshipSubscriptionsEvent
>>>>>>> ad0721a2
): boolean {
    const receivedProperties = receivedEvent.properties;
    const relationshipName = receivedEvent.relationshipName;
    const relationships = node.relationFields.filter((f) => f.type === relationshipName);
    if (relationships.length === 0) {
        return false;
    }

    for (const [k, v] of Object.entries(whereProperties)) {
        const { fieldName } = parseFilterProperty(k);

        const connectedNodeFieldName = node.subscriptionEventPayloadFieldNames.connect;
        if (fieldName === connectedNodeFieldName) {
            const inFrom = filterByProperties(node, v as Record<string, T>, receivedProperties.from);
            const inTo = filterByProperties(node, v as Record<string, T>, receivedProperties.to);
            if (!inFrom && !inTo) {
                return false;
            }
        }
<<<<<<< HEAD

        if (fieldName === "relationship") {
            if (!nodes) {
                // TODO: why?
                return false;
            }
            for (const [relationshipNameK, relationshipDataV] of Object.entries(v)) {
                const relationByRelationshipName = relations.find((r) => r.fieldName === relationshipNameK);
                if (!relationByRelationshipName) {
                    return false;
                }
                const key = relationByRelationshipName.direction === "IN" ? "from" : "to";

                for (const [innerK, innerV] of Object.entries(
                    relationshipDataV as Record<
                        string,
                        Record<string, unionType<T> | interfaceType<T> | standardType<T>>
                    >
                )) {
                    if (innerK === "edge") {
                        const e = relationshipFields?.get(relationByRelationshipName.properties || "");
                        if (!e) {
                            // TODO: why?
                            return false;
                        }
                        const r = filterByProperties(e as Node, innerV, receivedProperties.relationship);
                        if (!r) {
                            return false;
                        }
                    } else if (innerK === "node") {
                        const interfaceNodeTypes = relationByRelationshipName.interface?.implementations;
                        if (interfaceNodeTypes) {
                            // interface type
                            const nodesTo = nodes.filter((n) => interfaceNodeTypes.includes(n.name));
                            if (!nodesTo.length) {
                                // TODO: why?
                                return false;
                            }
                            const { _on, ...commonFields } = innerV;
                            if (commonFields && !_on) {
                                const r = nodesTo
                                    .map((nodeTo) => filterByProperties(nodeTo, commonFields, receivedProperties[key]))
                                    .filter((x) => x === false);
                                if (r.length) {
                                    return false;
                                }
                            }
                            if (_on) {
                                const actualType = nodesTo.find((n) => n.name === receivedEvent[`${key}Typename`]);
                                if (!actualType) {
                                    // TODO: why?
                                    return false;
                                }
                                const r = filterByProperties(
                                    actualType,
                                    { ...commonFields, ..._on[receivedEvent[`${key}Typename`]] }, //override common <fields, filter> combination with specific <fields, filter>
                                    receivedProperties[key]
                                );
                                if (!r) {
                                    return false;
                                }
                            }
                        } else {
                            // standard type fields
                            const nodeTo = nodes.find((n) => n.name === relationByRelationshipName.typeMeta.name);
                            if (!nodeTo) {
                                // TODO: why?
                                return false;
                            }
                            const r = filterByProperties(nodeTo, innerV as any, receivedProperties[key]);
                            if (!r) {
                                return false;
                            }
                        }
                    } else {
                        // union types
                        if (innerK === receivedEvent[`${key}Typename`]) {
                            const unionNodeTypes = relationByRelationshipName.union?.nodes as any[];
                            const nodeTo = nodes.find((n) => unionNodeTypes.includes(n.name) && innerK === n.name);
                            if (!nodeTo) {
                                return false;
                            }
                            for (const [unionTypeK, unionDataV] of Object.entries(innerV)) {
                                if (unionTypeK === "node") {
                                    const r = filterByProperties(nodeTo, unionDataV, receivedProperties[key]);
                                    if (!r) {
                                        return false;
                                    }
                                }
                                if (unionTypeK === "edge") {
                                    const e = relationshipFields?.get(relationByRelationshipName.properties || "");
                                    if (!e) {
                                        // TODO: why?
                                        return false;
                                    }
                                    const r = filterByProperties(
                                        e as Node,
                                        unionDataV,
                                        receivedProperties.relationship
                                    );
                                    if (!r) {
                                        return false;
                                    }
                                }
                            }
                        }
                    }
                }
=======
        if (fieldName === "relationshipName") {
            const relationWithRelationshipName = relationships.find((r) => {
                return checkFilterPasses(r.fieldName, v);
            });
            if (!relationWithRelationshipName) {
                return false;
            }
        }
        if (fieldName === "direction") {
            const relationWithDirection = relationships.find((r) => {
                return checkFilterPasses(r.direction, v);
            });
            if (!relationWithDirection) {
                return false;
>>>>>>> ad0721a2
            }
        }
    }
    return true;
}<|MERGE_RESOLUTION|>--- conflicted
+++ resolved
@@ -17,15 +17,9 @@
  * limitations under the License.
  */
 
-// eslint-disable-next-line @typescript-eslint/ban-ts-comment
-// @ts-nocheck
 import { int } from "neo4j-driver";
 import type Node from "../../../../classes/Node";
-<<<<<<< HEAD
-import type { PrimitiveField, RelationField, RelationSubscriptionsEvent } from "../../../../types";
-=======
-import type { PrimitiveField, RelationshipSubscriptionsEvent } from "../../../../types";
->>>>>>> ad0721a2
+import type { PrimitiveField, RelationField, RelationshipSubscriptionsEvent } from "../../../../types";
 import { whereRegEx } from "../../../../translate/where/utils";
 import type { WhereRegexGroups } from "../../../../translate/where/utils";
 import { isSameType, haveSameLength } from "../../../../utils/utils";
@@ -215,18 +209,13 @@
 type interfaceType<T> = Record<"edge", Record<string, T>> | Record<"node", Record<string, T | Record<string, T>>>;
 export function filterRelationshipConnectionsByProperties<T>(
     node: Node,
-<<<<<<< HEAD
     whereProperties: Record<
         string,
         recordType<T> | Record<string, Record<string, unionType<T> | interfaceType<T> | standardType<T>>>
     >,
-    receivedEvent: RelationSubscriptionsEvent,
+    receivedEvent: RelationshipSubscriptionsEvent,
     nodes: Node[] | undefined,
     relationshipFields: Map<string, ObjectFields> | undefined
-=======
-    whereProperties: Record<string, T | Record<string, T>>,
-    receivedEvent: RelationshipSubscriptionsEvent
->>>>>>> ad0721a2
 ): boolean {
     const receivedProperties = receivedEvent.properties;
     const relationshipName = receivedEvent.relationshipName;
@@ -246,7 +235,6 @@
                 return false;
             }
         }
-<<<<<<< HEAD
 
         if (fieldName === "relationship") {
             if (!nodes) {
@@ -254,7 +242,7 @@
                 return false;
             }
             for (const [relationshipNameK, relationshipDataV] of Object.entries(v)) {
-                const relationByRelationshipName = relations.find((r) => r.fieldName === relationshipNameK);
+                const relationByRelationshipName = relationships.find((r) => r.fieldName === relationshipNameK);
                 if (!relationByRelationshipName) {
                     return false;
                 }
@@ -355,22 +343,6 @@
                         }
                     }
                 }
-=======
-        if (fieldName === "relationshipName") {
-            const relationWithRelationshipName = relationships.find((r) => {
-                return checkFilterPasses(r.fieldName, v);
-            });
-            if (!relationWithRelationshipName) {
-                return false;
-            }
-        }
-        if (fieldName === "direction") {
-            const relationWithDirection = relationships.find((r) => {
-                return checkFilterPasses(r.direction, v);
-            });
-            if (!relationWithDirection) {
-                return false;
->>>>>>> ad0721a2
             }
         }
     }
