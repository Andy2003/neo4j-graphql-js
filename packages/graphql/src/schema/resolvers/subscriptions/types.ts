/*
 * Copyright (c) "Neo4j"
 * Neo4j Sweden AB [http://neo4j.com]
 *
 * This file is part of Neo4j.
 *
 * Licensed under the Apache License, Version 2.0 (the "License");
 * you may not use this file except in compliance with the License.
 * You may obtain a copy of the License at
 *
 *     http://www.apache.org/licenses/LICENSE-2.0
 *
 * Unless required by applicable law or agreed to in writing, software
 * distributed under the License is distributed on an "AS IS" BASIS,
 * WITHOUT WARRANTIES OR CONDITIONS OF ANY KIND, either express or implied.
 * See the License for the specific language governing permissions and
 * limitations under the License.
 */

<<<<<<< HEAD
import type { Neo4jGraphQLSubscriptionsMechanism } from "../../../types";
import type { JwtPayload } from "../../../types/deprecated/auth/jwt-payload";
=======
import type { Neo4jGraphQLSchemaModel } from "../../../schema-model/Neo4jGraphQLSchemaModel";
import type { Neo4jGraphQLSubscriptionsPlugin } from "../../../types";
import type { JwtPayload } from "../../../types/jwt-payload";
>>>>>>> b0182757

export type SubscriptionEventType = "create" | "update" | "delete" | "create_relationship" | "delete_relationship";

export type SubscriptionContext = {
    plugin: Neo4jGraphQLSubscriptionsMechanism;
    jwt?: JwtPayload;
    schemaModel: Neo4jGraphQLSchemaModel;
};

export type SubscriptionConnectionContext = {
    connectionParams?: {
        authorization?: string;
    };
    jwt?: JwtPayload;
};

export type StandardType = Record<string, Record<string, unknown>>;
export type UnionType = Record<string, StandardType>;
export type InterfaceType = Record<string, unknown | InterfaceSpecificType>;
export type InterfaceSpecificType = Record<string, Record<string, unknown>>;
export type RecordType = Record<string, unknown>;
export type RelationshipType = Record<string, Record<string, UnionType | InterfaceType | StandardType>>;<|MERGE_RESOLUTION|>--- conflicted
+++ resolved
@@ -17,20 +17,15 @@
  * limitations under the License.
  */
 
-<<<<<<< HEAD
 import type { Neo4jGraphQLSubscriptionsMechanism } from "../../../types";
-import type { JwtPayload } from "../../../types/deprecated/auth/jwt-payload";
-=======
+import type { JWTPayload } from "jose";
 import type { Neo4jGraphQLSchemaModel } from "../../../schema-model/Neo4jGraphQLSchemaModel";
-import type { Neo4jGraphQLSubscriptionsPlugin } from "../../../types";
-import type { JwtPayload } from "../../../types/jwt-payload";
->>>>>>> b0182757
 
 export type SubscriptionEventType = "create" | "update" | "delete" | "create_relationship" | "delete_relationship";
 
 export type SubscriptionContext = {
     plugin: Neo4jGraphQLSubscriptionsMechanism;
-    jwt?: JwtPayload;
+    jwt?: JWTPayload;
     schemaModel: Neo4jGraphQLSchemaModel;
 };
 
@@ -38,7 +33,7 @@
     connectionParams?: {
         authorization?: string;
     };
-    jwt?: JwtPayload;
+    jwt?: JWTPayload;
 };
 
 export type StandardType = Record<string, Record<string, unknown>>;
