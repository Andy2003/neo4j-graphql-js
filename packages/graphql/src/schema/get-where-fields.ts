/*
 * Copyright (c) "Neo4j"
 * Neo4j Sweden AB [http://neo4j.com]
 *
 * This file is part of Neo4j.
 *
 * Licensed under the Apache License, Version 2.0 (the "License");
 * you may not use this file except in compliance with the License.
 * You may obtain a copy of the License at
 *
 *     http://www.apache.org/licenses/LICENSE-2.0
 *
 * Unless required by applicable law or agreed to in writing, software
 * distributed under the License is distributed on an "AS IS" BASIS,
 * WITHOUT WARRANTIES OR CONDITIONS OF ANY KIND, either express or implied.
 * See the License for the specific language governing permissions and
 * limitations under the License.
 */

import { CustomEnumField, CustomScalarField, DateTimeField, PointField, PrimitiveField } from "../types";

interface Fields {
    scalarFields: CustomScalarField[];
    enumFields: CustomEnumField[];
    primitiveFields: PrimitiveField[];
    dateTimeFields: DateTimeField[];
    pointFields: PointField[];
}

function getWhereFields({
    typeName,
    fields,
    enableRegex,
}: {
    typeName: string;
    fields: Fields;
    enableRegex?: boolean;
}) {
    return {
        OR: `[${typeName}Where!]`,
        AND: `[${typeName}Where!]`,
        // Custom scalar fields only support basic equality
        ...fields.scalarFields.reduce((res, f) => {
            res[f.fieldName] = f.typeMeta.array ? `[${f.typeMeta.name}]` : f.typeMeta.name;
            return res;
        }, {}),
        ...[...fields.primitiveFields, ...fields.dateTimeFields, ...fields.enumFields, ...fields.pointFields].reduce(
            (res, f) => {
                res[f.fieldName] = f.typeMeta.input.where.pretty;
                res[`${f.fieldName}_NOT`] = f.typeMeta.input.where.pretty;

                if (f.typeMeta.name === "Boolean") {
                    return res;
                }

                if (f.typeMeta.array) {
                    res[`${f.fieldName}_INCLUDES`] = f.typeMeta.input.where.type;
                    res[`${f.fieldName}_NOT_INCLUDES`] = f.typeMeta.input.where.type;
                    return res;
                }

                res[`${f.fieldName}_IN`] = `[${f.typeMeta.input.where.pretty}]`;
                res[`${f.fieldName}_NOT_IN`] = `[${f.typeMeta.input.where.pretty}]`;

<<<<<<< HEAD
                if (["Float", "Int", "BigInt", "DateTime", "Date", "LocalTime"].includes(f.typeMeta.name)) {
=======
                if (["Float", "Int", "BigInt", "DateTime", "Date", "Time"].includes(f.typeMeta.name)) {
>>>>>>> 5a81fe0e
                    ["_LT", "_LTE", "_GT", "_GTE"].forEach((comparator) => {
                        res[`${f.fieldName}${comparator}`] = f.typeMeta.name;
                    });
                    return res;
                }

                if (["Point", "CartesianPoint"].includes(f.typeMeta.name)) {
                    ["_DISTANCE", "_LT", "_LTE", "_GT", "_GTE"].forEach((comparator) => {
                        res[`${f.fieldName}${comparator}`] = `${f.typeMeta.name}Distance`;
                    });
                    return res;
                }

                if (["String", "ID"].includes(f.typeMeta.name)) {
                    if (enableRegex) {
                        res[`${f.fieldName}_MATCHES`] = "String";
                    }

                    [
                        "_CONTAINS",
                        "_NOT_CONTAINS",
                        "_STARTS_WITH",
                        "_NOT_STARTS_WITH",
                        "_ENDS_WITH",
                        "_NOT_ENDS_WITH",
                    ].forEach((comparator) => {
                        res[`${f.fieldName}${comparator}`] = f.typeMeta.name;
                    });
                    return res;
                }

                return res;
            },
            {}
        ),
    };
}

export default getWhereFields;<|MERGE_RESOLUTION|>--- conflicted
+++ resolved
@@ -62,11 +62,7 @@
                 res[`${f.fieldName}_IN`] = `[${f.typeMeta.input.where.pretty}]`;
                 res[`${f.fieldName}_NOT_IN`] = `[${f.typeMeta.input.where.pretty}]`;
 
-<<<<<<< HEAD
-                if (["Float", "Int", "BigInt", "DateTime", "Date", "LocalTime"].includes(f.typeMeta.name)) {
-=======
-                if (["Float", "Int", "BigInt", "DateTime", "Date", "Time"].includes(f.typeMeta.name)) {
->>>>>>> 5a81fe0e
+                if (["Float", "Int", "BigInt", "DateTime", "Date", "Time", "LocalTime"].includes(f.typeMeta.name)) {
                     ["_LT", "_LTE", "_GT", "_GTE"].forEach((comparator) => {
                         res[`${f.fieldName}${comparator}`] = f.typeMeta.name;
                     });
