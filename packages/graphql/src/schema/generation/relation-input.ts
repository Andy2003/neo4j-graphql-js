/*
 * Copyright (c) "Neo4j"
 * Neo4j Sweden AB [http://neo4j.com]
 *
 * This file is part of Neo4j.
 *
 * Licensed under the Apache License, Version 2.0 (the "License");
 * you may not use this file except in compliance with the License.
 * You may obtain a copy of the License at
 *
 *     http://www.apache.org/licenses/LICENSE-2.0
 *
 * Unless required by applicable law or agreed to in writing, software
 * distributed under the License is distributed on an "AS IS" BASIS,
 * WITHOUT WARRANTIES OR CONDITIONS OF ANY KIND, either express or implied.
 * See the License for the specific language governing permissions and
 * limitations under the License.
 */
import type { DirectiveNode } from "graphql";
import type {
    Directive,
    InputTypeComposer,
    InputTypeComposerFieldConfigMap,
    InputTypeComposerFieldConfigMapDefinition,
    SchemaComposer,
} from "graphql-compose";
import { RelationshipNestedOperationsOption } from "../../constants";
import { ConcreteEntityAdapter } from "../../schema-model/entity/model-adapters/ConcreteEntityAdapter";
import { InterfaceEntityAdapter } from "../../schema-model/entity/model-adapters/InterfaceEntityAdapter";
import { UnionEntityAdapter } from "../../schema-model/entity/model-adapters/UnionEntityAdapter";
import type { RelationshipAdapter } from "../../schema-model/relationship/model-adapters/RelationshipAdapter";
import type { RelationshipDeclarationAdapter } from "../../schema-model/relationship/model-adapters/RelationshipDeclarationAdapter";
import { withCreateInputType } from "./create-input";

export function withRelationInputType({
    relationshipAdapter,
    composer,
    deprecatedDirectives,
    userDefinedFieldDirectives,
}: {
    relationshipAdapter: RelationshipAdapter | RelationshipDeclarationAdapter;
    composer: SchemaComposer;
    deprecatedDirectives: Directive[];
    userDefinedFieldDirectives: Map<string, DirectiveNode[]>;
}): InputTypeComposer | undefined {
    const relationshipSource = relationshipAdapter.source;
    if (relationshipSource instanceof UnionEntityAdapter) {
        throw new Error("Unexpected union source");
    }
    const createFieldInputType = makeRelationFieldInputType({
        relationshipAdapter,
        composer,
        userDefinedFieldDirectives,
        deprecatedDirectives,
    });
    if (!createFieldInputType) {
        return;
    }

    const relationInput = composer.getOrCreateITC(relationshipSource.operations.relationInputTypeName);
    const relationshipField = makeRelationInputTypeRelationshipField({
        relationshipAdapter,
        createFieldInputType,
        deprecatedDirectives,
    });
    relationInput.addFields(relationshipField);

    return relationInput;
}

function makeRelationFieldInputType({
    relationshipAdapter,
    composer,
    deprecatedDirectives,
    userDefinedFieldDirectives,
}: {
    relationshipAdapter: RelationshipAdapter | RelationshipDeclarationAdapter;
    composer: SchemaComposer;
    deprecatedDirectives: Directive[];
    userDefinedFieldDirectives: Map<string, DirectiveNode[]>;
}): InputTypeComposer | undefined {
    if (relationshipAdapter.target instanceof ConcreteEntityAdapter) {
        return withCreateFieldInputType({ relationshipAdapter, composer, userDefinedFieldDirectives });
    }
    if (relationshipAdapter.target instanceof InterfaceEntityAdapter) {
        return withCreateFieldInputType({ relationshipAdapter, composer, userDefinedFieldDirectives });
    }
    if (relationshipAdapter.target instanceof UnionEntityAdapter) {
        return withUnionCreateFieldInputType({
            relationshipAdapter,
            composer,
            deprecatedDirectives,
            userDefinedFieldDirectives,
        });
    }
}
function makeRelationInputTypeRelationshipField({
    relationshipAdapter,
    createFieldInputType,
    deprecatedDirectives,
}: {
    relationshipAdapter: RelationshipAdapter | RelationshipDeclarationAdapter;
    createFieldInputType: InputTypeComposer;
    deprecatedDirectives: Directive[];
}): InputTypeComposerFieldConfigMap {
    if (relationshipAdapter.target instanceof UnionEntityAdapter) {
        return {
            [relationshipAdapter.name]: {
                type: createFieldInputType,
                directives: deprecatedDirectives,
            },
        };
    }
    return {
        [relationshipAdapter.name]: {
            type: relationshipAdapter.isList ? createFieldInputType.NonNull.List : createFieldInputType,
            directives: deprecatedDirectives,
        },
    };
}

function withUnionCreateFieldInputType({
    relationshipAdapter,
    composer,
    deprecatedDirectives,
    userDefinedFieldDirectives,
}: {
    relationshipAdapter: RelationshipAdapter | RelationshipDeclarationAdapter;
    composer: SchemaComposer;
    deprecatedDirectives: Directive[];
    userDefinedFieldDirectives: Map<string, DirectiveNode[]>;
}): InputTypeComposer | undefined {
    const typeName = relationshipAdapter.operations.unionCreateFieldInputTypeName;
    if (!(relationshipAdapter.target instanceof UnionEntityAdapter)) {
        throw new Error("Expected union target");
    }
    if (composer.has(typeName)) {
        return composer.getITC(typeName);
    }
    const fields: InputTypeComposerFieldConfigMapDefinition = makeUnionCreateFieldInputTypeFields({
        relationshipAdapter,
        composer,
        deprecatedDirectives,
        userDefinedFieldDirectives,
    });
    if (!Object.keys(fields).length) {
        return;
    }
    const createInput = composer.createInputTC({
        name: typeName,
        fields,
    });
    return createInput;
}
function makeUnionCreateFieldInputTypeFields({
    relationshipAdapter,
    composer,
    deprecatedDirectives,
    userDefinedFieldDirectives,
}: {
    relationshipAdapter: RelationshipAdapter | RelationshipDeclarationAdapter;
    composer: SchemaComposer;
    deprecatedDirectives: Directive[];
    userDefinedFieldDirectives: Map<string, DirectiveNode[]>;
}): InputTypeComposerFieldConfigMapDefinition {
    const fields: InputTypeComposerFieldConfigMapDefinition = {};
    if (!(relationshipAdapter.target instanceof UnionEntityAdapter)) {
        throw new Error("Expected union target");
    }
    for (const memberEntity of relationshipAdapter.target.concreteEntities) {
        const fieldInput = withCreateFieldInputType({
            relationshipAdapter,
            ifUnionMemberEntity: memberEntity,
            composer,
            userDefinedFieldDirectives,
        });
        if (fieldInput) {
            fields[memberEntity.name] = {
                type: relationshipAdapter.isList ? fieldInput.NonNull.List : fieldInput,
                directives: deprecatedDirectives,
            };
        }
    }
    return fields;
}

export function withCreateFieldInputType({
    relationshipAdapter,
    composer,
    ifUnionMemberEntity,
    userDefinedFieldDirectives,
}: {
    relationshipAdapter: RelationshipAdapter | RelationshipDeclarationAdapter;
    composer: SchemaComposer;
    ifUnionMemberEntity?: ConcreteEntityAdapter;
    userDefinedFieldDirectives: Map<string, DirectiveNode[]>;
}): InputTypeComposer | undefined {
    const createName = relationshipAdapter.operations.getCreateFieldInputTypeName(ifUnionMemberEntity);
    if (!relationshipAdapter.nestedOperations.has(RelationshipNestedOperationsOption.CREATE)) {
        return;
    }
    if (composer.has(createName)) {
        return composer.getITC(createName);
    }
    const createFieldInput = composer.createInputTC({
        name: createName,
        fields: makeCreateFieldInputTypeFields({
            relationshipAdapter,
            composer,
            ifUnionMemberEntity,
            userDefinedFieldDirectives,
        }),
    });
    return createFieldInput;
}
function makeCreateFieldInputTypeFields({
    relationshipAdapter,
    composer,
    ifUnionMemberEntity,
    userDefinedFieldDirectives,
}: {
    relationshipAdapter: RelationshipAdapter | RelationshipDeclarationAdapter;
    composer: SchemaComposer;
    ifUnionMemberEntity?: ConcreteEntityAdapter;
    userDefinedFieldDirectives: Map<string, DirectiveNode[]>;
}): InputTypeComposerFieldConfigMapDefinition {
    const fields = {};
<<<<<<< HEAD
    if (relationshipAdapter.hasNonGeneratedProperties) {
=======
    const hasNonGeneratedProperties = relationshipAdapter.createInputFields.length > 0;
    if (hasNonGeneratedProperties) {
>>>>>>> 44bf3e03
        fields["edge"] = relationshipAdapter.operations.edgeCreateInputTypeName;
    }
    if (relationshipAdapter.target instanceof ConcreteEntityAdapter) {
        // tODO: fix deprecatedDirectives and use the reference here instead of string
        fields["node"] = `${relationshipAdapter.target.operations.createInputTypeName}!`;
    } else if (relationshipAdapter.target instanceof InterfaceEntityAdapter) {
        const createInput = withCreateInputType({
            entityAdapter: relationshipAdapter.target,
            userDefinedFieldDirectives,
            composer,
        });
        if (createInput) {
            fields["node"] = createInput.NonNull;
        }
    } else {
        if (!ifUnionMemberEntity) {
            throw new Error("Member Entity required.");
        }
        const createInput = withCreateInputType({
            entityAdapter: ifUnionMemberEntity,
            userDefinedFieldDirectives,
            composer,
        });
        if (createInput) {
            fields["node"] = createInput.NonNull;
        }
    }

    return fields;
}<|MERGE_RESOLUTION|>--- conflicted
+++ resolved
@@ -225,12 +225,7 @@
     userDefinedFieldDirectives: Map<string, DirectiveNode[]>;
 }): InputTypeComposerFieldConfigMapDefinition {
     const fields = {};
-<<<<<<< HEAD
-    if (relationshipAdapter.hasNonGeneratedProperties) {
-=======
-    const hasNonGeneratedProperties = relationshipAdapter.createInputFields.length > 0;
-    if (hasNonGeneratedProperties) {
->>>>>>> 44bf3e03
+    if (relationshipAdapter.hasCreateInputFields) {
         fields["edge"] = relationshipAdapter.operations.edgeCreateInputTypeName;
     }
     if (relationshipAdapter.target instanceof ConcreteEntityAdapter) {
