--- conflicted
+++ resolved
@@ -64,9 +64,6 @@
     userDefinedFieldDirectives,
     features,
     composer,
-<<<<<<< HEAD
-=======
-    experimental,
     typeName = entityAdapter.operations.whereInputTypeName,
     getConcreteEntityWhereInputType = (entityAdapter: ConcreteEntityAdapter) =>
         entityAdapter.operations.whereInputTypeName,
@@ -75,19 +72,12 @@
         : undefined,
     returnUndefinedIfEmpty = false,
     alwaysAllowNesting,
->>>>>>> abf2f79e
 }: {
     entityAdapter: EntityAdapter | RelationshipAdapter;
     typeName?: string;
     userDefinedFieldDirectives?: Map<string, DirectiveNode[]>;
     features: Neo4jFeaturesSettings | undefined;
     composer: SchemaComposer;
-<<<<<<< HEAD
-}): InputTypeComposer {
-    if (composer.has(entityAdapter.operations.whereInputTypeName)) {
-        return composer.getITC(entityAdapter.operations.whereInputTypeName);
-=======
-    experimental: boolean;
     getConcreteEntityWhereInputType?: (entityAdapter: ConcreteEntityAdapter) => string;
     interfaceOnTypeName?: string;
     returnUndefinedIfEmpty?: boolean;
@@ -95,7 +85,6 @@
 }): InputTypeComposer | undefined {
     if (composer.has(typeName)) {
         return composer.getITC(typeName);
->>>>>>> abf2f79e
     }
     const whereFields = makeWhereFields({ entityAdapter, userDefinedFieldDirectives, features });
     if (returnUndefinedIfEmpty && isEmptyObject(whereFields)) {
@@ -110,7 +99,7 @@
         alwaysAllowNesting ||
         entityAdapter instanceof ConcreteEntityAdapter ||
         entityAdapter instanceof RelationshipAdapter ||
-        (entityAdapter instanceof InterfaceEntityAdapter && experimental);
+        entityAdapter instanceof InterfaceEntityAdapter;
 
     if (allowNesting) {
         whereInputType.addFields({
@@ -118,50 +107,23 @@
             AND: whereInputType.NonNull.List,
             NOT: whereInputType,
         });
-<<<<<<< HEAD
-    } else if (entityAdapter instanceof InterfaceEntityAdapter) {
-        whereInputType.addFields({
-            OR: whereInputType.NonNull.List,
-            AND: whereInputType.NonNull.List,
-            NOT: whereInputType,
-        });
-
-        if (entityAdapter.concreteEntities.length > 0) {
-=======
     }
     if (entityAdapter instanceof ConcreteEntityAdapter && entityAdapter.isGlobalNode()) {
         whereInputType.addFields({ id: GraphQLID });
     }
     if (entityAdapter instanceof InterfaceEntityAdapter) {
-        if (experimental) {
->>>>>>> abf2f79e
-            const enumValues = Object.fromEntries(
-                entityAdapter.concreteEntities.map((concreteEntity) => [
-                    concreteEntity.name,
-                    { value: concreteEntity.name },
-                ])
-            );
-
+        const enumValues = Object.fromEntries(
+            entityAdapter.concreteEntities.map((concreteEntity) => [
+                concreteEntity.name,
+                { value: concreteEntity.name },
+            ])
+        );
+        if (entityAdapter.concreteEntities.length > 0) {
             const interfaceImplementation = composer.createEnumTC({
                 name: entityAdapter.operations.implementationEnumTypename,
                 values: enumValues,
             });
             whereInputType.addFields({ typename_IN: { type: interfaceImplementation.NonNull.List } });
-<<<<<<< HEAD
-=======
-        } else {
-            if (!interfaceOnTypeName) {
-                throw new Error("Unexpected missing interfaceOnTypeName");
-            }
-            const implementationsWhereInputType = makeImplementationsWhereInput({
-                interfaceEntityAdapter: entityAdapter,
-                composer,
-                getConcreteEntityWhereInputType,
-                onTypeName: interfaceOnTypeName,
-            });
-            // TODO: add interfaces that implement this interface here
-            whereInputType.addFields({ _on: implementationsWhereInputType });
->>>>>>> abf2f79e
         }
     }
     return whereInputType;
