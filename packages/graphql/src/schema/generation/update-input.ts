/*
 * Copyright (c) "Neo4j"
 * Neo4j Sweden AB [http://neo4j.com]
 *
 * This file is part of Neo4j.
 *
 * Licensed under the Apache License, Version 2.0 (the "License");
 * you may not use this file except in compliance with the License.
 * You may obtain a copy of the License at
 *
 *     http://www.apache.org/licenses/LICENSE-2.0
 *
 * Unless required by applicable law or agreed to in writing, software
 * distributed under the License is distributed on an "AS IS" BASIS,
 * WITHOUT WARRANTIES OR CONDITIONS OF ANY KIND, either express or implied.
 * See the License for the specific language governing permissions and
 * limitations under the License.
 */

import type { DirectiveNode } from "graphql";
import type {
    Directive,
    InputTypeComposer,
    InputTypeComposerFieldConfigMap,
    InputTypeComposerFieldConfigMapDefinition,
    SchemaComposer,
} from "graphql-compose";
import { RelationshipNestedOperationsOption } from "../../constants";
import { ConcreteEntityAdapter } from "../../schema-model/entity/model-adapters/ConcreteEntityAdapter";
import { InterfaceEntityAdapter } from "../../schema-model/entity/model-adapters/InterfaceEntityAdapter";
import { UnionEntityAdapter } from "../../schema-model/entity/model-adapters/UnionEntityAdapter";
import { RelationshipAdapter } from "../../schema-model/relationship/model-adapters/RelationshipAdapter";
import { concreteEntityToUpdateInputFields, withArrayOperators, withMathOperators } from "../to-compose";
import { withConnectFieldInputType } from "./connect-input";
import { withConnectOrCreateFieldInputType } from "./connect-or-create-input";
import { withDeleteFieldInputType } from "./delete-input";
import { withDisconnectFieldInputType } from "./disconnect-input";
import { makeImplementationsUpdateInput } from "./implementation-inputs";
import { withCreateFieldInputType } from "./relation-input";
<<<<<<< HEAD
import type { RelationshipDeclarationAdapter } from "../../schema-model/relationship/model-adapters/RelationshipDeclarationAdapter";
=======
import { makeConnectionWhereInputType } from "./where-input";
>>>>>>> 44bf3e03

export function withUpdateInputType({
    entityAdapter,
    userDefinedFieldDirectives,
    composer,
}: {
    entityAdapter: ConcreteEntityAdapter | InterfaceEntityAdapter | RelationshipAdapter;
    userDefinedFieldDirectives: Map<string, DirectiveNode[]>;
    composer: SchemaComposer;
}): InputTypeComposer {
    const inputTypeName =
        entityAdapter instanceof RelationshipAdapter
            ? entityAdapter.operations.edgeUpdateInputTypeName
            : // : entityAdapter.operations.updateMutationArgumentNames.update; TODO
              entityAdapter.operations.updateInputTypeName;
    if (composer.has(inputTypeName)) {
        return composer.getITC(inputTypeName);
    }
    const updateInputType = composer.createInputTC({
        name: inputTypeName,
        fields: {},
    });

    if (entityAdapter instanceof ConcreteEntityAdapter || entityAdapter instanceof RelationshipAdapter) {
        updateInputType.addFields(
            concreteEntityToUpdateInputFields(entityAdapter.updateInputFields, userDefinedFieldDirectives, [
                withMathOperators(),
                withArrayOperators(),
            ])
        );
    } else {
        updateInputType.addFields(
            concreteEntityToUpdateInputFields(entityAdapter.updateInputFields, userDefinedFieldDirectives, [
                withMathOperators(),
            ])
        );
        const implementationsUpdateInputType = makeImplementationsUpdateInput({
            interfaceEntityAdapter: entityAdapter,
            composer,
        });
        updateInputType.addFields({ _on: implementationsUpdateInputType });
    }

    // ensureNonEmptyInput(composer, updateInputType); - not for relationshipAdapter
    return updateInputType;
}

export function augmentUpdateInputTypeWithUpdateFieldInput({
    relationshipAdapter,
    composer,
    userDefinedFieldDirectives,
    deprecatedDirectives,
}: {
    relationshipAdapter: RelationshipAdapter | RelationshipDeclarationAdapter;
    composer: SchemaComposer;
    userDefinedFieldDirectives: Map<string, DirectiveNode[]>;
    deprecatedDirectives: Directive[];
}) {
    if (relationshipAdapter.source instanceof UnionEntityAdapter) {
        throw new Error("Unexpected union source");
    }
    const updateFieldInput = makeUpdateInputType({
        relationshipAdapter,
        composer,
        deprecatedDirectives,
        userDefinedFieldDirectives,
    });
    if (!updateFieldInput) {
        return;
    }
    const updateInput = withUpdateInputType({
        entityAdapter: relationshipAdapter.source,
        userDefinedFieldDirectives,
        composer,
    });
    const relationshipField = makeUpdateInputTypeRelationshipField({
        relationshipAdapter,
        updateFieldInput,
        deprecatedDirectives,
    });
    updateInput.addFields(relationshipField);
}

function makeUpdateInputType({
    relationshipAdapter,
    composer,
    userDefinedFieldDirectives,
    deprecatedDirectives,
}: {
    relationshipAdapter: RelationshipAdapter | RelationshipDeclarationAdapter;
    composer: SchemaComposer;
    userDefinedFieldDirectives: Map<string, DirectiveNode[]>;
    deprecatedDirectives: Directive[];
}): InputTypeComposer | undefined {
    if (relationshipAdapter.target instanceof UnionEntityAdapter) {
        return withUnionUpdateInputType({
            relationshipAdapter,
            composer,
            deprecatedDirectives,
            userDefinedFieldDirectives,
        });
    }
    return withUpdateFieldInputType({ relationshipAdapter, composer, userDefinedFieldDirectives });
}
function makeUpdateInputTypeRelationshipField({
    relationshipAdapter,
    updateFieldInput,
    deprecatedDirectives,
}: {
    relationshipAdapter: RelationshipAdapter | RelationshipDeclarationAdapter;
    updateFieldInput: InputTypeComposer;
    deprecatedDirectives: Directive[];
}): InputTypeComposerFieldConfigMap {
    if (relationshipAdapter.target instanceof UnionEntityAdapter) {
        return {
            [relationshipAdapter.name]: {
                type: updateFieldInput,
                directives: deprecatedDirectives,
            },
        };
    }
    return {
        [relationshipAdapter.name]: {
            type: relationshipAdapter.isList ? updateFieldInput.NonNull.List : updateFieldInput,
            directives: deprecatedDirectives,
        },
    };
}

function withUpdateFieldInputType({
    relationshipAdapter,
    composer,
    userDefinedFieldDirectives,
    ifUnionMemberEntity,
}: {
    relationshipAdapter: RelationshipAdapter | RelationshipDeclarationAdapter;
    composer: SchemaComposer;
    userDefinedFieldDirectives: Map<string, DirectiveNode[]>;
    ifUnionMemberEntity?: ConcreteEntityAdapter;
}): InputTypeComposer | undefined {
    const typeName = relationshipAdapter.operations.getUpdateFieldInputTypeName(ifUnionMemberEntity);
    if (!relationshipAdapter.shouldGenerateUpdateFieldInputType(ifUnionMemberEntity)) {
        return;
    }
    if (!relationshipAdapter.isUpdatable()) {
        return;
    }
    if (composer.has(typeName)) {
        return composer.getITC(typeName);
    }
    const updateFieldInput = composer.createInputTC({
        name: typeName,
        fields: makeUpdateFieldInputTypeFields({
            relationshipAdapter,
            composer,
            userDefinedFieldDirectives,
            ifUnionMemberEntity,
        }),
    });
    return updateFieldInput;
}

function makeUpdateFieldInputTypeFields({
    relationshipAdapter,
    composer,
    userDefinedFieldDirectives,
    ifUnionMemberEntity,
}: {
    relationshipAdapter: RelationshipAdapter | RelationshipDeclarationAdapter;
    composer: SchemaComposer;
    userDefinedFieldDirectives: Map<string, DirectiveNode[]>;
    ifUnionMemberEntity?: ConcreteEntityAdapter;
}): InputTypeComposerFieldConfigMapDefinition {
    const fields = {};
    let connectOrCreateFieldInputType: InputTypeComposer | undefined;
    let connectionWhereInputType: InputTypeComposer | string | undefined;
    const relationshipTarget = relationshipAdapter.target;
    if (relationshipTarget instanceof ConcreteEntityAdapter) {
        connectionWhereInputType = relationshipAdapter.operations.getConnectionWhereTypename();
        connectOrCreateFieldInputType = withConnectOrCreateFieldInputType({
            relationshipAdapter,
            composer,
            userDefinedFieldDirectives,
        });
    } else if (relationshipTarget instanceof InterfaceEntityAdapter) {
        connectionWhereInputType = relationshipAdapter.operations.getConnectionWhereTypename();
    } else {
        if (!ifUnionMemberEntity) {
            throw new Error("Member Entity required.");
        }
        connectionWhereInputType = makeConnectionWhereInputType({
            relationshipAdapter,
            memberEntity: ifUnionMemberEntity,
            composer,
        });
        connectOrCreateFieldInputType = withConnectOrCreateFieldInputType({
            relationshipAdapter,
            composer,
            userDefinedFieldDirectives,
            ifUnionMemberEntity,
        });
    }
    if (connectionWhereInputType) {
        fields["where"] = {
            type: connectionWhereInputType,
            directives: [],
        };
    }
    if (connectOrCreateFieldInputType) {
        fields["connectOrCreate"] = {
            type: relationshipAdapter.isList
                ? connectOrCreateFieldInputType.NonNull.List
                : connectOrCreateFieldInputType,
            directives: [],
        };
    }
    const connectFieldInputType = withConnectFieldInputType({ relationshipAdapter, ifUnionMemberEntity, composer });
    if (connectFieldInputType) {
        fields["connect"] = {
            type: relationshipAdapter.isList ? connectFieldInputType.NonNull.List : connectFieldInputType,
            directives: [],
        };
    }
    const disconnectFieldInputType = withDisconnectFieldInputType({
        relationshipAdapter,
        ifUnionMemberEntity,
        composer,
    });
    if (disconnectFieldInputType) {
        fields["disconnect"] = {
            type: relationshipAdapter.isList ? disconnectFieldInputType.NonNull.List : disconnectFieldInputType,
            directives: [],
        };
    }
    const createFieldInputType = withCreateFieldInputType({
        relationshipAdapter,
        ifUnionMemberEntity,
        composer,
        userDefinedFieldDirectives,
    });
    if (createFieldInputType) {
        fields["create"] = {
            type: relationshipAdapter.isList ? createFieldInputType.NonNull.List : createFieldInputType,
            directives: [],
        };
    }
    const updateFieldInputType = withUpdateConnectionFieldInputType({
        relationshipAdapter,
        ifUnionMemberEntity,
        composer,
        userDefinedFieldDirectives,
    });
    if (updateFieldInputType) {
        fields["update"] = {
            type: updateFieldInputType,
            directives: [],
        };
    }
    const deleteFieldInputType = withDeleteFieldInputType({ relationshipAdapter, ifUnionMemberEntity, composer });
    if (deleteFieldInputType) {
        fields["delete"] = {
            type: relationshipAdapter.isList ? deleteFieldInputType.NonNull.List : deleteFieldInputType,
            directives: [],
        };
    }
    return fields;
}

function withUnionUpdateInputType({
    relationshipAdapter,
    composer,
    deprecatedDirectives,
    userDefinedFieldDirectives,
}: {
    relationshipAdapter: RelationshipAdapter | RelationshipDeclarationAdapter;
    composer: SchemaComposer;
    deprecatedDirectives: Directive[];
    userDefinedFieldDirectives: Map<string, DirectiveNode[]>;
}): InputTypeComposer | undefined {
    const typeName = relationshipAdapter.operations.unionUpdateInputTypeName;
    if (composer.has(typeName)) {
        return composer.getITC(typeName);
    }
    const fields = makeUnionUpdateInputTypeFields({
        relationshipAdapter,
        composer,
        deprecatedDirectives,
        userDefinedFieldDirectives,
    });
    if (!Object.keys(fields).length) {
        return;
    }
    const updateInput = composer.createInputTC({
        name: typeName,
        fields,
    });
    return updateInput;
}
function makeUnionUpdateInputTypeFields({
    relationshipAdapter,
    composer,
    deprecatedDirectives,
    userDefinedFieldDirectives,
}: {
    relationshipAdapter: RelationshipAdapter | RelationshipDeclarationAdapter;
    composer: SchemaComposer;
    deprecatedDirectives: Directive[];
    userDefinedFieldDirectives: Map<string, DirectiveNode[]>;
}): InputTypeComposerFieldConfigMapDefinition {
    const fields: InputTypeComposerFieldConfigMapDefinition = {};
    if (!(relationshipAdapter.target instanceof UnionEntityAdapter)) {
        throw new Error("Expected union target");
    }
    for (const memberEntity of relationshipAdapter.target.concreteEntities) {
        const fieldInput = withUpdateFieldInputType({
            relationshipAdapter,
            ifUnionMemberEntity: memberEntity,
            composer,
            userDefinedFieldDirectives,
        });
        if (fieldInput) {
            fields[memberEntity.name] = {
                type: relationshipAdapter.isList ? fieldInput.NonNull.List : fieldInput,
                directives: deprecatedDirectives,
            };
        }
    }
    return fields;
}

function withUpdateConnectionFieldInputType({
    relationshipAdapter,
    composer,
    userDefinedFieldDirectives,
    ifUnionMemberEntity,
}: {
    relationshipAdapter: RelationshipAdapter | RelationshipDeclarationAdapter;
    composer: SchemaComposer;
    userDefinedFieldDirectives: Map<string, DirectiveNode[]>;
    ifUnionMemberEntity?: ConcreteEntityAdapter;
}): InputTypeComposer | undefined {
    const typeName = relationshipAdapter.operations.getUpdateConnectionInputTypename(ifUnionMemberEntity);
    if (!relationshipAdapter.nestedOperations.has(RelationshipNestedOperationsOption.UPDATE)) {
        return;
    }
    if (composer.has(typeName)) {
        return composer.getITC(typeName);
    }
    const fields = makeUpdateConnectionFieldInputTypeFields({
        relationshipAdapter,
        composer,
        userDefinedFieldDirectives,
        ifUnionMemberEntity,
    });

    const updateFieldInput = composer.createInputTC({ name: typeName, fields });
    return updateFieldInput;
}
function makeUpdateConnectionFieldInputTypeFields({
    relationshipAdapter,
    composer,
    userDefinedFieldDirectives,
    ifUnionMemberEntity,
}: {
    relationshipAdapter: RelationshipAdapter | RelationshipDeclarationAdapter;
    composer: SchemaComposer;
    userDefinedFieldDirectives: Map<string, DirectiveNode[]>;
    ifUnionMemberEntity?: ConcreteEntityAdapter;
}): InputTypeComposerFieldConfigMapDefinition {
    const fields: InputTypeComposerFieldConfigMapDefinition = {};
    if (relationshipAdapter.target instanceof UnionEntityAdapter) {
        if (!ifUnionMemberEntity) {
            throw new Error("Expected member entity");
        }
        const updateInputType = withUpdateInputType({
            entityAdapter: ifUnionMemberEntity,
            userDefinedFieldDirectives,
            composer,
        });
        fields["node"] = updateInputType;
    } else {
        // TODO: we need to fix deprecatedDirectives before we can use the reference
        // const updateInputType = withUpdateInputType({
        //     entityAdapter: relationshipAdapter.target,
        //     userDefinedFieldDirectives,
        //     composer,
        // });
        // fields["node"] = updateInputType;
        fields["node"] = relationshipAdapter.target.operations.updateInputTypeName;
    }
<<<<<<< HEAD
    if (relationshipAdapter.hasNonGeneratedProperties) {
=======
    const hasNonGeneratedProperties = relationshipAdapter.updateInputFields.length > 0;
    if (hasNonGeneratedProperties) {
>>>>>>> 44bf3e03
        fields["edge"] = relationshipAdapter.operations.edgeUpdateInputTypeName;
    }
    return fields;
}<|MERGE_RESOLUTION|>--- conflicted
+++ resolved
@@ -37,11 +37,8 @@
 import { withDisconnectFieldInputType } from "./disconnect-input";
 import { makeImplementationsUpdateInput } from "./implementation-inputs";
 import { withCreateFieldInputType } from "./relation-input";
-<<<<<<< HEAD
+import { makeConnectionWhereInputType } from "./where-input";
 import type { RelationshipDeclarationAdapter } from "../../schema-model/relationship/model-adapters/RelationshipDeclarationAdapter";
-=======
-import { makeConnectionWhereInputType } from "./where-input";
->>>>>>> 44bf3e03
 
 export function withUpdateInputType({
     entityAdapter,
@@ -432,12 +429,7 @@
         // fields["node"] = updateInputType;
         fields["node"] = relationshipAdapter.target.operations.updateInputTypeName;
     }
-<<<<<<< HEAD
-    if (relationshipAdapter.hasNonGeneratedProperties) {
-=======
-    const hasNonGeneratedProperties = relationshipAdapter.updateInputFields.length > 0;
-    if (hasNonGeneratedProperties) {
->>>>>>> 44bf3e03
+    if (relationshipAdapter.hasCreateInputFields) {
         fields["edge"] = relationshipAdapter.operations.edgeUpdateInputTypeName;
     }
     return fields;
