import { isInt, Driver } from "neo4j-driver";
<<<<<<< HEAD
import { deserialize, execute, serialize } from "../utils";
=======
import { execute } from "../utils";
>>>>>>> f956875e
import { BaseField } from "../types";
import getFieldTypeMeta from "./get-field-type-meta";
import { NeoSchema, Context } from "../classes";

/**
 * Called on custom (Queries & Mutations "TOP LEVEL") with a @cypher directive. Not to mistaken for @cypher type fields.
 */
function cypherResolver({
    defaultAccessMode,
    field,
    statement,
    getSchema,
}: {
    defaultAccessMode: "READ" | "WRITE";
    field: BaseField;
    statement: string;
    getSchema: () => NeoSchema;
}) {
    async function resolve(_root: any, args: any, graphQLContext: any) {
        const neoSchema = getSchema();

        const { driver } = graphQLContext;
        if (!driver) {
            throw new Error("context.driver missing");
        }

        const context = new Context({
            graphQLContext,
            neoSchema,
            driver: driver as Driver,
        });

        const safeJWT = context.getJWTSafe();

        const result = await execute({
            cypher: statement,
<<<<<<< HEAD
            params: serialize({ ...args, jwt: safeJWT }),
=======
            params: { ...args, jwt: safeJWT },
>>>>>>> f956875e
            driver,
            defaultAccessMode,
            neoSchema,
            raw: true,
        });

        const values = result.records.map((record) => {
            const value = record._fields[0];

            if (["number", "string", "boolean"].includes(typeof value)) {
                return value;
            }

            if (!value) {
                return undefined;
            }

            if (isInt(value)) {
                return Number(value);
            }

            if (value.identity && value.labels && value.properties) {
                return value.properties;
            }

            return value;
        });

        if (!field.typeMeta.array) {
            return values[0];
        }

        return values;
    }

    return {
        type: field.typeMeta.pretty,
        resolve,
        args: field.arguments.reduce((args, arg) => {
            const meta = getFieldTypeMeta(arg);

            return {
                ...args,
                [arg.name.value]: {
                    type: meta.pretty,
                    description: arg.description,
                    defaultValue: arg.defaultValue,
                },
            };
        }, {}),
    };
}

export default cypherResolver;<|MERGE_RESOLUTION|>--- conflicted
+++ resolved
@@ -1,9 +1,6 @@
 import { isInt, Driver } from "neo4j-driver";
-<<<<<<< HEAD
-import { deserialize, execute, serialize } from "../utils";
-=======
+
 import { execute } from "../utils";
->>>>>>> f956875e
 import { BaseField } from "../types";
 import getFieldTypeMeta from "./get-field-type-meta";
 import { NeoSchema, Context } from "../classes";
@@ -40,11 +37,7 @@
 
         const result = await execute({
             cypher: statement,
-<<<<<<< HEAD
-            params: serialize({ ...args, jwt: safeJWT }),
-=======
             params: { ...args, jwt: safeJWT },
->>>>>>> f956875e
             driver,
             defaultAccessMode,
             neoSchema,
