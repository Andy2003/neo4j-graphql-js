--- conflicted
+++ resolved
@@ -74,11 +74,8 @@
 import createConnectionFields from "./create-connection-fields";
 import { NodeDirective } from "../classes/NodeDirective";
 import parseNodeDirective from "./parse-node-directive";
-<<<<<<< HEAD
+import parseFulltextDirective from "./parse/parse-fulltext-directive";
 import getUniqueFields from "./get-unique-fields";
-=======
-import parseFulltextDirective from "./parse/parse-fulltext-directive";
->>>>>>> 8a856be4
 
 function makeAugmentedSchema(
     { typeDefs, ...schemaDefinition }: IExecutableSchemaDefinition,
@@ -843,14 +840,6 @@
             fields: queryFields,
         });
 
-<<<<<<< HEAD
-        const uniqueFields = getUniqueFields(node);
-
-        composer.createInputTC({
-            name: `${node.name}UniqueWhere`,
-            fields: uniqueFields,
-        });
-=======
         if (node.fulltextDirective) {
             const fields = node.fulltextDirective.indexes.reduce((res, index) => {
                 return {
@@ -870,7 +859,13 @@
                 fields: fields,
             });
         }
->>>>>>> 8a856be4
+
+        const uniqueFields = getUniqueFields(node);
+
+        composer.createInputTC({
+            name: `${node.name}UniqueWhere`,
+            fields: uniqueFields,
+        });
 
         composer.createInputTC({
             name: `${node.name}CreateInput`,
