/*
 * Copyright (c) "Neo4j"
 * Neo4j Sweden AB [http://neo4j.com]
 *
 * This file is part of Neo4j.
 *
 * Licensed under the Apache License, Version 2.0 (the "License");
 * you may not use this file except in compliance with the License.
 * You may obtain a copy of the License at
 *
 *     http://www.apache.org/licenses/LICENSE-2.0
 *
 * Unless required by applicable law or agreed to in writing, software
 * distributed under the License is distributed on an "AS IS" BASIS,
 * WITHOUT WARRANTIES OR CONDITIONS OF ANY KIND, either express or implied.
 * See the License for the specific language governing permissions and
 * limitations under the License.
 */

import type { IResolvers } from "@graphql-tools/utils";
import type {
    DefinitionNode,
    DirectiveNode,
    DocumentNode,
    GraphQLScalarType,
    InterfaceTypeDefinitionNode,
    NameNode,
    ObjectTypeDefinitionNode,
    SchemaExtensionNode,
    UnionTypeDefinitionNode,
} from "graphql";
import { GraphQLBoolean, GraphQLFloat, GraphQLID, GraphQLInt, GraphQLString, Kind, parse, print } from "graphql";
import type { ObjectTypeComposer } from "graphql-compose";
import { SchemaComposer } from "graphql-compose";
import type { Node } from "../classes";
import type Relationship from "../classes/Relationship";
import * as Scalars from "../graphql/scalars";
import { AggregationTypesMapper } from "./aggregations/aggregation-types-mapper";
import { augmentFulltextSchema } from "./augment/fulltext";
import { ensureNonEmptyInput } from "./ensure-non-empty-input";
import getCustomResolvers from "./get-custom-resolvers";
import { getDefinitionNodes } from "./get-definition-nodes";
import type { ObjectFields } from "./get-obj-field-meta";
import getObjFieldMeta from "./get-obj-field-meta";
import { cypherResolver } from "./resolvers/field/cypher";
import { createResolver } from "./resolvers/mutation/create";
import { deleteResolver } from "./resolvers/mutation/delete";
import { updateResolver } from "./resolvers/mutation/update";
import { aggregateResolver } from "./resolvers/query/aggregate";
import { findResolver } from "./resolvers/query/read";
import { rootConnectionResolver } from "./resolvers/query/root-connection";
import { attributeAdapterToComposeFields, graphqlDirectivesToCompose } from "./to-compose";

// GraphQL type imports
import type { GraphQLToolsResolveMethods } from "graphql-compose/lib/SchemaComposer";
import type { Subgraph } from "../classes/Subgraph";
import { Neo4jGraphQLSubscriptionsCDCEngine } from "../classes/subscription/Neo4jGraphQLSubscriptionsCDCEngine";
import { SHAREABLE } from "../constants";
import { CreateInfo } from "../graphql/objects/CreateInfo";
import { DeleteInfo } from "../graphql/objects/DeleteInfo";
import { PageInfo } from "../graphql/objects/PageInfo";
import { UpdateInfo } from "../graphql/objects/UpdateInfo";
import type { Neo4jGraphQLSchemaModel } from "../schema-model/Neo4jGraphQLSchemaModel";
import type { Operation } from "../schema-model/Operation";
import { OperationAdapter } from "../schema-model/OperationAdapter";
import { InterfaceEntity } from "../schema-model/entity/InterfaceEntity";
import { UnionEntity } from "../schema-model/entity/UnionEntity";
import { ConcreteEntityAdapter } from "../schema-model/entity/model-adapters/ConcreteEntityAdapter";
import { InterfaceEntityAdapter } from "../schema-model/entity/model-adapters/InterfaceEntityAdapter";
import { UnionEntityAdapter } from "../schema-model/entity/model-adapters/UnionEntityAdapter";
import type { RelationshipAdapter } from "../schema-model/relationship/model-adapters/RelationshipAdapter";
import { RelationshipDeclarationAdapter } from "../schema-model/relationship/model-adapters/RelationshipDeclarationAdapter";
import type { CypherField, Neo4jFeaturesSettings } from "../types";
import { filterTruthy } from "../utils/utils";
import { createConnectionFields } from "./create-connection-fields";
import { addGlobalNodeFields } from "./create-global-nodes";
import { createRelationshipFields } from "./create-relationship-fields/create-relationship-fields";
import { deprecationMap } from "./deprecation-map";
import { AugmentedSchemaGenerator } from "./generation/AugmentedSchemaGenerator";
import { withAggregateSelectionType } from "./generation/aggregate-types";
import { withCreateInputType } from "./generation/create-input";
import { withEdgeWrapperType } from "./generation/edge-wrapper-type";
import { withInterfaceType } from "./generation/interface-type";
import { getRelationshipPropertiesTypeDescription, withObjectType } from "./generation/object-type";
import { withMutationResponseTypes } from "./generation/response-types";
import { withOptionsInputType, withSortInputType } from "./generation/sort-and-options-input";
import { withUpdateInputType } from "./generation/update-input";
import { withUniqueWhereInputType, withWhereInputType } from "./generation/where-input";
import getNodes from "./get-nodes";
import { getResolveAndSubscriptionMethods } from "./get-resolve-and-subscription-methods";
import { filterInterfaceTypes } from "./make-augmented-schema/filter-interface-types";
import { getUserDefinedDirectives } from "./make-augmented-schema/user-defined-directives";
import { generateSubscriptionTypes } from "./subscriptions/generate-subscription-types";

function definitionNodeHasName(x: DefinitionNode): x is DefinitionNode & { name: NameNode } {
    return "name" in x;
}

function makeAugmentedSchema({
    document,
    features,
    userCustomResolvers,
    subgraph,
    schemaModel,
}: {
    document: DocumentNode;
    features?: Neo4jFeaturesSettings;
    userCustomResolvers?: IResolvers | Array<IResolvers>;
    subgraph?: Subgraph;
    schemaModel: Neo4jGraphQLSchemaModel;
}): {
    nodes: Node[];
    relationships: Relationship[];
    typeDefs: DocumentNode;
    resolvers: IResolvers;
} {
    const composer = new SchemaComposer();
    const callbacks = features?.populatedBy?.callbacks;

    let relationships: Relationship[] = [];

    const definitionNodes = getDefinitionNodes(document);
    const customResolvers = getCustomResolvers(document);
    const { interfaceTypes, scalarTypes, objectTypes, enumTypes, unionTypes, schemaExtensions } = definitionNodes;

    // TODO: maybe use schemaModel.definitionCollection instead of definitionNodes? need to add inputObjectTypes and customResolvers
    const schemaGenerator = new AugmentedSchemaGenerator(
        schemaModel,
        definitionNodes,
        [customResolvers.customQuery, customResolvers.customMutation, customResolvers.customSubscription].filter(
            (x): x is ObjectTypeDefinitionNode => Boolean(x)
        )
    );
    const generatorComposer = schemaGenerator.generate();
    composer.merge(generatorComposer);

    // TODO: move these to SchemaGenerator once the other types are moved (in the meantime references to object types are causing errors because they are not present in the generated schema)
    const pipedDefs = [
        ...definitionNodes.enumTypes,
        ...definitionNodes.scalarTypes,
        ...definitionNodes.inputObjectTypes,
        ...definitionNodes.unionTypes,
        ...definitionNodes.directives,
        ...filterTruthy([
            customResolvers.customQuery,
            customResolvers.customMutation,
            customResolvers.customSubscription,
        ]),
    ];
    if (pipedDefs.length) {
        composer.addTypeDefs(print({ kind: Kind.DOCUMENT, definitions: pipedDefs }));
    }

    // Loop over all entries in the deprecation map and add field deprecations to all types in the map.
    for (const [typeName, deprecatedFields] of deprecationMap) {
        const typeComposer = composer.getOTC(typeName);
        typeComposer.deprecateFields(
            deprecatedFields.reduce((acc, { field, reason }) => ({ ...acc, [field]: reason }), {})
        );
    }

    // TODO: ideally move these in getSubgraphSchema()
    if (subgraph) {
        const shareable = subgraph.getFullyQualifiedDirectiveName(SHAREABLE);
        [CreateInfo.name, UpdateInfo.name, DeleteInfo.name, PageInfo.name].forEach((typeName) => {
            const typeComposer = composer.getOTC(typeName);
            typeComposer.setDirectiveByName(shareable);
        });
    }

    const aggregationTypesMapper = new AggregationTypesMapper(composer, subgraph);

    const getNodesResult = getNodes(definitionNodes, { callbacks, userCustomResolvers });

    const { nodes, relationshipPropertyInterfaceNames, interfaceRelationshipNames } = getNodesResult;

    const hasGlobalNodes = addGlobalNodeFields(nodes, composer, schemaModel.concreteEntities);

    const { interfaceRelationships, filteredInterfaceTypes } = filterInterfaceTypes(
        interfaceTypes,
        interfaceRelationshipNames
    );

    const relationshipProperties: ObjectTypeDefinitionNode[] = objectTypes.filter((objectType) => {
        return relationshipPropertyInterfaceNames.has(objectType.name.value);
    });

    const {
        userDefinedFieldDirectivesForNode,
        userDefinedDirectivesForNode,
        propagatedDirectivesForNode,
        userDefinedDirectivesForInterface,
        userDefinedDirectivesForUnion,
    } = getUserDefinedDirectives(definitionNodes);

    /**
     * TODO [translation-layer-compatibility]
     * keeping this `relationshipFields` scaffold for backwards compatibility on translation layer
     * actual functional logic is in schemaModel.concreteEntities.forEach
     */
    const relationshipFields = new Map<string, ObjectFields>();
    relationshipProperties.forEach((relationship) => {
        const relFields = getObjFieldMeta({
            enums: enumTypes,
            interfaces: filteredInterfaceTypes,
            objects: objectTypes,
            scalars: scalarTypes,
            unions: unionTypes,
            obj: relationship,
            callbacks,
        });

        relationshipFields.set(relationship.name.value, relFields);
    });

    // this is the new "functional" way for the above forEach
    // helper to only create relationshipProperties Interface types once, even if multiple relationships reference it
    const seenRelationshipPropertiesTypes = new Set<string>();
    schemaModel.concreteEntities.forEach((concreteEntity) => {
        const concreteEntityAdapter = new ConcreteEntityAdapter(concreteEntity);

        for (const relationshipAdapter of concreteEntityAdapter.relationships.values()) {
            {
                if (!relationshipAdapter.propertiesTypeName) {
                    continue;
                }
                if (seenRelationshipPropertiesTypes.has(relationshipAdapter.propertiesTypeName)) {
                    // update description
                    const propertiesObjectType = composer.getOTC(relationshipAdapter.propertiesTypeName);
                    propertiesObjectType.setDescription(
                        getRelationshipPropertiesTypeDescription({ relationshipAdapter, propertiesObjectType })
                    );
                    continue;
                }
                doForRelationshipPropertiesType({
                    composer,
                    relationshipAdapter,
                    userDefinedDirectivesForNode,
                    userDefinedFieldDirectivesForNode,
                    features,
                });
                seenRelationshipPropertiesTypes.add(relationshipAdapter.propertiesTypeName);
            }
        }
    });

    // creates the type for the `edge` field that contains all possible implementations of a declared relationship
    // an implementation being a relationship directive with different `properties` value
    schemaModel.compositeEntities.forEach((compositeEntity) => {
        if (!(compositeEntity instanceof InterfaceEntity)) {
            return;
        }
        const interfaceEntityAdapter = new InterfaceEntityAdapter(compositeEntity);
        for (const relationshipDeclarationAdapter of interfaceEntityAdapter.relationshipDeclarations.values()) {
            // this is a declaration, that has multiple implementations
            doForRelationshipDeclaration({ relationshipDeclarationAdapter, composer });
        }
    });

    // temporary helper to keep track of which interface entities were already "visited"
    // currently generated schema depends on these types being created BEFORE the rest
    // ideally the dependency should be eradicated and these should be part of the schemaModel.compositeEntities.forEach
    const seenInterfaces = new Set<string>();
    interfaceRelationships.forEach((interfaceRelationship) => {
        const interfaceEntity = schemaModel.getEntity(interfaceRelationship.name.value) as InterfaceEntity;
        const interfaceEntityAdapter = new InterfaceEntityAdapter(interfaceEntity);
        const userDefinedInterfaceDirectives = userDefinedDirectivesForInterface.get(interfaceEntity.name) || [];
        const connectionFields = generateInterfaceObjectType({
            composer,
            interfaceEntityAdapter,
            subgraph,
            relationshipFields,
            userDefinedFieldDirectivesForNode,
            userDefinedInterfaceDirectives,
            propagatedDirectivesForNode,
            aggregationTypesMapper,
        });
        relationships = [...relationships, ...connectionFields];
        seenInterfaces.add(interfaceRelationship.name.value);
    });

    schemaModel.concreteEntities.forEach((concreteEntity) => {
        /**
         * TODO [translation-layer-compatibility]
         * need the node for fulltext translation
         */
        const node = nodes.find((n) => n.name === concreteEntity.name);
        if (!node) {
            throw new Error(`Node not found with the name ${concreteEntity.name}`);
        }
        const concreteEntityAdapter = new ConcreteEntityAdapter(concreteEntity);

        const userDefinedFieldDirectives = userDefinedFieldDirectivesForNode.get(concreteEntityAdapter.name);
        if (!userDefinedFieldDirectives) {
            throw new Error(`User defined field directives not found for ${concreteEntityAdapter.name}`);
        }

        const propagatedDirectives = propagatedDirectivesForNode.get(concreteEntity.name) || [];
        const userDefinedObjectDirectives = (userDefinedDirectivesForNode.get(concreteEntity.name) || []).concat(
            propagatedDirectives
        );

        withOptionsInputType({ entityAdapter: concreteEntityAdapter, userDefinedFieldDirectives, composer });
        withAggregateSelectionType({
            entityAdapter: concreteEntityAdapter,
            aggregationTypesMapper,
            propagatedDirectives,
            composer,
        });
        withWhereInputType({
            entityAdapter: concreteEntityAdapter,
            userDefinedFieldDirectives,
            features,
            composer,
        });
        /**
         * TODO [translation-layer-compatibility]
         * Need to migrate resolvers, which themselves rely on the translation layer being migrated to the new schema model
         */
        augmentFulltextSchema(node, composer, concreteEntityAdapter);
        withUniqueWhereInputType({ concreteEntityAdapter, composer });
        withCreateInputType({ entityAdapter: concreteEntityAdapter, userDefinedFieldDirectives, composer });
        withUpdateInputType({ entityAdapter: concreteEntityAdapter, userDefinedFieldDirectives, composer });
        withMutationResponseTypes({ concreteEntityAdapter, propagatedDirectives, composer });
        const composeNode = withObjectType({
            entityAdapter: concreteEntityAdapter,
            userDefinedFieldDirectives,
            userDefinedObjectDirectives,
            composer,
        });
        createRelationshipFields({
            entityAdapter: concreteEntityAdapter,
            schemaComposer: composer,
            composeNode,
            subgraph,
            userDefinedFieldDirectives,
        });
        relationships = [
            ...relationships,
            ...createConnectionFields({
                entityAdapter: concreteEntityAdapter,
                schemaComposer: composer,
                composeNode,
                userDefinedFieldDirectives,
                relationshipFields,
            }),
        ];

        ensureNonEmptyInput(composer, concreteEntityAdapter.operations.updateInputTypeName);
        ensureNonEmptyInput(composer, concreteEntityAdapter.operations.createInputTypeName);

        if (concreteEntityAdapter.isReadable) {
            composer.Query.addFields({
                [concreteEntityAdapter.operations.rootTypeFieldNames.read]: findResolver({
                    entityAdapter: concreteEntityAdapter,
                }),
            });
            composer.Query.setFieldDirectives(
                concreteEntityAdapter.operations.rootTypeFieldNames.read,
                graphqlDirectivesToCompose(propagatedDirectives)
            );
            composer.Query.addFields({
                [concreteEntityAdapter.operations.rootTypeFieldNames.connection]: rootConnectionResolver({
                    composer,
                    concreteEntityAdapter,
                    propagatedDirectives,
                }),
            });
            composer.Query.setFieldDirectives(
                concreteEntityAdapter.operations.rootTypeFieldNames.connection,
                graphqlDirectivesToCompose(propagatedDirectives)
            );
        }
        if (concreteEntityAdapter.isAggregable) {
            composer.Query.addFields({
                [concreteEntityAdapter.operations.rootTypeFieldNames.aggregate]: aggregateResolver({
                    concreteEntityAdapter,
                }),
            });
            composer.Query.setFieldDirectives(
                concreteEntityAdapter.operations.rootTypeFieldNames.aggregate,
                graphqlDirectivesToCompose(propagatedDirectives)
            );
        }

        if (concreteEntityAdapter.isCreatable) {
            composer.Mutation.addFields({
                [concreteEntityAdapter.operations.rootTypeFieldNames.create]: createResolver({
                    node,
                    concreteEntityAdapter,
                }),
            });
            composer.Mutation.setFieldDirectives(
                concreteEntityAdapter.operations.rootTypeFieldNames.create,
                graphqlDirectivesToCompose(propagatedDirectives)
            );
        }

        if (concreteEntityAdapter.isDeletable) {
            composer.Mutation.addFields({
                [concreteEntityAdapter.operations.rootTypeFieldNames.delete]: deleteResolver({
                    node,
                    composer,
                    concreteEntityAdapter,
                }),
            });
            composer.Mutation.setFieldDirectives(
                concreteEntityAdapter.operations.rootTypeFieldNames.delete,
                graphqlDirectivesToCompose(propagatedDirectives)
            );
        }

        if (concreteEntityAdapter.isUpdatable) {
            composer.Mutation.addFields({
                [concreteEntityAdapter.operations.rootTypeFieldNames.update]: updateResolver({
                    node,
                    composer,
                    concreteEntityAdapter,
                }),
            });
            composer.Mutation.setFieldDirectives(
                concreteEntityAdapter.operations.rootTypeFieldNames.update,
                graphqlDirectivesToCompose(propagatedDirectives)
            );
        }
    });

    schemaModel.compositeEntities.forEach((entity) => {
        if (entity instanceof UnionEntity) {
            const unionEntityAdapter = new UnionEntityAdapter(entity);
            withWhereInputType({
                entityAdapter: unionEntityAdapter,
                userDefinedFieldDirectives: new Map<string, DirectiveNode[]>(),
                features,
                composer,
            });
            // strip-out the schema config directives from the union type
            const def = composer.getUTC(unionEntityAdapter.name);
            def.setDirectives(
                graphqlDirectivesToCompose(userDefinedDirectivesForUnion.get(unionEntityAdapter.name) || [])
            );

            if (unionEntityAdapter.isReadable) {
                composer.Query.addFields({
                    [unionEntityAdapter.operations.rootTypeFieldNames.read]: findResolver({
                        entityAdapter: unionEntityAdapter,
                    }),
                });
            }
            return;
        }
        if (entity instanceof InterfaceEntity && !seenInterfaces.has(entity.name)) {
            const interfaceEntityAdapter = new InterfaceEntityAdapter(entity);
            const userDefinedInterfaceDirectives = userDefinedDirectivesForInterface.get(entity.name) || [];
            generateInterfaceObjectType({
                composer,
                interfaceEntityAdapter,
                subgraph,
                relationshipFields,
                userDefinedInterfaceDirectives,
                userDefinedFieldDirectivesForNode,
                propagatedDirectivesForNode,
                aggregationTypesMapper,
            });
        }
    });

    if (features?.subscriptions && nodes.length) {
        const isCDCEngine = features.subscriptions instanceof Neo4jGraphQLSubscriptionsCDCEngine;
        generateSubscriptionTypes({
            schemaComposer: composer,
            schemaModel,
            userDefinedFieldDirectivesForNode,
            generateRelationshipTypes: !isCDCEngine,
<<<<<<< HEAD
=======
            experimental,
            features,
>>>>>>> abf2f79e
        });
    }

    ["Query", "Mutation"].forEach((type) => {
        const objectComposer: ObjectTypeComposer = composer[type];

        const operation: Operation | undefined = schemaModel.operations[type];
        if (!operation) {
            return;
        }
        const operationAdapter = new OperationAdapter(operation);
        const userDefinedFieldDirectives = userDefinedFieldDirectivesForNode.get(type) as Map<string, DirectiveNode[]>;

        for (const attributeAdapter of operationAdapter.attributes.values()) {
            /**
             * TODO [translation-layer-compatibility]
             * needed for compatibility with translation layer
             */
            const objectFields = getObjFieldMeta({
                obj: customResolvers[`customCypher${type}`],
                scalars: scalarTypes,
                enums: enumTypes,
                interfaces: filteredInterfaceTypes,
                unions: unionTypes,
                objects: objectTypes,
                callbacks,
            });
            const field = objectFields.cypherFields.find((f) => f.fieldName === attributeAdapter.name) as CypherField;
            const customResolver = cypherResolver({
                field,
                attributeAdapter,
                type: type as "Query" | "Mutation",
            });

            const composedField = attributeAdapterToComposeFields([attributeAdapter], userDefinedFieldDirectives)[
                attributeAdapter.name
            ];

            objectComposer.addFields({ [attributeAdapter.name]: { ...composedField, ...customResolver } });
        }
    });

    if (!Object.values(composer.Mutation.getFields()).length) {
        composer.delete("Mutation");
    }
    if (!Object.values(composer.Subscription.getFields()).length) {
        composer.delete("Subscription");
    }

    const generatedTypeDefs = composer.toSDL();
    let parsedDoc = parse(generatedTypeDefs);

    const documentNames = new Set(parsedDoc.definitions.filter(definitionNodeHasName).map((x) => x.name.value));
    const resolveMethods = getResolveAndSubscriptionMethods(composer);

    const generatedResolveMethods: GraphQLToolsResolveMethods<any> = {};

    for (const [key, value] of Object.entries(resolveMethods)) {
        if (documentNames.has(key)) {
            generatedResolveMethods[key] = value;
        }
    }

    const generatedResolvers = {
        ...generatedResolveMethods,
        ...Object.values(Scalars).reduce((res, scalar: GraphQLScalarType) => {
            if (generatedTypeDefs.includes(`scalar ${scalar.name}\n`)) {
                res[scalar.name] = scalar;
            }
            return res;
        }, {}),
        ...(hasGlobalNodes ? { Node: { __resolveType: (root) => root.__resolveType } } : {}),
    };

    // TODO: improve this logic so we don't iterate through the entire document for each compositeEntity
    // It is possible to make types "writeonly". In this case adding a resolver for them breaks schema generation.
    schemaModel.compositeEntities.forEach((compositeEntity) => {
        const definitionIsOfTheSameType = (
            def: DefinitionNode
        ): def is UnionTypeDefinitionNode | InterfaceTypeDefinitionNode =>
            (def.kind === Kind.UNION_TYPE_DEFINITION && compositeEntity instanceof UnionEntity) ||
            (def.kind === Kind.INTERFACE_TYPE_DEFINITION && compositeEntity instanceof InterfaceEntity);

        const shouldGenerateResolver = parsedDoc.definitions.some((def): boolean => {
            if (definitionIsOfTheSameType(def) && def.name.value === compositeEntity.name) {
                return true;
            }
            return false;
        });
        if (shouldGenerateResolver && !generatedResolvers[compositeEntity.name]) {
            generatedResolvers[compositeEntity.name] = {
                __resolveType: (root) => root.__resolveType,
            };
        }
        if (compositeEntity instanceof InterfaceEntity) {
            for (const relationshipDeclaration of compositeEntity.relationshipDeclarations.values()) {
                const relationshipDeclarationPropertiesType = new RelationshipDeclarationAdapter(
                    relationshipDeclaration
                ).operations.relationshipPropertiesFieldTypename;
                const isPropertiesTypeInSchema = parsedDoc.definitions.some(
                    (def): boolean => def["name"]?.value === relationshipDeclarationPropertiesType
                );
                if (isPropertiesTypeInSchema && !generatedResolvers[relationshipDeclarationPropertiesType]) {
                    generatedResolvers[relationshipDeclarationPropertiesType] = {
                        __resolveType: (root) => root.__resolveType,
                    };
                }
            }
        }
    });

    // do not propagate Neo4jGraphQL directives on schema extensions
    const schemaExtensionsWithoutNeo4jDirectives = schemaExtensions.map((schemaExtension): SchemaExtensionNode => {
        return {
            kind: schemaExtension.kind,
            loc: schemaExtension.loc,
            operationTypes: schemaExtension.operationTypes,
            directives: schemaExtension.directives?.filter(
                (schemaDirective) =>
                    !["query", "mutation", "subscription", "authentication"].includes(schemaDirective.name.value)
            ),
        };
    });
    const seen = {};
    parsedDoc = {
        ...parsedDoc,
        definitions: [
            ...parsedDoc.definitions.filter((definition) => {
                // Filter out default scalars, they are not needed and can cause issues
                if (definition.kind === Kind.SCALAR_TYPE_DEFINITION) {
                    if (
                        [
                            GraphQLBoolean.name,
                            GraphQLFloat.name,
                            GraphQLID.name,
                            GraphQLInt.name,
                            GraphQLString.name,
                        ].includes(definition.name.value)
                    ) {
                        return false;
                    }
                }

                if (!("name" in definition)) {
                    return true;
                }

                const n = definition.name?.value as string;

                if (seen[n]) {
                    return false;
                }

                seen[n] = n;

                return true;
            }),
            ...schemaExtensionsWithoutNeo4jDirectives,
        ],
    };

    return {
        nodes,
        relationships,
        typeDefs: parsedDoc,
        resolvers: generatedResolvers,
    };
}

export default makeAugmentedSchema;

function doForRelationshipDeclaration({
    relationshipDeclarationAdapter,
    composer,
}: {
    relationshipDeclarationAdapter: RelationshipDeclarationAdapter;
    composer: SchemaComposer;
}) {
    for (const relationshipAdapter of relationshipDeclarationAdapter.relationshipImplementations) {
        if (!relationshipAdapter.propertiesTypeName) {
            continue;
        }

        composer
            .getOrCreateUTC(relationshipDeclarationAdapter.operations.relationshipPropertiesFieldTypename)
            .addType(relationshipAdapter.propertiesTypeName);

        withEdgeWrapperType({
            edgeTypeName: relationshipDeclarationAdapter.operations.whereInputTypeName,
            edgeFieldTypeName: relationshipAdapter.operations.whereInputTypeName,
            edgeFieldAdapter: relationshipAdapter,
            composer,
        });
        withEdgeWrapperType({
            edgeTypeName: relationshipDeclarationAdapter.operations.sortInputTypeName,
            edgeFieldTypeName: relationshipAdapter.operations.sortInputTypeName,
            edgeFieldAdapter: relationshipAdapter,
            composer,
        });

        if (relationshipAdapter.hasCreateInputFields) {
            withEdgeWrapperType({
                edgeTypeName: relationshipDeclarationAdapter.operations.createInputTypeName,
                edgeFieldTypeName: relationshipAdapter.operations.edgeCreateInputTypeName,
                edgeFieldAdapter: relationshipAdapter,
                composer,
            });
        }
        if (relationshipAdapter.hasUpdateInputFields) {
            withEdgeWrapperType({
                edgeTypeName: relationshipDeclarationAdapter.operations.edgeUpdateInputTypeName,
                edgeFieldTypeName: relationshipAdapter.operations.edgeUpdateInputTypeName,
                edgeFieldAdapter: relationshipAdapter,
                composer,
            });
        }

        if (relationshipAdapter.aggregationWhereFields) {
            withEdgeWrapperType({
                edgeTypeName: relationshipDeclarationAdapter.operations.getAggregationWhereInputTypeName(`Edge`),
                edgeFieldTypeName: relationshipAdapter.operations.getAggregationWhereInputTypeName(`Edge`),
                edgeFieldAdapter: relationshipAdapter,
                composer,
            });
        }
    }
}
function doForRelationshipPropertiesType({
    composer,
    relationshipAdapter,
    userDefinedDirectivesForNode,
    userDefinedFieldDirectivesForNode,
    features,
}: {
    composer: SchemaComposer;
    relationshipAdapter: RelationshipAdapter;
    userDefinedDirectivesForNode: Map<string, DirectiveNode[]>;
    userDefinedFieldDirectivesForNode: Map<string, Map<string, DirectiveNode[]>>;
    features?: Neo4jFeaturesSettings;
}) {
    if (!relationshipAdapter.propertiesTypeName) {
        return;
    }
    const userDefinedFieldDirectives = userDefinedFieldDirectivesForNode.get(
        relationshipAdapter.propertiesTypeName
    ) as Map<string, DirectiveNode[]>;
    const userDefinedInterfaceDirectives = userDefinedDirectivesForNode.get(relationshipAdapter.name) || [];
    withObjectType({
        entityAdapter: relationshipAdapter,
        userDefinedFieldDirectives,
        userDefinedObjectDirectives: userDefinedInterfaceDirectives,
        composer,
    });
    withSortInputType({ relationshipAdapter, userDefinedFieldDirectives, composer });
    withUpdateInputType({ entityAdapter: relationshipAdapter, userDefinedFieldDirectives, composer });
    withWhereInputType({
        entityAdapter: relationshipAdapter,
        userDefinedFieldDirectives,
        features,
        composer,
    });
    withCreateInputType({ entityAdapter: relationshipAdapter, userDefinedFieldDirectives, composer });
}

function generateInterfaceObjectType({
    composer,
    interfaceEntityAdapter,
    features,
    subgraph,
    relationshipFields,
    userDefinedFieldDirectivesForNode,
    userDefinedInterfaceDirectives,
    propagatedDirectivesForNode,
    aggregationTypesMapper,
}: {
    composer: SchemaComposer;
    interfaceEntityAdapter: InterfaceEntityAdapter;
    features?: Neo4jFeaturesSettings;
    subgraph?: Subgraph;
    relationshipFields: Map<string, ObjectFields>;
    userDefinedFieldDirectivesForNode: Map<string, Map<string, DirectiveNode[]>>;
    userDefinedInterfaceDirectives: DirectiveNode[];
    propagatedDirectivesForNode: Map<string, DirectiveNode[]>;
    aggregationTypesMapper: AggregationTypesMapper;
}) {
    const userDefinedFieldDirectives = userDefinedFieldDirectivesForNode.get(interfaceEntityAdapter.name) as Map<
        string,
        DirectiveNode[]
    >;
    withOptionsInputType({ entityAdapter: interfaceEntityAdapter, userDefinedFieldDirectives, composer });
    withWhereInputType({
        entityAdapter: interfaceEntityAdapter,
        userDefinedFieldDirectives,
        features,
        composer,
    });
    withCreateInputType({ entityAdapter: interfaceEntityAdapter, userDefinedFieldDirectives, composer });
    withUpdateInputType({ entityAdapter: interfaceEntityAdapter, userDefinedFieldDirectives, composer });

    const composeInterface = withInterfaceType({
        interfaceEntityAdapter,
        userDefinedFieldDirectives,
        userDefinedInterfaceDirectives,
        composer,
    });
    createRelationshipFields({
        entityAdapter: interfaceEntityAdapter,
        schemaComposer: composer,
        composeNode: composeInterface,
        subgraph,
        userDefinedFieldDirectives,
    });

    const connectionFields = createConnectionFields({
        entityAdapter: interfaceEntityAdapter,
        schemaComposer: composer,
        composeNode: composeInterface,
        userDefinedFieldDirectives,
        relationshipFields,
    });

    const propagatedDirectives = propagatedDirectivesForNode.get(interfaceEntityAdapter.name) || [];
    if (interfaceEntityAdapter.isReadable) {
        composer.Query.addFields({
            [interfaceEntityAdapter.operations.rootTypeFieldNames.read]: findResolver({
                entityAdapter: interfaceEntityAdapter,
            }),
        });

        if (interfaceEntityAdapter.isAggregable) {
            addInterfaceAggregateSelectionStuff({
                entityAdapter: interfaceEntityAdapter,
                aggregationTypesMapper,
                propagatedDirectives,
                composer,
            });
        }
        composer.Query.setFieldDirectives(
            interfaceEntityAdapter.operations.rootTypeFieldNames.read,
            graphqlDirectivesToCompose(propagatedDirectives)
        );
    }

    return connectionFields;
}

function addInterfaceAggregateSelectionStuff({
    entityAdapter,
    aggregationTypesMapper,
    propagatedDirectives,
    composer,
}: {
    entityAdapter: InterfaceEntityAdapter;
    aggregationTypesMapper: AggregationTypesMapper;
    propagatedDirectives: DirectiveNode[];
    composer: SchemaComposer;
}) {
    withAggregateSelectionType({
        entityAdapter,
        aggregationTypesMapper,
        propagatedDirectives,
        composer,
    });

    composer.Query.addFields({
        [entityAdapter.operations.rootTypeFieldNames.aggregate]: aggregateResolver({
            concreteEntityAdapter: entityAdapter,
        }),
    });
    composer.Query.setFieldDirectives(
        entityAdapter.operations.rootTypeFieldNames.aggregate,
        graphqlDirectivesToCompose(propagatedDirectives)
    );
}<|MERGE_RESOLUTION|>--- conflicted
+++ resolved
@@ -472,11 +472,7 @@
             schemaModel,
             userDefinedFieldDirectivesForNode,
             generateRelationshipTypes: !isCDCEngine,
-<<<<<<< HEAD
-=======
-            experimental,
             features,
->>>>>>> abf2f79e
         });
     }
 
