/*
 * Copyright (c) "Neo4j"
 * Neo4j Sweden AB [http://neo4j.com]
 *
 * This file is part of Neo4j.
 *
 * Licensed under the Apache License, Version 2.0 (the "License");
 * you may not use this file except in compliance with the License.
 * You may obtain a copy of the License at
 *
 *     http://www.apache.org/licenses/LICENSE-2.0
 *
 * Unless required by applicable law or agreed to in writing, software
 * distributed under the License is distributed on an "AS IS" BASIS,
 * WITHOUT WARRANTIES OR CONDITIONS OF ANY KIND, either express or implied.
 * See the License for the specific language governing permissions and
 * limitations under the License.
 */

const DEBUG_PREFIX = "@neo4j/graphql";

export const AUTH_FORBIDDEN_ERROR = "@neo4j/graphql/FORBIDDEN";
export const AUTH_UNAUTHENTICATED_ERROR = "@neo4j/graphql/UNAUTHENTICATED";
export const MIN_NEO4J_VERSION = "4.4";
export const REQUIRED_APOC_FUNCTIONS = ["apoc.util.validatePredicate", "apoc.date.convertFormat"];
export const AUTHORIZATION_UNAUTHENTICATED = "Unauthenticated";
export const DEBUG_ALL = `${DEBUG_PREFIX}:*`;
export const DEBUG_AUTH = `${DEBUG_PREFIX}:auth`;
export const DEBUG_EXECUTE = `${DEBUG_PREFIX}:execution`;
export const DEBUG_GENERATE = `${DEBUG_PREFIX}:generate`;
export const DEBUG_GRAPHQL = `${DEBUG_PREFIX}:graphql`;
export const DEBUG_TRANSLATE = `${DEBUG_PREFIX}:translate`;
export const RELATIONSHIP_REQUIREMENT_PREFIX = "@neo4j/graphql/RELATIONSHIP-REQUIRED";

export const RESERVED_TYPE_NAMES = [
    {
        regex: /^PageInfo$/,
        error: "Type or Interface with name `PageInfo` reserved to support the pagination model of connections. See https://relay.dev/graphql/connections.htm#sec-Reserved-Types for more information.",
    },
    {
        regex: /^.+Connection$/,
        error: 'Type or Interface with name ending "Connection" are reserved to support the pagination model of connections. See https://relay.dev/graphql/connections.htm#sec-Reserved-Types for more information.',
    },
    {
        regex: /^Node$/,
        error: "Type or Interface with name `Node` reserved to support Relay. See https://relay.dev/graphql/ for more information.",
    },
];

// [0]Field [1]Error
export const RESERVED_INTERFACE_FIELDS = [
    ["node", "Interface field name 'node' reserved to support relay See https://relay.dev/graphql/"],
    ["cursor", "Interface field name 'cursor' reserved to support relay See https://relay.dev/graphql/"],
];

export const GRAPHQL_BUILTIN_SCALAR_TYPES = ["Boolean", "ID", "String", "Int", "Float"];
export const TEMPORAL_SCALAR_TYPES = ["DateTime", "LocalDateTime", "Time", "LocalTime", "Date"];
export const SCALAR_TYPES = [...GRAPHQL_BUILTIN_SCALAR_TYPES, ...TEMPORAL_SCALAR_TYPES, "BigInt", "Duration"];
export const SPATIAL_TYPES = ["Point", "CartesianPoint"];

export function isTemporal(typeName: string) {
    return TEMPORAL_SCALAR_TYPES.includes(typeName);
}

export function isSpatial(typeName: string) {
    return SPATIAL_TYPES.includes(typeName);
}

export const LOGICAL_OPERATORS = ["AND", "OR", "NOT"] as const;

// aggregation
export const AGGREGATION_COMPARISON_OPERATORS = ["EQUAL", "GT", "GTE", "LT", "LTE"] as const;

export enum RelationshipQueryDirectionOption {
    DEFAULT_DIRECTED = "DEFAULT_DIRECTED",
    DEFAULT_UNDIRECTED = "DEFAULT_UNDIRECTED",
    DIRECTED_ONLY = "DIRECTED_ONLY",
    UNDIRECTED_ONLY = "UNDIRECTED_ONLY",
}

export enum RelationshipNestedOperationsOption {
    CREATE = "CREATE",
    UPDATE = "UPDATE",
    DELETE = "DELETE",
    CONNECT = "CONNECT",
    DISCONNECT = "DISCONNECT",
    CONNECT_OR_CREATE = "CONNECT_OR_CREATE",
}

export const META_CYPHER_VARIABLE = "meta";
export const META_OLD_PROPS_CYPHER_VARIABLE = "oldProps";

export const DBMS_COMPONENTS_QUERY =
    "CALL dbms.components() YIELD versions, edition UNWIND versions AS version RETURN version, edition";

<<<<<<< HEAD
export const SCHEMA_CONFIGURATION_FIELD_DIRECTIVES = ["filterable", "selectable", "settable"];
export const FIELD_DIRECTIVES = [
    "alias",
    "authentication",
    "authorization",
    "coalesce",
    "customResolver",
    "cypher",
    "default",
    "id",
    "jwtClaim",
    "populatedBy",
    "relationship",
    "declareRelationship",
    "relayId",
    "subscriptionsAuthorization",
    "timestamp",
    "unique",
    ...SCHEMA_CONFIGURATION_FIELD_DIRECTIVES,
] as const;

export type FieldDirective = (typeof FIELD_DIRECTIVES)[number];

export const SCHEMA_CONFIGURATION_OBJECT_DIRECTIVES = ["query", "mutation", "subscription"];
export const OBJECT_DIRECTIVES = [
    "authentication",
    "authorization",
    "subscriptionsAuthorization",
    "plural",
    "limit",
    "fulltext",
    "node",
    "jwt",
    "shareable",
    "deprecated",
    "relationshipProperties",
    ...SCHEMA_CONFIGURATION_OBJECT_DIRECTIVES,
] as const;

export type ObjectDirective = (typeof OBJECT_DIRECTIVES)[number];

export const INTERFACE_DIRECTIVES = ["query", "plural", "limit"] as const;

export type InterfaceDirective = (typeof INTERFACE_DIRECTIVES)[number];

const UNION_DIRECTIVES = ["query", "plural"] as const;

export type UnionDirective = (typeof UNION_DIRECTIVES)[number];

=======
>>>>>>> 608790d1
export const DEPRECATED = "deprecated";
export const SHAREABLE = "shareable";
export const PROPAGATED_DIRECTIVES = [SHAREABLE, DEPRECATED] as const;<|MERGE_RESOLUTION|>--- conflicted
+++ resolved
@@ -93,58 +93,6 @@
 export const DBMS_COMPONENTS_QUERY =
     "CALL dbms.components() YIELD versions, edition UNWIND versions AS version RETURN version, edition";
 
-<<<<<<< HEAD
-export const SCHEMA_CONFIGURATION_FIELD_DIRECTIVES = ["filterable", "selectable", "settable"];
-export const FIELD_DIRECTIVES = [
-    "alias",
-    "authentication",
-    "authorization",
-    "coalesce",
-    "customResolver",
-    "cypher",
-    "default",
-    "id",
-    "jwtClaim",
-    "populatedBy",
-    "relationship",
-    "declareRelationship",
-    "relayId",
-    "subscriptionsAuthorization",
-    "timestamp",
-    "unique",
-    ...SCHEMA_CONFIGURATION_FIELD_DIRECTIVES,
-] as const;
-
-export type FieldDirective = (typeof FIELD_DIRECTIVES)[number];
-
-export const SCHEMA_CONFIGURATION_OBJECT_DIRECTIVES = ["query", "mutation", "subscription"];
-export const OBJECT_DIRECTIVES = [
-    "authentication",
-    "authorization",
-    "subscriptionsAuthorization",
-    "plural",
-    "limit",
-    "fulltext",
-    "node",
-    "jwt",
-    "shareable",
-    "deprecated",
-    "relationshipProperties",
-    ...SCHEMA_CONFIGURATION_OBJECT_DIRECTIVES,
-] as const;
-
-export type ObjectDirective = (typeof OBJECT_DIRECTIVES)[number];
-
-export const INTERFACE_DIRECTIVES = ["query", "plural", "limit"] as const;
-
-export type InterfaceDirective = (typeof INTERFACE_DIRECTIVES)[number];
-
-const UNION_DIRECTIVES = ["query", "plural"] as const;
-
-export type UnionDirective = (typeof UNION_DIRECTIVES)[number];
-
-=======
->>>>>>> 608790d1
 export const DEPRECATED = "deprecated";
 export const SHAREABLE = "shareable";
 export const PROPAGATED_DIRECTIVES = [SHAREABLE, DEPRECATED] as const;