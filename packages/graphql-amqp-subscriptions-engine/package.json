--- conflicted
+++ resolved
@@ -33,11 +33,7 @@
     },
     "author": "Neo4j Inc.",
     "devDependencies": {
-<<<<<<< HEAD
-        "@apollo/server": "4.9.0",
-=======
         "@apollo/server": "4.9.1",
->>>>>>> cbf21b30
         "@neo4j/graphql": "^4.0.0-beta.0",
         "@types/amqplib": "0.10.1",
         "@types/body-parser": "1.19.2",
