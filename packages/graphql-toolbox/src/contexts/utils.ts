--- conflicted
+++ resolved
@@ -20,18 +20,13 @@
 import { request } from "graphql-request";
 import type * as neo4j from "neo4j-driver";
 import { Storage } from "../utils/storage";
-<<<<<<< HEAD
-import { LoginPayload, Neo4jDatabase } from "../types";
+import type { LoginPayload, Neo4jDatabase } from "../types";
 import {
     CONNECT_URL_PARAM_NAME,
     DATABASE_PARAM_NAME,
     DEFAULT_DATABASE_NAME,
     LOCAL_STATE_SELECTED_DATABASE_NAME,
 } from "../constants";
-=======
-import type { LoginPayload, Neo4jDatabase } from "../types";
-import { DEFAULT_DATABASE_NAME, LOCAL_STATE_SELECTED_DATABASE_NAME } from "../constants";
->>>>>>> b221cab3
 
 const GET_DATABASES_QUERY = `
     query {
