--- conflicted
+++ resolved
@@ -42,17 +42,10 @@
         "@neo4j-ndl/react": "0.6.3",
         "@neo4j/graphql": "3.6.3",
         "@neo4j/introspector": "^1.0.1",
-<<<<<<< HEAD
         "codemirror": "^5.65.8",
-        "codemirror-graphql": "^1.3.2",
+        "codemirror-graphql": "^2.0.0",
         "crypto-js": "^4.1.1",
         "graphiql-explorer": "^0.9.0",
-=======
-        "codemirror": "5.65.8",
-        "codemirror-graphql": "2.0.0",
-        "crypto-js": "4.1.1",
-        "graphiql-explorer": "0.9.0",
->>>>>>> 45fe5352
         "graphql": "16.6.0",
         "graphql-request": "^4.3.0",
         "lodash.debounce": "^4.0.8",
