{
    "name": "@neo4j/graphql-toolbox",
    "private": true,
<<<<<<< HEAD
    "version": "2.0.5-beta.2",
=======
    "version": "2.0.8",
>>>>>>> bb93862e
    "description": "Developer UI For Neo4j GraphQL",
    "exports": "./dist/main.js",
    "main": "./dist/main.js",
    "types": "./dist/index.d.ts",
    "files": [
        "dist/**/*.ts",
        "dist/**/*.ts.map",
        "dist/**/*.js",
        "dist/**/*.js.map"
    ],
    "engines": {
        "node": ">=16.0.0"
    },
    "keywords": [
        "neo4j",
        "graphql",
        "server"
    ],
    "license": "Apache-2.0",
    "bugs": {
        "url": "https://github.com/neo4j/graphql/issues"
    },
    "homepage": "https://github.com/neo4j/graphql/tree/dev/packages/graphql",
    "neo4jDesktop": {
        "apiVersion": "^1.4.0",
        "permissions": [
            "allGraphs"
        ]
    },
    "scripts": {
        "build": "cross-env NODE_ENV=production webpack --config webpack.config.js",
        "start": "cross-env NODE_ENV=development webpack serve",
        "start:https": "cross-env NODE_ENV=development webpack serve --https",
        "test": "cross-env NODE_ENV=test playwright test",
        "test:debug": "cross-env NODE_ENV=test playwright test --headed --project=chromium",
        "test:inspector-mode": "cross-env NODE_ENV=test PWDEBUG=1 playwright test --project=chromium",
        "test:unit": "cross-env NODE_ENV=test jest --runInBand src"
    },
    "author": "Neo4j",
    "dependencies": {
        "@codemirror/autocomplete": "6.9.0",
        "@codemirror/commands": "6.2.5",
        "@codemirror/lang-javascript": "6.2.1",
        "@codemirror/language": "6.9.0",
        "@dnd-kit/core": "6.0.8",
        "@dnd-kit/modifiers": "6.0.1",
        "@dnd-kit/sortable": "7.0.2",
        "@graphiql/react": "0.19.3",
        "@neo4j-ndl/base": "1.10.2",
        "@neo4j-ndl/react": "1.10.5",
<<<<<<< HEAD
        "@neo4j/graphql": "4.0.0-beta.2",
        "@neo4j/introspector": "2.0.0-beta.1",
=======
        "@neo4j/graphql": "3.24.3",
        "@neo4j/introspector": "1.0.3",
>>>>>>> bb93862e
        "classnames": "2.3.2",
        "cm6-graphql": "0.0.9",
        "codemirror": "6.0.1",
        "dotenv-webpack": "8.0.1",
        "graphiql-explorer": "0.9.0",
        "graphql": "16.8.0",
        "graphql-query-complexity": "0.12.0",
        "markdown-it": "13.0.1",
        "neo4j-driver": "5.12.0",
        "prettier": "3.0.0",
        "process": "0.11.10",
        "react": "18.2.0",
        "react-dom": "18.2.0",
        "thememirror": "2.0.1",
        "zustand": "4.4.1"
    },
    "devDependencies": {
        "@playwright/test": "1.37.1",
        "@tsconfig/create-react-app": "2.0.1",
        "@types/codemirror": "5.60.9",
        "@types/lodash.debounce": "4.0.7",
        "@types/markdown-it": "13.0.1",
        "@types/prettier": "2.7.3",
        "@types/react-dom": "18.2.7",
        "@types/webpack": "5.28.2",
        "autoprefixer": "10.4.15",
        "compression-webpack-plugin": "10.0.0",
        "copy-webpack-plugin": "11.0.0",
        "cross-env": "7.0.3",
        "css-loader": "6.8.1",
        "dotenv": "16.3.1",
        "fork-ts-checker-webpack-plugin": "8.0.0",
        "html-inline-script-webpack-plugin": "3.2.1",
        "html-webpack-inline-source-plugin": "0.0.10",
        "html-webpack-plugin": "5.5.3",
        "jest": "29.6.4",
        "jest-environment-jsdom": "29.6.4",
        "node-polyfill-webpack-plugin": "2.0.1",
        "parse5": "7.1.2",
        "postcss": "8.4.29",
        "postcss-loader": "7.3.3",
        "randomstring": "1.3.0",
        "style-loader": "3.3.3",
        "tailwindcss": "3.3.3",
        "terser-webpack-plugin": "5.3.9",
        "ts-jest": "29.1.1",
        "ts-loader": "9.4.4",
        "ts-node": "10.9.1",
        "tsconfig-paths-webpack-plugin": "4.1.0",
        "typescript": "5.1.6",
        "webpack": "5.88.2",
        "webpack-cli": "5.1.4",
        "webpack-dev-server": "4.15.1",
        "webpack-notifier": "1.15.0"
    }
}<|MERGE_RESOLUTION|>--- conflicted
+++ resolved
@@ -1,11 +1,7 @@
 {
     "name": "@neo4j/graphql-toolbox",
     "private": true,
-<<<<<<< HEAD
     "version": "2.0.5-beta.2",
-=======
-    "version": "2.0.8",
->>>>>>> bb93862e
     "description": "Developer UI For Neo4j GraphQL",
     "exports": "./dist/main.js",
     "main": "./dist/main.js",
@@ -56,13 +52,8 @@
         "@graphiql/react": "0.19.3",
         "@neo4j-ndl/base": "1.10.2",
         "@neo4j-ndl/react": "1.10.5",
-<<<<<<< HEAD
         "@neo4j/graphql": "4.0.0-beta.2",
         "@neo4j/introspector": "2.0.0-beta.1",
-=======
-        "@neo4j/graphql": "3.24.3",
-        "@neo4j/introspector": "1.0.3",
->>>>>>> bb93862e
         "classnames": "2.3.2",
         "cm6-graphql": "0.0.9",
         "codemirror": "6.0.1",
