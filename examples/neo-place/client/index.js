<<<<<<< HEAD
=======
import QRious from "qrious";
>>>>>>> 64373fb7
import CanvasApi from "./canvas-api";
import GraphQLServerApi from "./graphql-server-api";

let selectedColor = "#FFFFFF";
const buttons = ["#000000", "#FFFFFF", "#CC254B", "#018BFF", "#327D60", "#FFDE63"];

function setupButtons() {
    function selectColor(newColor) {
        selectedColor = newColor;
    }

    for (const buttonColor of buttons) {
        const buttonWrapper = document.querySelector(".buttons-wrap");
        const button = document.createElement("button");
        button.classList.add("button-class");
        buttonWrapper.appendChild(button);
        button.style.backgroundColor = buttonColor;

        button.onclick = () => {
            selectColor(buttonColor);
        };
    }
}

let wsUrl = "ws://localhost:4000/graphql";
const url = "/graphql";
if (process.env.NODE_ENV === "production") {
    wsUrl = "wss://team-graphql.uc.r.appspot.com/graphql";
}

console.log("Url:", url);
console.log("WS Url:", wsUrl);
const serverApi = new GraphQLServerApi({
    url,
    wsUrl,
<<<<<<< HEAD
    onConnected:()=>{}
=======
>>>>>>> 64373fb7
});
const canvasApi = new CanvasApi("place", 10);

async function setupCanvas() {
    const canvas = await serverApi.getCanvas();

    let i = 0;
    let j = 0;
    for (const pixel of canvas) {
        canvasApi.drawPixel([i, j], pixel);
        j++;
        if (j === 30) {
            i++;
            j = 0;
        }
    }
}

let eventsBackflow = [];
let canvasReady = false;

serverApi.onPixelUpdate((updatedEvent) => {
    const updatedPixel = updatedEvent.updatedPixel;
    eventsBackflow.push(updatedPixel);
    drawBackflow(eventsBackflow);
});

function drawBackflow() {
    if (canvasReady) {
        for (pixel of pixels) {
            canvasApi.drawPixel(pixel.position, pixel.color);
        }
        eventsBackflow = [];
    }
}

setupButtons();
setupCanvas().then(() => {
    drawBackflow();
    canvasApi.onPixelClicked((pixelClicked) => {
        canvasApi.drawPixel(pixelClicked, selectedColor);
        serverApi.updatePixel(pixelClicked, selectedColor);
    });

    serverApi.onPixelUpdate((updatedEvent) => {
        const updatedPixel = updatedEvent.updatedPixel;

        canvasApi.drawPixel(updatedPixel.position, updatedPixel.color);
<<<<<<< HEAD
    })
})
=======
    });
});

const link = document.getElementById("link-to-place");

link.href = document.location.href;
link.innerText = document.location.href;

try {
    new QRious({
        element: document.getElementById("qrcode"),
        background: "#ffffff",
        backgroundAlpha: 1,
        foreground: "#000000",
        foregroundAlpha: 1,
        level: "H",
        padding: 0,
        size: 300,
        value: document.location.href,
    });
} catch (err) {
    console.error(err);
}
>>>>>>> 64373fb7
<|MERGE_RESOLUTION|>--- conflicted
+++ resolved
@@ -1,7 +1,3 @@
-<<<<<<< HEAD
-=======
-import QRious from "qrious";
->>>>>>> 64373fb7
 import CanvasApi from "./canvas-api";
 import GraphQLServerApi from "./graphql-server-api";
 
@@ -37,10 +33,7 @@
 const serverApi = new GraphQLServerApi({
     url,
     wsUrl,
-<<<<<<< HEAD
     onConnected:()=>{}
-=======
->>>>>>> 64373fb7
 });
 const canvasApi = new CanvasApi("place", 10);
 
@@ -89,31 +82,5 @@
         const updatedPixel = updatedEvent.updatedPixel;
 
         canvasApi.drawPixel(updatedPixel.position, updatedPixel.color);
-<<<<<<< HEAD
     })
-})
-=======
-    });
-});
-
-const link = document.getElementById("link-to-place");
-
-link.href = document.location.href;
-link.innerText = document.location.href;
-
-try {
-    new QRious({
-        element: document.getElementById("qrcode"),
-        background: "#ffffff",
-        backgroundAlpha: 1,
-        foreground: "#000000",
-        foregroundAlpha: 1,
-        level: "H",
-        padding: 0,
-        size: 300,
-        value: document.location.href,
-    });
-} catch (err) {
-    console.error(err);
-}
->>>>>>> 64373fb7
+})