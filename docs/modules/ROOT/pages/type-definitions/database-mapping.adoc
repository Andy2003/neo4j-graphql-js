[[type-definitions-database-mapping]]
= Database Mapping

[[type-definitions-alias]]
== `@alias`

This directive maps a GraphQL field to a Neo4j property on a node or relationship.

This can be used on any fields that are not `@cypher` or `@relationship` fields.

=== Definition

[source, graphql, indent=0]
----
"""Indicates that the field is to be mapped to the underlying Neo4j under a different property name."""
directive @alias(property: String!) on FIELD_DEFINITION
----

=== Usage

[source, graphql, indent=0]
----
type User {
    id: ID! @id @alias(property: "dbId")
    username: String!
}
----

[source, graphql, indent=0]
----
type User {
    id: ID! @id
    username: String! @alias(property: "dbUserName")
    livesIn: [City!]! @relationship(direction: OUT, type: "LIVES_IN", properties: "UserLivesInProperties")
}

type City {
    name: String
}

interface UserLivesInProperties @relationshipProperties {
    since: DateTime @alias(property: "moveInDate")
}
----

[[type-definitions-plural]]
== `@plural`

The `@plural` directive redefines how to compose the plural of the type for the generated operations.
This is particularly useful for types that are not correctly pluralized or are non-English words.

[source, graphql, indent=0]
----
type Tech @plural(value: "Techs") {
  name: String
}
----

This way, instead of the wrongly generated `teches`, the type is properly written as `techs`:

[source, graphql, indent=0]
----
{
  techs {
    title
  }
}
----

The same is applied to other operations such as `createTechs`. Note that database labels will not change.

[[type-definitions-node]]
== `@node`

<<<<<<< HEAD
=======
NOTE: The plural argument has been deprecated and will be removed in version 4.0.
Please use the xref::type-definitions/database-mapping.adoc#type-definitions-plural[`@plural` directive] instead.

NOTE: The label and additionalLabels arguments of the `@node` directive have been deprecated and will be removed in version 4.0.
Please use the xref::type-definitions/database-mapping.adoc#_labels[`labels argument`] instead.

>>>>>>> 89792017
The `@node` directive is used to specify the configuration of a GraphQL object type which represents a Neo4j node.

=== Definition

[source, graphql, indent=0]
----
"""Informs @neo4j/graphql of node metadata"""
directive @node(
    """Map the GraphQL type to match Neo4j node labels"""
    labels: [String]
    """Map the GraphQL type to a custom Neo4j node label"""
    label: String
    """Map the GraphQL type to match additional Neo4j node labels"""
    additionalLabels: [String]
    """Allows for the specification of the plural of the type name."""
    plural: String
) on OBJECT
----

=== Usage
`@node` can be used with the following optional parameters.

==== `labels`
The parameter `labels` defines the list of label to be used in Neo4j instead of the GraphQL type name:

[source, graphql, indent=0]
----
type Movie @node(labels: ["Film"]) {
    title: String!
}
----

This way, the following query:

[source, graphql, indent=0]
----
{
  movies {
    title
  }
}
----

Generates the cypher query:

[source, cypher, indent=0]
----
MATCH (this: Film)
RETURN this { .title } as this
----

If the GraphQL type name should still be used as a label, it needs to be specified as well:

[source, graphql, indent=0]
----
type Dog @node(labels: ["Dog", "K9"]) {
    name: String!
}
----

This way, the following query:

[source, graphql, indent=0]
----
{
  dogs {
    name
  }
}
----

Generates the cypher query:

[source, cypher, indent=0]
----
MATCH (this:Dog:K9)
RETURN this { .name } as this
----


==== `label`

NOTE: The label and additionalLabels arguments of the `@node` directive have been deprecated and will be removed in version 4.0.
Please use the xref::type-definitions/database-mapping.adoc#_labels[`labels argument`] instead.

The parameter `label` defines the label to be used in Neo4j instead of the GraphQL type name:

[source, graphql, indent=0]
----
type Movie @node(label: "Film") {
    title: String!
}
----

This way, the following query:

[source, graphql, indent=0]
----
{
  movies {
    title
  }
}
----

Generates the cypher query:

[source, cypher, indent=0]
----
MATCH (this: Film)
RETURN this { .title } as this
----

===== Using `$jwt` and `$context`
In some cases, we may want to generate dynamic labels depending on the user requesting. In these cases, we can use the variable `$jwt` to define a custom label define in the JWT (similarly to how it is used in the xref::auth/index.adoc[`@auth` directive]):

[source, graphql, indent=0]
----
type User @node(label: "$jwt.username") {
    name: String!
}
----

The following query will yield a different cypher query depending on the user JWT:

[source, graphql, indent=0]
----
{
  users {
    name
  }
}
----

Assuming an user with the value `"username": "arthur"` in JWT, the Cypher query will look like:

[source, cypher, indent=0]
----
MATCH (this:arthur)
RETURN this { .name } as this
----

Similarly, context values can be passed directly:

[source, graphql, indent=0]
----
type User @node(label: "$context.appId") {
    name: String!
}
----

When running the server with Apollo:

[source, js, indent=0]
----
neoSchema.getSchema().then((schema) => {
    new ApolloServer({
        schema,
        context: ({ req }) => ({ req, appId: "myApp" }),
    });
})
----

==== `additionalLabels`

NOTE: The label and additionalLabels arguments of the `@node` directive have been deprecated and will be removed in version 4.0.
Please use the xref::type-definitions/database-mapping.adoc#_labels[`labels argument`] instead.

`additionalLabels` lets you define extra Neo4j labels that need to exist on the node for that GraphQL type.

[source, graphql, indent=0]
----
type Actor @node(additionalLabels: ["Person", "User"]) {
    name: String!
}
----

The following query:

[source, graphql, indent=0]
----
{
  Actor {
    name
  }
}
----

Generates the following cypher query, with the labels `Actor`, `Person` and `User`:

[source, cypher, indent=0]
----
MATCH (this:Actor:Person:User)
RETURN this { .name } as this
----

Note that `additionalLabels` can be used along with `label`:

[source, graphql, indent=0]
----
type Actor @node(label: "ActorDB", additionalLabels: ["Person"]) {
    name: String!
}
----

In this case, the resulting Cypher query will use the labels `ActorDB` and `Person` instead of `Actor`:

----
MATCH (this:ActorDB:Person)
RETURN this { .name } as this
----
<<#_using_jwt_and_context,Context and JWT variables>> can be used with `additionalLabels` in the same fashion as in `label`:

[source, graphql, indent=0]
----
type User @node(additionalLabels: ["$jwt.username"]) {
    name: String!
}
----

==== `plural`

The parameter `plural` redefines how to compose the plural of the type for the generated operations. This is particularly
useful for types that are not correctly pluralized or are non-English words.

[source, graphql, indent=0]
----
type Tech @node(plural: "Techs") {
  name: String
}
----

This way, instead of the wrongly generated `teches`, the type is properly written as `techs`:

[source, graphql, indent=0]
----
{
  techs {
    title
  }
}
----

The same is applied to other operations such as `createTechs`. Note that database labels will not change.<|MERGE_RESOLUTION|>--- conflicted
+++ resolved
@@ -72,15 +72,6 @@
 [[type-definitions-node]]
 == `@node`
 
-<<<<<<< HEAD
-=======
-NOTE: The plural argument has been deprecated and will be removed in version 4.0.
-Please use the xref::type-definitions/database-mapping.adoc#type-definitions-plural[`@plural` directive] instead.
-
-NOTE: The label and additionalLabels arguments of the `@node` directive have been deprecated and will be removed in version 4.0.
-Please use the xref::type-definitions/database-mapping.adoc#_labels[`labels argument`] instead.
-
->>>>>>> 89792017
 The `@node` directive is used to specify the configuration of a GraphQL object type which represents a Neo4j node.
 
 === Definition
